name: Analysis

on:
  push:
    branches:
      - master
      - develop
      - 0.2.x
  pull_request_target:
    branches:
      - master
      - develop
    types:
      - opened
      - synchronize
      - reopened
  workflow_dispatch:
    inputs:
      pr:
        description: "Pull request#"
        required: false

jobs:
  static:
    runs-on: ubuntu-latest
    name: Static code analysis
    steps:
      - name: Check out Git repository
        uses: actions/checkout@v2
      - name: Check out head
        uses: actions/checkout@v2
        with:
          ref: ${{ github.event.pull_request.head.sha }}
        if: github.event_name == 'pull_request_target'
      - name: Check out PR
        run: |
          git fetch --no-tags --prune --progress --no-recurse-submodules --depth=1 \
            origin pull/${{ github.event.inputs.pr }}/head:the-pr && git checkout the-pr
        if: github.event.inputs.pr != ''
      - name: Set up JDK
        uses: actions/setup-java@v1
        with:
          java-version: 11
      - name: Cache SonarCloud packages
        uses: actions/cache@v1
        with:
          path: ~/.sonar/cache
          key: ${{ runner.os }}-sonar
          restore-keys: ${{ runner.os }}-sonar
      - name: Cache Maven packages
        uses: actions/cache@v1
        with:
          path: ~/.m2
          key: ${{ runner.os }}-m2-${{ hashFiles('**/pom.xml') }}
          restore-keys: ${{ runner.os }}-m2
      - name: Check style and spell
        uses: zhicwu/checkstyle-action@master
        with:
          github_token: ${{ secrets.GITHUB_TOKEN }}
          reporter: 'github-pr-check'
          # added,diff_context,file,nofilter
          filter_mode: 'added'
        if: github.event_name == 'pull_request_target' || github.event.inputs.pr != ''
<<<<<<< HEAD
=======
        continue-on-error: true
>>>>>>> d508f0ad
      - name: Update sonar config
        run: |
          sed -i -e 's|^\(.*<sonar.projectKey>\).*\(</sonar.projectKey>\)$|\1ClickHouse_clickhouse-jdbc\2|' \
            -e 's|^\(.*<sonar.organization>\).*\(</sonar.organization>\)$|\1clickhouse-java\2|' pom.xml
        if: github.repository_owner == 'ClickHouse'
      - name: Build and analyze
        env:
          GITHUB_TOKEN: ${{ secrets.GITHUB_TOKEN }}
          SONAR_TOKEN: ${{ secrets.SONAR_TOKEN }}
        run: |
          find . -type f -name "log4j.*" -exec rm -fv '{}' \;
          mvn -q --batch-mode -Panalysis verify org.sonarsource.scanner.maven:sonar-maven-plugin:sonar
        continue-on-error: true<|MERGE_RESOLUTION|>--- conflicted
+++ resolved
@@ -61,10 +61,7 @@
           # added,diff_context,file,nofilter
           filter_mode: 'added'
         if: github.event_name == 'pull_request_target' || github.event.inputs.pr != ''
-<<<<<<< HEAD
-=======
         continue-on-error: true
->>>>>>> d508f0ad
       - name: Update sonar config
         run: |
           sed -i -e 's|^\(.*<sonar.projectKey>\).*\(</sonar.projectKey>\)$|\1ClickHouse_clickhouse-jdbc\2|' \
