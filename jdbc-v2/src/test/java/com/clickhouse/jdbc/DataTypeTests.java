package com.clickhouse.jdbc;

import com.clickhouse.client.api.ClientConfigProperties;
import com.clickhouse.client.api.internal.ServerSettings;
import com.clickhouse.data.ClickHouseVersion;
import com.clickhouse.data.Tuple;
import org.slf4j.Logger;
import org.slf4j.LoggerFactory;
import org.testng.annotations.BeforeClass;
import org.testng.annotations.Test;

import java.math.BigDecimal;
import java.math.BigInteger;
import java.net.Inet4Address;
import java.net.Inet6Address;
import java.net.InetAddress;
import java.net.UnknownHostException;
import java.sql.Array;
import java.sql.Connection;
import java.sql.Date;
import java.sql.JDBCType;
import java.sql.PreparedStatement;
import java.sql.ResultSet;
import java.sql.ResultSetMetaData;
import java.sql.SQLException;
import java.sql.Statement;
import java.sql.Timestamp;
import java.text.DecimalFormat;
import java.time.LocalDate;
import java.time.LocalDateTime;
import java.time.OffsetDateTime;
import java.time.ZoneId;
import java.time.ZonedDateTime;
import java.util.ArrayList;
import java.util.Arrays;
import java.util.GregorianCalendar;
import java.util.HashMap;
import java.util.List;
import java.util.Map;
import java.util.Properties;
import java.util.Random;
import java.util.TimeZone;
import java.util.UUID;

import static org.testng.Assert.assertEquals;
import static org.testng.Assert.assertFalse;
import static org.testng.Assert.assertNull;
import static org.testng.Assert.assertTrue;

@Test(groups = { "integration" })
public class DataTypeTests extends JdbcIntegrationTest {
    private static final Logger log = LoggerFactory.getLogger(DataTypeTests.class);

    @BeforeClass(groups = { "integration" })
    public static void setUp() throws SQLException {
        Driver.load();
    }
    
    private int insertData(String sql) throws SQLException {
        try (Connection conn = getJdbcConnection()) {
            try (Statement stmt = conn.createStatement()) {
                return stmt.executeUpdate(sql);
            }
        }
    }

    @Test(groups = { "integration" })
    public void testIntegerTypes() throws SQLException {
        runQuery("CREATE TABLE test_integers (order Int8, "
                + "int8 Int8, int16 Int16, int32 Int32, int64 Int64, int128 Int128, int256 Int256, "
                + "uint8 UInt8, uint16 UInt16, uint32 UInt32, uint64 UInt64, uint128 UInt128, uint256 UInt256"
                + ") ENGINE = MergeTree ORDER BY ()");

        // Insert minimum values
        insertData("INSERT INTO test_integers VALUES ( 1, "
                + "-128, -32768, -2147483648, -9223372036854775808, -170141183460469231731687303715884105728, -57896044618658097711785492504343953926634992332820282019728792003956564819968, "
                + "0, 0, 0, 0, 0, 0"
                + ")");

        // Insert maximum values
        insertData("INSERT INTO test_integers VALUES ( 2, "
                + "127, 32767, 2147483647, 9223372036854775807, 170141183460469231731687303715884105727, 57896044618658097711785492504343953926634992332820282019728792003956564819967, "
                + "255, 65535, 4294967295, 18446744073709551615, 340282366920938463463374607431768211455, 115792089237316195423570985008687907853269984665640564039457584007913129639935"
                + ")");

        // Insert random (valid) values
        long seed = System.currentTimeMillis();
        Random rand = new Random(seed);
        log.info("Random seed was: {}", seed);

        int int8 = rand.nextInt(256) - 128;
        int int16 = rand.nextInt(65536) - 32768;
        int int32 = rand.nextInt();
        long int64 = rand.nextLong();
        BigInteger int128 = new BigInteger(127, rand);
        BigInteger int256 = new BigInteger(255, rand);
        Short uint8 = Integer.valueOf(rand.nextInt(256)).shortValue();
        int uint16 = rand.nextInt(65536);
        long uint32 = rand.nextInt() & 0xFFFFFFFFL;
        BigInteger uint64 = BigInteger.valueOf(rand.nextLong(Long.MAX_VALUE));
        BigInteger uint128 = new BigInteger(128, rand);
        BigInteger uint256 = new BigInteger(256, rand);

        try (Connection conn = getJdbcConnection()) {
            try (PreparedStatement stmt = conn.prepareStatement("INSERT INTO test_integers VALUES ( 3, ?, ?, ?, ?, ?, ?, ?, ?, ?, ?, ?, ?)")) {
                stmt.setInt(1, int8);
                stmt.setInt(2, int16);
                stmt.setInt(3, int32);
                stmt.setLong(4, int64);
                stmt.setBigDecimal(5, new BigDecimal(int128));
                stmt.setBigDecimal(6, new BigDecimal(int256));
                stmt.setInt(7, uint8);
                stmt.setInt(8, uint16);
                stmt.setLong(9, uint32);
                stmt.setBigDecimal(10, new BigDecimal(uint64));
                stmt.setBigDecimal(11, new BigDecimal(uint128));
                stmt.setBigDecimal(12, new BigDecimal(uint256));
                stmt.executeUpdate();
            }
        }

        // Check the results
        try (Connection conn = getJdbcConnection()) {
            try (Statement stmt = conn.createStatement()) {
                try (ResultSet rs = stmt.executeQuery("SELECT * FROM test_integers ORDER BY order")) {
                    assertTrue(rs.next());
                    assertEquals(rs.getByte("int8"), Byte.MIN_VALUE);
                    assertEquals(rs.getShort("int16"), Short.MIN_VALUE);
                    assertEquals(rs.getInt("int32"), Integer.MIN_VALUE);
                    assertEquals(rs.getLong("int64"), Long.MIN_VALUE);
                    assertEquals(rs.getBigDecimal("int128"), new BigDecimal("-170141183460469231731687303715884105728"));
                    assertEquals(rs.getBigDecimal("int256"), new BigDecimal("-57896044618658097711785492504343953926634992332820282019728792003956564819968"));
                    assertEquals(rs.getShort("uint8"), 0);
                    assertEquals(rs.getInt("uint16"), 0);
                    assertEquals(rs.getLong("uint32"), 0);
                    assertEquals(rs.getBigDecimal("uint64"), new BigDecimal("0"));
                    assertEquals(rs.getBigDecimal("uint128"), new BigDecimal("0"));
                    assertEquals(rs.getBigDecimal("uint256"), new BigDecimal("0"));

                    assertTrue(rs.next());
                    assertEquals(rs.getByte("int8"), Byte.MAX_VALUE);
                    assertEquals(rs.getShort("int16"), Short.MAX_VALUE);
                    assertEquals(rs.getInt("int32"), Integer.MAX_VALUE);
                    assertEquals(rs.getLong("int64"), Long.MAX_VALUE);
                    assertEquals(rs.getBigDecimal("int128"), new BigDecimal("170141183460469231731687303715884105727"));
                    assertEquals(rs.getBigDecimal("int256"), new BigDecimal("57896044618658097711785492504343953926634992332820282019728792003956564819967"));
                    assertEquals(rs.getShort("uint8"), 255);
                    assertEquals(rs.getInt("uint16"), 65535);
                    assertEquals(rs.getLong("uint32"), 4294967295L);
                    assertEquals(rs.getBigDecimal("uint64"), new BigDecimal("18446744073709551615"));
                    assertEquals(rs.getBigDecimal("uint128"), new BigDecimal("340282366920938463463374607431768211455"));
                    assertEquals(rs.getBigDecimal("uint256"), new BigDecimal("115792089237316195423570985008687907853269984665640564039457584007913129639935"));

                    assertTrue(rs.next());
                    assertEquals(rs.getByte("int8"), int8);
                    assertEquals(rs.getShort("int16"), int16);
                    assertEquals(rs.getInt("int32"), int32);
                    assertEquals(rs.getLong("int64"), int64);
                    assertEquals(rs.getBigDecimal("int128"), new BigDecimal(int128));
                    assertEquals(rs.getBigDecimal("int256"), new BigDecimal(int256));
                    assertEquals(rs.getShort("uint8"), uint8);
                    assertEquals(rs.getInt("uint16"), uint16);
                    assertEquals(rs.getLong("uint32"), uint32);
                    assertEquals(rs.getBigDecimal("uint64"), new BigDecimal(uint64));
                    assertEquals(rs.getBigDecimal("uint128"), new BigDecimal(uint128));
                    assertEquals(rs.getBigDecimal("uint256"), new BigDecimal(uint256));

                    assertFalse(rs.next());
                }
            }
        }

        // Check the with getObject
        try (Connection conn = getJdbcConnection()) {
            try (Statement stmt = conn.createStatement()) {
                try (ResultSet rs = stmt.executeQuery("SELECT * FROM test_integers ORDER BY order")) {
                    assertTrue(rs.next());
                    assertEquals(rs.getObject("int8"), Byte.MIN_VALUE);
                    assertEquals(rs.getObject("int16"), Short.MIN_VALUE);
                    assertEquals(rs.getObject("int32"), Integer.MIN_VALUE);
                    assertEquals(rs.getObject("int64"), Long.MIN_VALUE);
                    assertEquals(rs.getObject("int128"), new BigInteger("-170141183460469231731687303715884105728"));
                    assertEquals(rs.getObject("int256"), new BigInteger("-57896044618658097711785492504343953926634992332820282019728792003956564819968"));
                    assertEquals(rs.getObject("uint8"), Short.valueOf("0"));
                    assertEquals(rs.getObject("uint16"), 0);
                    assertEquals(rs.getObject("uint32"), 0L);
                    assertEquals(rs.getObject("uint64"), new BigInteger("0"));
                    assertEquals(rs.getObject("uint128"), new BigInteger("0"));
                    assertEquals(rs.getObject("uint256"), new BigInteger("0"));

                    assertTrue(rs.next());
                    assertEquals(rs.getObject("int8"), Byte.MAX_VALUE);
                    assertEquals(rs.getObject("int16"), Short.MAX_VALUE);
                    assertEquals(rs.getObject("int32"), Integer.MAX_VALUE);
                    assertEquals(rs.getObject("int64"), Long.MAX_VALUE);
                    assertEquals(rs.getObject("int128"), new BigInteger("170141183460469231731687303715884105727"));
                    assertEquals(rs.getObject("int256"), new BigInteger("57896044618658097711785492504343953926634992332820282019728792003956564819967"));
                    assertEquals(rs.getObject("uint8"), Short.valueOf("255"));
                    assertEquals(rs.getObject("uint16"), 65535);
                    assertEquals(rs.getObject("uint32"), 4294967295L);
                    assertEquals(rs.getObject("uint64"), new BigInteger("18446744073709551615"));
                    assertEquals(rs.getObject("uint128"), new BigInteger("340282366920938463463374607431768211455"));
                    assertEquals(rs.getObject("uint256"), new BigInteger("115792089237316195423570985008687907853269984665640564039457584007913129639935"));

                    assertTrue(rs.next());
                    assertEquals(rs.getObject("int8"), (byte)int8);
                    assertEquals(rs.getObject("int16"), (short)int16);
                    assertEquals(rs.getObject("int32"), (int)int32);
                    assertEquals(rs.getObject("int64"), (long)int64);
                    assertEquals(rs.getObject("int128"), int128);
                    assertEquals(rs.getObject("int256"), int256);
                    assertEquals(rs.getObject("uint8"), uint8);
                    assertEquals(rs.getObject("uint16"), uint16);
                    assertEquals(rs.getObject("uint32"), uint32);
                    assertEquals(rs.getObject("uint64"), uint64);
                    assertEquals(rs.getObject("uint128"), uint128);
                    assertEquals(rs.getObject("uint256"), uint256);

                    assertFalse(rs.next());
                }
            }
        }
    }

    @Test(groups = { "integration" })
    public void testUnsignedIntegerTypes() throws Exception {
        Random rand = new Random();
        runQuery("CREATE TABLE test_unsigned_integers (order Int8, "
                + "uint8 Nullable(UInt8), "
                + "uint16 Nullable(UInt16), "
                + "uint32 Nullable(UInt32), "
                + "uint64 Nullable(UInt64), "
                + "uint128 Nullable(UInt128), "
                + "uint256 Nullable(UInt256)"
                + ") ENGINE = MergeTree ORDER BY ()");

        // Insert null values
        insertData("INSERT INTO test_unsigned_integers VALUES ( 1, "
                + "NULL, NULL, NULL, NULL, NULL, NULL)");

        // Insert minimum values
        insertData("INSERT INTO test_unsigned_integers VALUES ( 2, "
                + "0, 0, 0, 0, 0, 0)");

        // Insert random values
        int uint8 = rand.nextInt(256);
        int uint16 = rand.nextInt(65536);
        long uint32 = rand.nextLong() & 0xFFFFFFFFL;
        long uint64 = rand.nextLong() & 0xFFFFFFFFFFFFL;
        BigInteger uint128 = new BigInteger(38, rand);
        BigInteger uint256 = new BigInteger(77, rand);
        insertData("INSERT INTO test_unsigned_integers VALUES ( 3, "
                + uint8 + ", " + uint16 + ", " + uint32 + ", " + uint64 + ", " + uint128 + ", " + uint256 + ")");

        try (Connection conn = getJdbcConnection();
                Statement stmt = conn.createStatement();
                ResultSet rs = stmt.executeQuery("SELECT uint8, uint16, uint32, uint64, uint128, uint256 FROM test_unsigned_integers ORDER BY order")) {

            List<Class<?>> expectedTypes = Arrays.asList(
                    Short.class, Integer.class, Long.class, BigInteger.class, BigInteger.class, BigInteger.class);
            List<Class<?>> actualTypes = new ArrayList<>();
            ResultSetMetaData rsmd = rs.getMetaData();
            for (int i = 0; i < rsmd.getColumnCount(); i++) {
                actualTypes.add(Class.forName(rsmd.getColumnClassName(i + 1)));
            }
            assertEquals(actualTypes, expectedTypes);


            assertTrue(rs.next());
            assertEquals((Short) rs.getObject("uint8"), null);
            assertEquals((Integer) rs.getObject("uint16"), null);
            assertEquals((Long) rs.getObject("uint32"), null);
            assertEquals((BigInteger) rs.getObject("uint64"), null);
            assertEquals((BigInteger) rs.getObject("uint128"), null);
            assertEquals((BigInteger) rs.getObject("uint256"), null);

            assertTrue(rs.next());
            assertEquals((Short) rs.getObject("uint8"), (byte) 0);
            assertEquals((Integer) rs.getObject("uint16"), (short) 0);
            assertEquals((Long) rs.getObject("uint32"), 0);
            assertEquals((BigInteger) rs.getObject("uint64"), BigInteger.ZERO);
            assertEquals((BigInteger) rs.getObject("uint128"), BigInteger.ZERO);
            assertEquals((BigInteger) rs.getObject("uint256"), BigInteger.ZERO);

            assertTrue(rs.next());
            assertEquals(((Short) rs.getObject("uint8")).intValue(), uint8);
            assertEquals((Integer) rs.getObject("uint16"), uint16);
            assertEquals((Long) rs.getObject("uint32"), uint32);
            assertEquals((BigInteger) rs.getObject("uint64"), BigInteger.valueOf(uint64));
            assertEquals((BigInteger) rs.getObject("uint128"), uint128);
            assertEquals((BigInteger) rs.getObject("uint256"), uint256);

            assertFalse(rs.next());
        }
    }

    @Test(groups = { "integration" })
    public void testDecimalTypes() throws SQLException {
        runQuery("CREATE TABLE test_decimals (order Int8, "
                + "dec Decimal(9, 2), dec32 Decimal32(4), dec64 Decimal64(8), dec128 Decimal128(18), dec256 Decimal256(18)"
                + ") ENGINE = MergeTree ORDER BY ()");

        // Insert minimum values
        insertData("INSERT INTO test_decimals VALUES ( 1, -9999999.99, -99999.9999, -9999999999.99999999, -99999999999999999999.999999999999999999, " +
                "-9999999999999999999999999999999999999999999999999999999999.999999999999999999)");

        // Insert maximum values
        insertData("INSERT INTO test_decimals VALUES ( 2, 9999999.99, 99999.9999, 9999999999.99999999, 99999999999999999999.999999999999999999, " +
                "9999999999999999999999999999999999999999999999999999999999.999999999999999999)");

        // Insert random (valid) values
        long seed = System.currentTimeMillis();
        Random rand = new Random(seed);
        log.info("Random seed was: {}", seed);

        BigDecimal dec = new BigDecimal(new BigInteger(7, rand) + "." + rand.nextInt(10,100));//P - S; 9 - 2
        BigDecimal dec32 = new BigDecimal(new BigInteger(5, rand) + "." + rand.nextInt(1000, 10000));
        BigDecimal dec64 = new BigDecimal(new BigInteger(18, rand) + "." + rand.nextInt(10000000, 100000000));
        BigDecimal dec128 = new BigDecimal(new BigInteger(20, rand) + "." + rand.nextLong(100000000000000000L, 1000000000000000000L));
        BigDecimal dec256 = new BigDecimal(new BigInteger(58, rand) + "." + rand.nextLong(100000000000000000L, 1000000000000000000L));

        try (Connection conn = getJdbcConnection()) {
            try (PreparedStatement stmt = conn.prepareStatement("INSERT INTO test_decimals VALUES ( 3, ?, ?, ?, ?, ?)")) {
                stmt.setBigDecimal(1, dec);
                stmt.setBigDecimal(2, dec32);
                stmt.setBigDecimal(3, dec64);
                stmt.setBigDecimal(4, dec128);
                stmt.setBigDecimal(5, dec256);
                stmt.executeUpdate();
            }
        }


        // Check the results
        try (Connection conn = getJdbcConnection()) {
            try (Statement stmt = conn.createStatement()) {
                try (ResultSet rs = stmt.executeQuery("SELECT * FROM test_decimals ORDER BY order")) {
                    assertTrue(rs.next());
                    assertEquals(rs.getBigDecimal("dec"), new BigDecimal("-9999999.99"));
                    assertEquals(rs.getBigDecimal("dec32"), new BigDecimal("-99999.9999"));
                    assertEquals(rs.getBigDecimal("dec64"), new BigDecimal("-9999999999.99999999"));
                    assertEquals(rs.getBigDecimal("dec128"), new BigDecimal("-99999999999999999999.999999999999999999"));
                    assertEquals(rs.getBigDecimal("dec256"), new BigDecimal("-9999999999999999999999999999999999999999999999999999999999.999999999999999999"));

                    assertTrue(rs.next());
                    assertEquals(rs.getBigDecimal("dec"), new BigDecimal("9999999.99"));
                    assertEquals(rs.getBigDecimal("dec32"), new BigDecimal("99999.9999"));
                    assertEquals(rs.getBigDecimal("dec64"), new BigDecimal("9999999999.99999999"));
                    assertEquals(rs.getBigDecimal("dec128"), new BigDecimal("99999999999999999999.999999999999999999"));
                    assertEquals(rs.getBigDecimal("dec256"), new BigDecimal("9999999999999999999999999999999999999999999999999999999999.999999999999999999"));

                    assertTrue(rs.next());
                    assertEquals(rs.getBigDecimal("dec"), dec);
                    assertEquals(rs.getBigDecimal("dec32"), dec32);
                    assertEquals(rs.getBigDecimal("dec64"), dec64);
                    assertEquals(rs.getBigDecimal("dec128"), dec128);
                    assertEquals(rs.getBigDecimal("dec256"), dec256);

                    assertFalse(rs.next());
                }
            }
        }

        // Check the results with getObject
        try (Connection conn = getJdbcConnection()) {
            try (Statement stmt = conn.createStatement()) {
                try (ResultSet rs = stmt.executeQuery("SELECT * FROM test_decimals ORDER BY order")) {
                    assertTrue(rs.next());
                    assertEquals(rs.getObject("dec"), new BigDecimal("-9999999.99"));
                    assertEquals(rs.getObject("dec32"), new BigDecimal("-99999.9999"));
                    assertEquals(rs.getObject("dec64"), new BigDecimal("-9999999999.99999999"));
                    assertEquals(rs.getObject("dec128"), new BigDecimal("-99999999999999999999.999999999999999999"));
                    assertEquals(rs.getObject("dec256"), new BigDecimal("-9999999999999999999999999999999999999999999999999999999999.999999999999999999"));

                    assertTrue(rs.next());
                    assertEquals(rs.getObject("dec"), new BigDecimal("9999999.99"));
                    assertEquals(rs.getObject("dec32"), new BigDecimal("99999.9999"));
                    assertEquals(rs.getObject("dec64"), new BigDecimal("9999999999.99999999"));
                    assertEquals(rs.getObject("dec128"), new BigDecimal("99999999999999999999.999999999999999999"));
                    assertEquals(rs.getObject("dec256"), new BigDecimal("9999999999999999999999999999999999999999999999999999999999.999999999999999999"));

                    assertTrue(rs.next());
                    assertEquals(rs.getObject("dec"), dec);
                    assertEquals(rs.getObject("dec32"), dec32);
                    assertEquals(rs.getObject("dec64"), dec64);
                    assertEquals(rs.getObject("dec128"), dec128);
                    assertEquals(rs.getObject("dec256"), dec256);

                    assertFalse(rs.next());
                }
            }
        }
    }

    @Test(groups = { "integration" })
    public void testDateTypes() throws SQLException {
        runQuery("CREATE TABLE test_dates (order Int8, "
                + "date Date, date32 Date32, " +
                "dateTime DateTime, dateTime32 DateTime32, " +
                "dateTime643 DateTime64(3), dateTime646 DateTime64(6), dateTime649 DateTime64(9)"
                + ") ENGINE = MergeTree ORDER BY ()");

        // Insert minimum values
        insertData("INSERT INTO test_dates VALUES ( 1, '1970-01-01', '1970-01-01', " +
                "'1970-01-01 00:00:00', '1970-01-01 00:00:00', " +
                "'1970-01-01 00:00:00.000', '1970-01-01 00:00:00.000000', '1970-01-01 00:00:00.000000000' )");

        // Insert maximum values
        insertData("INSERT INTO test_dates VALUES ( 2, '2149-06-06', '2299-12-31', " +
                "'2106-02-07 06:28:15', '2106-02-07 06:28:15', " +
                "'2261-12-31 23:59:59.999', '2261-12-31 23:59:59.999999', '2261-12-31 23:59:59.999999999' )");

        // Insert random (valid) values
        final ZoneId zoneId = ZoneId.of("America/Los_Angeles");
        final LocalDateTime now = LocalDateTime.now(zoneId);
        final Date date = Date.valueOf(now.toLocalDate());
        final Date date32 = Date.valueOf(now.toLocalDate());
        final java.sql.Timestamp dateTime = Timestamp.valueOf(now);
        dateTime.setNanos(0);
        final java.sql.Timestamp dateTime32 = Timestamp.valueOf(now);
        dateTime32.setNanos(0);
        final java.sql.Timestamp dateTime643 = Timestamp.valueOf(LocalDateTime.now(ZoneId.of("America/Los_Angeles")));
        dateTime643.setNanos(333000000);
        final java.sql.Timestamp dateTime646 = Timestamp.valueOf(LocalDateTime.now(ZoneId.of("America/Los_Angeles")));
        dateTime646.setNanos(333333000);
        final java.sql.Timestamp dateTime649 = Timestamp.valueOf(LocalDateTime.now(ZoneId.of("America/Los_Angeles")));
        dateTime649.setNanos(333333333);

        try (Connection conn = getJdbcConnection()) {
            try (PreparedStatement stmt = conn.prepareStatement("INSERT INTO test_dates VALUES ( 4, ?, ?, ?, ?, ?, ?, ?)")) {
                stmt.setDate(1, date);
                stmt.setDate(2, date32);
                stmt.setTimestamp(3, dateTime);
                stmt.setTimestamp(4, dateTime32);
                stmt.setTimestamp(5, dateTime643);
                stmt.setTimestamp(6, dateTime646);
                stmt.setTimestamp(7, dateTime649);
                stmt.executeUpdate();
            }
        }

        // Check the results
        try (Connection conn = getJdbcConnection()) {
            try (Statement stmt = conn.createStatement()) {
                try (ResultSet rs = stmt.executeQuery("SELECT * FROM test_dates ORDER BY order")) {
                    assertTrue(rs.next());
                    assertEquals(rs.getDate("date"), Date.valueOf("1970-01-01"));
                    assertEquals(rs.getDate("date32"), Date.valueOf("1970-01-01"));
                    assertEquals(rs.getTimestamp("dateTime").toString(), "1970-01-01 00:00:00.0");
                    assertEquals(rs.getTimestamp("dateTime32").toString(), "1970-01-01 00:00:00.0");
                    assertEquals(rs.getTimestamp("dateTime643").toString(), "1970-01-01 00:00:00.0");
                    assertEquals(rs.getTimestamp("dateTime646").toString(), "1970-01-01 00:00:00.0");
                    assertEquals(rs.getTimestamp("dateTime649").toString(), "1970-01-01 00:00:00.0");

                    assertTrue(rs.next());
                    assertEquals(rs.getDate("date"), Date.valueOf("2149-06-06"));
                    assertEquals(rs.getDate("date32"), Date.valueOf("2299-12-31"));
                    assertEquals(rs.getTimestamp("dateTime").toString(), "2106-02-07 06:28:15.0");
                    assertEquals(rs.getTimestamp("dateTime32").toString(), "2106-02-07 06:28:15.0");
                    assertEquals(rs.getTimestamp("dateTime643").toString(), "2261-12-31 23:59:59.999");
                    assertEquals(rs.getTimestamp("dateTime646").toString(), "2261-12-31 23:59:59.999999");
                    assertEquals(rs.getTimestamp("dateTime649").toString(), "2261-12-31 23:59:59.999999999");

                    assertTrue(rs.next());
                    assertEquals(rs.getDate("date").toString(), date.toString());
                    assertEquals(rs.getDate("date32").toString(), date32.toString());
                    assertEquals(rs.getTimestamp("dateTime").toString(), Timestamp.valueOf(dateTime.toInstant().atZone(ZoneId.of("UTC")).toLocalDateTime()).toString());
                    assertEquals(rs.getTimestamp("dateTime32").toString(), Timestamp.valueOf(dateTime32.toInstant().atZone(ZoneId.of("UTC")).toLocalDateTime()).toString());
                    assertEquals(rs.getTimestamp("dateTime643").toString(), Timestamp.valueOf(dateTime643.toInstant().atZone(ZoneId.of("UTC")).toLocalDateTime()).toString());
                    assertEquals(rs.getTimestamp("dateTime646").toString(), Timestamp.valueOf(dateTime646.toInstant().atZone(ZoneId.of("UTC")).toLocalDateTime()).toString());
                    assertEquals(rs.getTimestamp("dateTime649").toString(), Timestamp.valueOf(dateTime649.toInstant().atZone(ZoneId.of("UTC")).toLocalDateTime()).toString());

                    assertEquals(rs.getTimestamp("dateTime", new GregorianCalendar(TimeZone.getTimeZone("UTC"))).toString(), dateTime.toString());
                    assertEquals(rs.getTimestamp("dateTime32", new GregorianCalendar(TimeZone.getTimeZone("UTC"))).toString(), dateTime32.toString());
                    assertEquals(rs.getTimestamp("dateTime643", new GregorianCalendar(TimeZone.getTimeZone("UTC"))).toString(), dateTime643.toString());
                    assertEquals(rs.getTimestamp("dateTime646", new GregorianCalendar(TimeZone.getTimeZone("UTC"))).toString(), dateTime646.toString());
                    assertEquals(rs.getTimestamp("dateTime649", new GregorianCalendar(TimeZone.getTimeZone("UTC"))).toString(), dateTime649.toString());

                    assertFalse(rs.next());
                }
            }
        }

        // Check the results
        try (Connection conn = getJdbcConnection()) {
            try (Statement stmt = conn.createStatement()) {
                try (ResultSet rs = stmt.executeQuery("SELECT * FROM test_dates ORDER BY order")) {
                    assertTrue(rs.next());
                    assertEquals(rs.getObject("date"), Date.valueOf("1970-01-01"));
                    assertEquals(rs.getObject("date32"), Date.valueOf("1970-01-01"));
                    assertEquals(rs.getObject("dateTime").toString(), "1970-01-01 00:00:00.0");
                    assertEquals(rs.getObject("dateTime32").toString(), "1970-01-01 00:00:00.0");
                    assertEquals(rs.getObject("dateTime643").toString(), "1970-01-01 00:00:00.0");
                    assertEquals(rs.getObject("dateTime646").toString(), "1970-01-01 00:00:00.0");
                    assertEquals(rs.getObject("dateTime649").toString(), "1970-01-01 00:00:00.0");

                    assertTrue(rs.next());
                    assertEquals(rs.getObject("date"), Date.valueOf("2149-06-06"));
                    assertEquals(rs.getObject("date32"), Date.valueOf("2299-12-31"));
                    assertEquals(rs.getObject("dateTime").toString(), "2106-02-07 06:28:15.0");
                    assertEquals(rs.getObject("dateTime32").toString(), "2106-02-07 06:28:15.0");
                    assertEquals(rs.getObject("dateTime643").toString(), "2261-12-31 23:59:59.999");
                    assertEquals(rs.getObject("dateTime646").toString(), "2261-12-31 23:59:59.999999");
                    assertEquals(rs.getObject("dateTime649").toString(), "2261-12-31 23:59:59.999999999");

                    assertTrue(rs.next());
                    assertEquals(rs.getObject("date").toString(), date.toString());
                    assertEquals(rs.getObject("date32").toString(), date32.toString());

                    assertEquals(rs.getObject("dateTime").toString(), Timestamp.valueOf(dateTime.toInstant().atZone(ZoneId.of("UTC")).toLocalDateTime()).toString());
                    assertEquals(rs.getObject("dateTime32").toString(), Timestamp.valueOf(dateTime32.toInstant().atZone(ZoneId.of("UTC")).toLocalDateTime()).toString());
                    assertEquals(rs.getObject("dateTime643").toString(), Timestamp.valueOf(dateTime643.toInstant().atZone(ZoneId.of("UTC")).toLocalDateTime()).toString());
                    assertEquals(rs.getObject("dateTime646").toString(), Timestamp.valueOf(dateTime646.toInstant().atZone(ZoneId.of("UTC")).toLocalDateTime()).toString());
                    assertEquals(rs.getObject("dateTime649").toString(), Timestamp.valueOf(dateTime649.toInstant().atZone(ZoneId.of("UTC")).toLocalDateTime()).toString());

                    assertFalse(rs.next());
                }
            }
        }
    }

    @Test(groups = { "integration" })
    public void testStringTypes() throws SQLException {
        runQuery("CREATE TABLE test_strings (order Int8, "
                + "str String, fixed FixedString(6), "
                + "enum Enum8('a' = 6, 'b' = 7, 'c' = 8), enum8 Enum8('a' = 1, 'b' = 2, 'c' = 3), enum16 Enum16('a' = 1, 'b' = 2, 'c' = 3), "
                + "uuid UUID, escaped String "
                + ") ENGINE = MergeTree ORDER BY ()");

        // Insert random (valid) values
        long seed = System.currentTimeMillis();
        Random rand = new Random(seed);

        String str = "string" + rand.nextInt(1000);
        String fixed = "fixed" + rand.nextInt(10);
        String enum8 = "a";
        String enum16 = "b";
        String uuid = UUID.randomUUID().toString();
        String escaped = "\\xA3\\xA3\\x12\\xA0\\xDF\\x13\\x4E\\x8C\\x87\\x74\\xD4\\x53\\xDB\\xFC\\x34\\x95";

        try (Connection conn = getJdbcConnection()) {
            try (PreparedStatement stmt = conn.prepareStatement("INSERT INTO test_strings VALUES ( 1, ?, ?, ?, ?, ?, ?, ? )")) {
                stmt.setString(1, str);
                stmt.setString(2, fixed);
                stmt.setString(3, enum8);
                stmt.setString(4, enum8);
                stmt.setString(5, enum16);
                stmt.setString(6, uuid);
                stmt.setString(7, escaped);
                stmt.executeUpdate();
            }
        }

        // Check the results
        try (Connection conn = getJdbcConnection()) {
            try (Statement stmt = conn.createStatement()) {
                try (ResultSet rs = stmt.executeQuery("SELECT * FROM test_strings ORDER BY order")) {
                    assertTrue(rs.next());
                    assertEquals(rs.getString("str"), str);
                    assertEquals(rs.getString("fixed"), fixed);
                    assertEquals(rs.getString("enum"), "a");
                    assertEquals(rs.getInt("enum"), 6);
                    assertEquals(rs.getString("enum8"), "a");
                    assertEquals(rs.getInt("enum8"), 1);
                    assertEquals(rs.getString("enum16"), "b");
                    assertEquals(rs.getInt("enum16"), 2);
                    assertEquals(rs.getString("uuid"), uuid);
                    assertEquals(rs.getString("escaped"), escaped);
                    assertFalse(rs.next());
                }
            }
        }

        // Check the results with getObject
        try (Connection conn = getJdbcConnection()) {
            try (Statement stmt = conn.createStatement()) {
                try (ResultSet rs = stmt.executeQuery("SELECT * FROM test_strings ORDER BY order")) {
                    assertTrue(rs.next());
                    assertEquals(rs.getObject("str"), str);
                    assertEquals(rs.getObject("fixed"), fixed);
                    assertEquals(rs.getObject("enum"), "a");
                    assertEquals(rs.getObject("enum8"), "a");
                    assertEquals(rs.getObject("enum16"), "b");
                    assertEquals(rs.getObject("uuid"), UUID.fromString(uuid));
                    assertEquals(rs.getObject("escaped"), escaped);
                    assertFalse(rs.next());
                }
            }
        }
    }

    @Test(groups = { "integration" })
    public void testIpAddressTypes() throws SQLException, UnknownHostException {
        runQuery("CREATE TABLE test_ips (order Int8, "
                + "ipv4_ip IPv4, ipv4_name IPv4, ipv6 IPv6, ipv4_as_ipv6 IPv6"
                + ") ENGINE = MergeTree ORDER BY ()");

        // Insert random (valid) values
        long seed = System.currentTimeMillis();
        Random rand = new Random(seed);

        InetAddress ipv4AddressByIp = Inet4Address.getByName(rand.nextInt(256) + "." + rand.nextInt(256) + "." + rand.nextInt(256) + "." + rand.nextInt(256));
        InetAddress ipv4AddressByName = Inet4Address.getByName("www.example.com");
        InetAddress ipv6Address = Inet6Address.getByName("2001:adb8:85a3:1:2:8a2e:370:7334");
        InetAddress ipv4AsIpv6 = Inet4Address.getByName("90.176.75.97");

        try (Connection conn = getJdbcConnection()) {
            try (PreparedStatement stmt = conn.prepareStatement("INSERT INTO test_ips VALUES ( 1, ?, ?, ?, ? )")) {
                stmt.setObject(1, ipv4AddressByIp);
                stmt.setObject(2, ipv4AddressByName);
                stmt.setObject(3, ipv6Address);
                stmt.setObject(4, ipv4AsIpv6);
                stmt.executeUpdate();
            }
        }

        // Check the results
        try (Connection conn = getJdbcConnection()) {
            try (Statement stmt = conn.createStatement()) {
                try (ResultSet rs = stmt.executeQuery("SELECT * FROM test_ips ORDER BY order")) {
                    assertTrue(rs.next());
                    assertEquals(rs.getObject("ipv4_ip"), ipv4AddressByIp);
                    assertEquals(rs.getString("ipv4_ip"), ipv4AddressByIp.toString());
                    assertEquals(rs.getObject("ipv4_name"), ipv4AddressByName);
                    assertEquals(rs.getObject("ipv6"), ipv6Address);
                    assertEquals(rs.getString("ipv6"), ipv6Address.toString());
                    assertEquals(rs.getObject("ipv4_as_ipv6"), ipv4AsIpv6);
                    assertFalse(rs.next());
                }
            }
        }
    }

    @Test(groups = { "integration" })
    public void testFloatTypes() throws SQLException {
        runQuery("CREATE TABLE test_floats (order Int8, "
                + "float32 Float32, float64 Float64"
                + ") ENGINE = MergeTree ORDER BY ()");

        // Insert minimum values
        insertData("INSERT INTO test_floats VALUES ( 1, -3.4028233E38, -1.7976931348623157E308 )");

        // Insert maximum values
        insertData("INSERT INTO test_floats VALUES ( 2, 3.4028233E38, 1.7976931348623157E308 )");

        // Insert random (valid) values
        long seed = System.currentTimeMillis();
        Random rand = new Random(seed);
        log.info("Random seed was: {}", seed);

        Float float32 = rand.nextFloat();
        Double float64 = rand.nextDouble();

        try (Connection conn = getJdbcConnection()) {
            try (PreparedStatement stmt = conn.prepareStatement("INSERT INTO test_floats VALUES ( 3, ?, ? )")) {
                stmt.setFloat(1, float32);
                stmt.setDouble(2, float64);
                stmt.executeUpdate();
            }
        }

        // Check the results
        try (Connection conn = getJdbcConnection()) {
            try (Statement stmt = conn.createStatement()) {
                try (ResultSet rs = stmt.executeQuery("SELECT * FROM test_floats ORDER BY order")) {
                    assertTrue(rs.next());
                    assertEquals(rs.getFloat("float32"), -3.402823E38f);
                    assertEquals(rs.getDouble("float64"), Double.valueOf(-1.7976931348623157E308));

                    assertTrue(rs.next());
                    assertEquals(rs.getFloat("float32"), Float.valueOf(3.402823E38f));
                    assertEquals(rs.getDouble("float64"), Double.valueOf(1.7976931348623157E308));

                    assertTrue(rs.next());
                    assertEquals(rs.getFloat("float32"), float32);
                    assertEquals(rs.getDouble("float64"), float64);

                    assertFalse(rs.next());
                }
            }
        }

        // Check the results with getObject
        try (Connection conn = getJdbcConnection()) {
            try (Statement stmt = conn.createStatement()) {
                try (ResultSet rs = stmt.executeQuery("SELECT * FROM test_floats ORDER BY order")) {
                    assertTrue(rs.next());
                    assertEquals(rs.getObject("float32"), -3.402823E38d);
                    assertEquals(rs.getObject("float64"), Double.valueOf(-1.7976931348623157E308));

                    assertTrue(rs.next());
                    assertEquals(rs.getObject("float32"), 3.402823E38d);
                    assertEquals(rs.getObject("float64"), Double.valueOf(1.7976931348623157E308));

                    assertTrue(rs.next());

                    DecimalFormat df = new DecimalFormat("#.######");
                    assertEquals(df.format(rs.getObject("float32")), df.format(float32));
                    assertEquals(rs.getObject("float64"), float64);

                    assertFalse(rs.next());
                }
            }
        }
    }

    @Test(groups = { "integration" })
    public void testBooleanTypes() throws SQLException {
        runQuery("CREATE TABLE test_booleans (order Int8, "
                + "bool Boolean"
                + ") ENGINE = MergeTree ORDER BY ()");

        // Insert random (valid) values
        long seed = System.currentTimeMillis();
        Random rand = new Random(seed);
        log.info("Random seed was: {}", seed);

        boolean bool = rand.nextBoolean();

        try (Connection conn = getJdbcConnection()) {
            try (PreparedStatement stmt = conn.prepareStatement("INSERT INTO test_booleans VALUES ( 1, ? )")) {
                stmt.setBoolean(1, bool);
                stmt.executeUpdate();
            }
        }

        // Check the results
        try (Connection conn = getJdbcConnection()) {
            try (Statement stmt = conn.createStatement()) {
                try (ResultSet rs = stmt.executeQuery("SELECT * FROM test_booleans ORDER BY order")) {
                    assertTrue(rs.next());
                    assertEquals(rs.getBoolean("bool"), bool);

                    assertFalse(rs.next());
                }
            }
        }

        // Check the results with getObject
        try (Connection conn = getJdbcConnection()) {
            try (Statement stmt = conn.createStatement()) {
                try (ResultSet rs = stmt.executeQuery("SELECT * FROM test_booleans ORDER BY order")) {
                    assertTrue(rs.next());
                    assertEquals(rs.getObject("bool"), bool);

                    assertFalse(rs.next());
                }
            }
        }
    }

    @Test(groups = { "integration" })
    public void testArrayTypes() throws SQLException {
        runQuery("CREATE TABLE test_arrays (order Int8, "
                + "array Array(Int8), arraystr Array(String), "
                + "arraytuple Array(Tuple(Int8, String)), "
                + "arraydate Array(Date)"
                + ") ENGINE = MergeTree ORDER BY ()");

        // Insert random (valid) values
        long seed = System.currentTimeMillis();
        Random rand = new Random(seed);
        log.info("Random seed was: {}", seed);

        Integer[] array = new Integer[rand.nextInt(10)];
        for (int i = 0; i < array.length; i++) {
            array[i] = rand.nextInt(256) - 128;
        }

        String[] arraystr = new String[rand.nextInt(10)];
        for (int i = 0; i < arraystr.length; i++) {
            arraystr[i] = "string" + rand.nextInt(1000);
        }

        Tuple[] arraytuple = new Tuple[rand.nextInt(10) + 1];
        for (int i = 0; i < arraytuple.length; i++) {
            arraytuple[i] = new Tuple(rand.nextInt(256) - 128, "string" + rand.nextInt(1000));
        }

        Date[] arraydate = new Date[rand.nextInt(10)];
        for (int i = 0; i < arraydate.length; i++) {
            arraydate[i] = Date.valueOf(LocalDate.now().plusDays(rand.nextInt(100)));
        }

<<<<<<< HEAD
        // Insert using `Connection#createArrayOf`
        try (Connection conn = getConnection()) {
=======
        // Insert random (valid) values
        try (Connection conn = getJdbcConnection()) {
>>>>>>> d475e824
            try (PreparedStatement stmt = conn.prepareStatement("INSERT INTO test_arrays VALUES ( 1, ?, ?, ?, ?)")) {
                stmt.setArray(1, conn.createArrayOf("Int8", array));
                stmt.setArray(2, conn.createArrayOf("String", arraystr));
                stmt.setArray(3, conn.createArrayOf("Tuple", arraytuple));
                stmt.setArray(4, conn.createArrayOf("Date", arraydate));
                stmt.executeUpdate();
            }
        }

        // Insert using common java objects
        final String INSERT_SQL = "INSERT INTO test_arrays VALUES ( 1, ?, ?, ?, ?)";
        try (Connection conn = getConnection()) {
            try (PreparedStatement stmt = conn.prepareStatement(INSERT_SQL)) {
                stmt.setObject(1, array);
                stmt.setObject(2, arraystr);
                stmt.setObject(3, arraytuple);
                stmt.setObject(4, arraydate);
                stmt.executeUpdate();
            }
        }

        // Check the results
        try (Connection conn = getJdbcConnection()) {
            try (Statement stmt = conn.createStatement()) {
                try (ResultSet rs = stmt.executeQuery("SELECT * FROM test_arrays ORDER BY order")) {
                    assertTrue(rs.next());
                    Object[] arrayResult = (Object[]) rs.getArray("array").getArray();
                    assertEquals(arrayResult.length, array.length);
                    for (int i = 0; i < array.length; i++) {
                        assertEquals(String.valueOf(arrayResult[i]), String.valueOf(array[i]));
                    }

                    Object[] arraystrResult = (Object[]) rs.getArray("arraystr").getArray();
                    assertEquals(arraystrResult.length, arraystr.length);
                    for (int i = 0; i < arraystr.length; i++) {
                        assertEquals(arraystrResult[i], arraystr[i]);
                    }
                    Object[] arraytupleResult = (Object[]) rs.getArray("arraytuple").getArray();
                    assertEquals(arraytupleResult.length, arraytuple.length);
                    for (int i = 0; i < arraytuple.length; i++) {
                        Tuple tuple = arraytuple[i];
                        Tuple tupleResult = new Tuple(((Object[]) arraytupleResult[i]));
                        assertEquals(String.valueOf(tupleResult.getValue(0)), String.valueOf(tuple.getValue(0)));
                        assertEquals(String.valueOf(tupleResult.getValue(1)), String.valueOf(tuple.getValue(1)));
                    }

                    Object[] arraydateResult = (Object[]) rs.getArray("arraydate").getArray();
                    assertEquals(arraydateResult.length, arraydate.length);
                    for (int i = 0; i < arraydate.length; i++) {
                        assertEquals(String.valueOf(arraydateResult[i]), String.valueOf(arraydate[i]));
                    }
                    assertFalse(rs.next());
                }
            }
        }

        // Check the results with getObject
        try (Connection conn = getJdbcConnection()) {
            try (Statement stmt = conn.createStatement()) {
                try (ResultSet rs = stmt.executeQuery("SELECT * FROM test_arrays ORDER BY order")) {
                    assertTrue(rs.next());
                    Object[] arrayResult = (Object[]) ((Array) rs.getObject("array")).getArray();
                    assertEquals(arrayResult.length, array.length);
                    for (int i = 0; i < array.length; i++) {
                        assertEquals(String.valueOf(arrayResult[i]), String.valueOf(array[i]));
                    }

                    Object[] arraystrResult = (Object[]) ((Array) rs.getObject("arraystr")).getArray();
                    assertEquals(arraystrResult.length, arraystr.length);
                    for (int i = 0; i < arraystr.length; i++) {
                        assertEquals(arraystrResult[i], arraystr[i]);
                    }
                    Object[] arraytupleResult = (Object[]) ((Array) rs.getObject("arraytuple")).getArray();
                    assertEquals(arraytupleResult.length, arraytuple.length);
                    for (int i = 0; i < arraytuple.length; i++) {
                        Tuple tuple = arraytuple[i];
                        Tuple tupleResult = new Tuple(((Object[]) arraytupleResult[i]));
                        assertEquals(String.valueOf(tupleResult.getValue(0)), String.valueOf(tuple.getValue(0)));
                        assertEquals(String.valueOf(tupleResult.getValue(1)), String.valueOf(tuple.getValue(1)));
                    }

                    Object[] arraydateResult = (Object[]) ((Array) rs.getObject("arraydate")).getArray();
                    assertEquals(arraydateResult.length, arraydate.length);
                    for (int i = 0; i < arraydate.length; i++) {
                        assertEquals(arraydateResult[i], arraydate[i]);
                    }
                    assertFalse(rs.next());
                }
            }
        }
    }

    @Test(groups = { "integration" })
    public void testMapTypes() throws SQLException {
        runQuery("CREATE TABLE test_maps (order Int8, "
                + "map Map(String, Int8), mapstr Map(String, String)"
                + ") ENGINE = MergeTree ORDER BY ()");

        // Insert random (valid) values
        long seed = System.currentTimeMillis();
        Random rand = new Random(seed);
        log.info("Random seed was: {}", seed);

        int mapSize = rand.nextInt(100);
        Map<String, Integer> integerMap = new java.util.HashMap<>(mapSize);
        for (int i = 0; i < mapSize; i++) {
            integerMap.put("key" + i, rand.nextInt(256) - 128);
        }

        Map<String, String> stringMap = new java.util.HashMap<>(mapSize);
        for (int i = 0; i < mapSize; i++) {
            stringMap.put("key" + i, "string" + rand.nextInt(1000));
        }

        // Insert random (valid) values
        try (Connection conn = getJdbcConnection()) {
            try (PreparedStatement stmt = conn.prepareStatement("INSERT INTO test_maps VALUES ( 1, ?, ? )")) {
                stmt.setObject(1, integerMap);
                stmt.setObject(2, stringMap);
                stmt.executeUpdate();
            }
        }

        // Check the results
        try (Connection conn = getJdbcConnection()) {
            try (Statement stmt = conn.createStatement()) {
                try (ResultSet rs = stmt.executeQuery("SELECT * FROM test_maps ORDER BY order")) {
                    assertTrue(rs.next());
                    Map<Object, Object> mapResult = (Map<Object, Object>) rs.getObject("map");
                    assertEquals(mapResult.size(), mapSize);
                    for (String key: integerMap.keySet()) {
                        assertEquals(String.valueOf(mapResult.get(key)), String.valueOf(integerMap.get(key)));
                    }

                    Map<Object, Object> mapstrResult = (Map<Object, Object>) rs.getObject("mapstr");
                    assertEquals(mapstrResult.size(), mapSize);
                    for (String key: stringMap.keySet()) {
                        assertEquals(String.valueOf(mapstrResult.get(key)), String.valueOf(stringMap.get(key)));
                    }
                }
            }
        }
    }


    @Test(groups = { "integration" })
    public void testMapTypesWithArrayValues() throws SQLException {
        runQuery("CREATE TABLE test_maps (order Int8, "
                + "map Map(String, Array(Int32)), "
                + "map2 Map(String, Array(Int32))"
                + ") ENGINE = MergeTree ORDER BY ()");

        // Insert random (valid) values
        long seed = System.currentTimeMillis();
        Random rand = new Random(seed);
        log.info("Random seed was: {}", seed);

        int mapSize = 3;
        Map<String, int[]> integerMap = new java.util.HashMap<>(mapSize);
        Map<String, Integer[]> integerMap2 = new java.util.HashMap<>(mapSize);
        for (int i = 0; i < mapSize; i++) {
            int[] array = new int[10];
            Integer[] array2 = new Integer[10];
            for (int j = 0; j < array.length; j++) {
                array[j] = array2[j] = rand.nextInt(1000);

            }
            integerMap.put("key" + i, array);
            integerMap2.put("key" + i, array2);
        }

        // Insert random (valid) values
        try (Connection conn = getConnection()) {
            try (PreparedStatement stmt = conn.prepareStatement("INSERT INTO test_maps VALUES ( 1, ?, ?)")) {
                stmt.setObject(1, integerMap);
                stmt.setObject(2, integerMap2);
                stmt.executeUpdate();
            }
        }

        // Check the results
        try (Connection conn = getConnection()) {
            try (Statement stmt = conn.createStatement()) {
                try (ResultSet rs = stmt.executeQuery("SELECT * FROM test_maps ORDER BY order")) {
                    assertTrue(rs.next());
                    Map<Object, Object> mapResult = (Map<Object, Object>) rs.getObject("map");
                    assertEquals(mapResult.size(), mapSize);
                    for (String key: integerMap.keySet()) {
                        Object[] arrayResult = ((List<?>) mapResult.get(key)).toArray();
                        int[] array = integerMap.get(key);
                        assertEquals(arrayResult.length, array.length);
                        for (int i = 0; i < array.length; i++) {
                            assertEquals(String.valueOf(arrayResult[i]), String.valueOf(array[i]));
                        }
                    }
                }
            }
        }
    }

    @Test(groups = { "integration" })
    public void testNullableTypesSimpleStatement() throws SQLException {
        runQuery("CREATE TABLE test_nullable (order Int8, "
                + "int8 Nullable(Int8), int16 Nullable(Int16), int32 Nullable(Int32), int64 Nullable(Int64), int128 Nullable(Int128), int256 Nullable(Int256), "
                + "uint8 Nullable(UInt8), uint16 Nullable(UInt16), uint32 Nullable(UInt32), uint64 Nullable(UInt64), uint128 Nullable(UInt128), uint256 Nullable(UInt256), "
                + "dec Nullable(Decimal(9, 2)), dec32 Nullable(Decimal32(4)), dec64 Nullable(Decimal64(8)), dec128 Nullable(Decimal128(18)), dec256 Nullable(Decimal256(18)), "
                + "date Nullable(Date), date32 Nullable(Date32), "
                + "dateTime Nullable(DateTime), dateTime32 Nullable(DateTime32), "
                + "dateTime643 Nullable(DateTime64(3)), dateTime646 Nullable(DateTime64(6)), dateTime649 Nullable(DateTime64(9)), "
                + "str Nullable(String), fixed Nullable(FixedString(6)), "
                + "enum Nullable(Enum8('a' = 6, 'b' = 7, 'c' = 8)), enum8 Nullable(Enum8('a' = 1, 'b' = 2, 'c' = 3)), enum16 Nullable(Enum16('a' = 1, 'b' = 2, 'c' = 3)), "
                + "uuid Nullable(UUID), ipv4 Nullable(IPv4), ipv6 Nullable(IPv6), "
                + "float32 Nullable(Float32), float64 Nullable(Float64), "
                + ") ENGINE = MergeTree ORDER BY ()");

        // Insert null values
        insertData("INSERT INTO test_nullable VALUES ( 1, "
                + "NULL, NULL, NULL, NULL, NULL, NULL, NULL, NULL, NULL, NULL, "
                + "NULL, NULL, NULL, NULL, NULL, NULL, NULL, NULL, NULL, NULL, "
                + "NULL, NULL, NULL, NULL, NULL, NULL, NULL, NULL, NULL, NULL, "
                + "NULL, NULL, NULL, NULL)");

        //Check the results
        try (Connection conn = getJdbcConnection()) {
            try (Statement stmt = conn.createStatement()) {
                try (ResultSet rs = stmt.executeQuery("SELECT * FROM test_nullable ORDER BY order")) {
                    assertTrue(rs.next());
                    for (int i = 2; i <= 34; i++) {
                        assertTrue(rs.getObject(i) == null);
                    }

                    assertFalse(rs.next());
                }
            }
        }
    }

    @Test(groups = { "integration" })
    public void testLowCardinalityTypeSimpleStatement() throws SQLException {
        runQuery("CREATE TABLE test_low_cardinality (order Int8, "
                + "lowcardinality LowCardinality(String)"
                + ") ENGINE = MergeTree ORDER BY ()");

        // Insert random (valid) values
        long seed = System.currentTimeMillis();
        Random rand = new Random(seed);
        log.info("Random seed was: {}", seed);

        String lowcardinality = "string" + rand.nextInt(1000);

        insertData(String.format("INSERT INTO test_low_cardinality VALUES ( 1, '%s' )",
                lowcardinality));

        // Check the results
        try (Connection conn = getJdbcConnection()) {
            try (Statement stmt = conn.createStatement()) {
                try (ResultSet rs = stmt.executeQuery("SELECT * FROM test_low_cardinality ORDER BY order")) {
                    assertTrue(rs.next());
                    assertEquals(rs.getString("lowcardinality"), lowcardinality);
                    assertEquals(rs.getObject("lowcardinality"), lowcardinality);
                    assertFalse(rs.next());
                }
            }
        }
    }

    @Test(groups = { "integration" })
    public void testSimpleAggregateFunction() throws SQLException {
        runQuery("CREATE TABLE test_aggregate (order Int8," +
                " int8 Int8," +
                " val SimpleAggregateFunction(any, Nullable(Int8))" +
                ") ENGINE = MergeTree ORDER BY ()");

        // Insert random (valid) values
        long seed = System.currentTimeMillis();
        Random rand = new Random(seed);
        log.info("Random seed was: {}", seed);

        int int8 = rand.nextInt(256) - 128;

        insertData(String.format("INSERT INTO test_aggregate VALUES ( 1, %d, null )", int8));
        insertData(String.format("INSERT INTO test_aggregate VALUES ( 2, %d, null )", int8));
        insertData(String.format("INSERT INTO test_aggregate VALUES ( 3, %d, null )", int8));

        // Check the results
        try (Connection conn = getJdbcConnection()) {
            try (Statement stmt = conn.createStatement()) {
                try (ResultSet rs = stmt.executeQuery("SELECT sum(int8) FROM test_aggregate")) {
                    assertTrue(rs.next());
                    assertEquals(rs.getInt(1), int8 * 3);
                    assertEquals(rs.getObject(1), (long) (int8 * 3));
                }
                try (ResultSet rs = stmt.executeQuery("SELECT any(val) FROM test_aggregate")) {
                    assertTrue(rs.next());
                    assertNull(rs.getObject(1));
                    assertTrue(rs.wasNull());
                }
            }
        }
    }

    @Test(groups = { "integration" })
    public void testNestedTypeSimpleStatement() throws SQLException {
        runQuery("CREATE TABLE test_nested (order Int8, "
                + "nested Nested (int8 Int8, int16 Int16, int32 Int32, int64 Int64, int128 Int128, int256 Int256)"
                + ") ENGINE = MergeTree ORDER BY ()");

        // Insert random (valid) values
        long seed = System.currentTimeMillis();
        Random rand = new Random(seed);
        log.info("Random seed was: {}", seed);

        int int8 = rand.nextInt(256) - 128;
        int int16 = rand.nextInt(65536) - 32768;
        int int32 = rand.nextInt();
        long int64 = rand.nextLong();
        BigInteger int128 = new BigInteger(127, rand);
        BigInteger int256 = new BigInteger(255, rand);

        String sql = String.format("INSERT INTO test_nested VALUES ( 1, [%s], [%s], [%s], [%s], [%s], [%s])",
                int8, int16, int32, int64, int128, int256);
        log.info("SQL: {}", sql);
        insertData(sql);

        // Check the results
        try (Connection conn = getJdbcConnection()) {
            try (Statement stmt = conn.createStatement()) {
                try (ResultSet rs = stmt.executeQuery("SELECT * FROM test_nested ORDER BY order")) {
                    assertTrue(rs.next());
                    assertEquals(String.valueOf(((Object[])rs.getArray("nested.int8").getArray())[0]), String.valueOf(int8));
                    assertEquals(String.valueOf(((Object[])rs.getArray("nested.int16").getArray())[0]), String.valueOf(int16));
                    assertEquals(String.valueOf(((Object[])rs.getArray("nested.int32").getArray())[0]), String.valueOf(int32));
                    assertEquals(String.valueOf(((Object[])rs.getArray("nested.int64").getArray())[0]), String.valueOf(int64));
                    assertEquals(String.valueOf(((Object[])rs.getArray("nested.int128").getArray())[0]), String.valueOf(int128));
                    assertEquals(String.valueOf(((Object[])rs.getArray("nested.int256").getArray())[0]), String.valueOf(int256));

                    assertFalse(rs.next());
                }
            }
        }

    }

    @Test(groups = { "integration" })
    public void testNestedTypeNonFlatten() throws SQLException {
        if (earlierThan(25,1)){
            return;
        }
        try (Connection conn = getJdbcConnection()) {
            try (Statement stmt = conn.createStatement()) {
                stmt.execute("SET flatten_nested = 0");
                stmt.execute("CREATE TABLE test_nested_not_flatten (order Int8, "
                        + "nested Nested (int8 Int8, int16 Int16, int32 Int32, int64 Int64, int128 Int128, int256 Int256)"
                        + ") ENGINE = MergeTree ORDER BY () SETTINGS flatten_nested = 0");
                // Insert random (valid) values
                long seed = System.currentTimeMillis();
                Random rand = new Random(seed);
                log.info("Random seed was: {}", seed);

                int int8 = rand.nextInt(256) - 128;
                int int16 = rand.nextInt(65536) - 32768;
                int int32 = rand.nextInt();
                long int64 = rand.nextLong();
                BigInteger int128 = new BigInteger(127, rand);
                BigInteger int256 = new BigInteger(255, rand);


                String nsql = String.format("INSERT INTO test_nested_not_flatten VALUES ( 1, [(%s,%s,%s,%s,%s,%s)])",
                        int8, int16, int32, int64, int128, int256);
                log.info("SQL: {}", nsql);
                stmt.executeUpdate(nsql);

                // Check the results

                try (ResultSet rs = stmt.executeQuery("SELECT * FROM test_nested_not_flatten ORDER BY order")) {
                    assertTrue(rs.next());
                    assertEquals((Object[])((Object[])((java.sql.Array) rs.getObject("nested")).getArray())[0],
                            new Object[] {(byte) int8, (short) int16, int32, int64, int128, int256});

                    assertFalse(rs.next());
                }
            }
        }
    }

    @Test(groups = { "integration" })
    public void testTupleTypeSimpleStatement() throws SQLException {
        runQuery("CREATE TABLE test_tuple (order Int8, "
                + "tuple Tuple(int8 Int8, int16 Int16, int32 Int32, int64 Int64, int128 Int128, int256 Int256)"
                + ") ENGINE = MergeTree ORDER BY ()");

        // Insert random (valid) values
        long seed = System.currentTimeMillis();
        Random rand = new Random(seed);
        log.info("Random seed was: {}", seed);

        int int8 = rand.nextInt(256) - 128;
        int int16 = rand.nextInt(65536) - 32768;
        int int32 = rand.nextInt();
        long int64 = rand.nextLong();
        BigInteger int128 = new BigInteger(127, rand);
        BigInteger int256 = new BigInteger(255, rand);

        String sql = String.format("INSERT INTO test_tuple VALUES ( 1, (%s, %s, %s, %s, %s, %s))",
                int8, int16, int32, int64, int128, int256);
        insertData(sql);

        // Check the results
        try (Connection conn = getJdbcConnection()) {
            try (Statement stmt = conn.createStatement()) {
                try (ResultSet rs = stmt.executeQuery("SELECT * FROM test_tuple ORDER BY order")) {
                    assertTrue(rs.next());
                    Object[] tuple = (Object[]) rs.getObject(2);
                    assertEquals(String.valueOf(tuple[0]), String.valueOf(int8));
                    assertEquals(String.valueOf(tuple[1]), String.valueOf(int16));
                    assertEquals(String.valueOf(tuple[2]), String.valueOf(int32));
                    assertEquals(String.valueOf(tuple[3]), String.valueOf(int64));
                    assertEquals(String.valueOf(tuple[4]), String.valueOf(int128));
                    assertEquals(String.valueOf(tuple[5]), String.valueOf(int256));
                    assertFalse(rs.next());
                }
            }
        }
    }



    @Test(groups = { "integration" })
    public void testJSONWritingAsString() throws SQLException {
        if (ClickHouseVersion.of(getServerVersion()).check("(,24.8]")) {
            return; // JSON was introduced in 24.10
        }

        Properties createProperties = new Properties();
        createProperties.put(ClientConfigProperties.serverSetting("allow_experimental_json_type"), "1");
        runQuery("CREATE TABLE test_json (order Int8, "
                + "json JSON"
                + ") ENGINE = MergeTree ORDER BY ()", createProperties);

        // Insert random (valid) values
        long seed = System.currentTimeMillis();
        Random rand = new Random(seed);
        log.info("Random seed was: {}", seed);

        double key1 =  rand.nextDouble();
        int key2 =  rand.nextInt();
        final String json = "{\"key1\": \"" + key1 + "\", \"key2\": " + key2 + ", \"key3\": [1000, \"value3\", 400000]}";
        final String serverJson = "{\"key1\":\"" + key1 + "\",\"key2\":" + key2 + ",\"key3\":[\"1000\",\"value3\",\"400000\"]}";
        insertData(String.format("INSERT INTO test_json VALUES ( 1, '%s' )", json));

        // Check the results
        Properties props = new Properties();
        props.setProperty(
                ClientConfigProperties.serverSetting(ServerSettings.OUTPUT_FORMAT_BINARY_WRITE_JSON_AS_STRING),
                "1");
        props.setProperty(ClientConfigProperties.serverSetting("output_format_json_quote_64bit_integers"), "0");
        try (Connection conn = getJdbcConnection(props)) {
            try (Statement stmt = conn.createStatement()) {
                try (ResultSet rs = stmt.executeQuery("SELECT * FROM test_json ORDER BY order")) {
                    assertTrue(rs.next());
                    assertEquals(rs.getString("json"), serverJson);
                    assertFalse(rs.next());
                }
            }
        }
    }

    @Test(groups = { "integration" }, enabled = false)
    public void testGeometricTypesSimpleStatement() throws SQLException {
        // TODO: add LineString and MultiLineString support
        runQuery("CREATE TABLE test_geometric (order Int8, "
                + "point Point, ring Ring, linestring LineString, multilinestring MultiLineString, polygon Polygon, multipolygon MultiPolygon"
                + ") ENGINE = MergeTree ORDER BY ()");

        // Insert random (valid) values
        long seed = System.currentTimeMillis();
        Random rand = new Random(seed);
        log.info("Random seed was: {}", seed);

        String point = "(" + rand.nextInt(1000) + "," + rand.nextInt(1000) + ")";
        String ring = "[(" + rand.nextInt(1000) + "," + rand.nextInt(1000) + "),(" + rand.nextInt(1000) + "," + rand.nextInt(1000) + "),(" + rand.nextInt(1000) + "," + rand.nextInt(1000) + ")]";
        String linestring = "[(" + rand.nextInt(1000) + "," + rand.nextInt(1000) + "),(" + rand.nextInt(1000) + "," + rand.nextInt(1000) + "),(" + rand.nextInt(1000) + "," + rand.nextInt(1000) + ")]";
        String multilinestring = "[[(" + rand.nextInt(1000) + "," + rand.nextInt(1000) + "),(" + rand.nextInt(1000) + "," + rand.nextInt(1000) + ")],[(" + rand.nextInt(1000) + "," + rand.nextInt(1000) + "),(" + rand.nextInt(1000) + "," + rand.nextInt(1000) + ")]]";
        String polygon = "[[(" + rand.nextInt(1000) + "," + rand.nextInt(1000) + ")],[(" + rand.nextInt(1000) + "," + rand.nextInt(1000) + "),(" + rand.nextInt(1000) + "," + rand.nextInt(1000) + ")]]";
        String multipolygon = "[[[(" + rand.nextInt(1000) + "," + rand.nextInt(1000) + ")],[(" + rand.nextInt(1000) + "," + rand.nextInt(1000) + "),(" + rand.nextInt(1000) + "," + rand.nextInt(1000) + ")]]]";

        insertData(String.format("INSERT INTO test_geometric VALUES ( 1, %s, %s, %s, %s, %s, %s )",
                point, ring, linestring, multilinestring, polygon, multipolygon));

        // Check the results
        try (Connection conn = getJdbcConnection()) {
            try (Statement stmt = conn.createStatement()) {
                try (ResultSet rs = stmt.executeQuery("SELECT * FROM test_geometric ORDER BY order")) {
                    assertTrue(rs.next());
                    assertEquals(rs.getString("point"), point);
                    assertEquals(rs.getString("linestring"), linestring);
                    assertEquals(rs.getString("polygon"), polygon);
                    assertEquals(rs.getString("multilinestring"), multilinestring);
                    assertEquals(rs.getString("multipolygon"), multipolygon);
                    assertEquals(rs.getString("ring"), ring);

                    assertFalse(rs.next());
                }
            }
        }
    }


    @Test(groups = { "integration" })
    public void testDynamicTypesSimpleStatement() throws SQLException {
        if (earlierThan(24, 8)) {
            return;
        }

        Properties properties = new Properties();
        properties.setProperty(ClientConfigProperties.serverSetting("allow_experimental_dynamic_type"), "1");
        runQuery("CREATE TABLE test_dynamic (order Int8, "
                + "dynamic Dynamic"
                + ") ENGINE = MergeTree ORDER BY ()",
                properties);

        // Insert random (valid) values
        long seed = System.currentTimeMillis();
        Random rand = new Random(seed);
        log.info("Random seed was: {}", seed);

        String dynamic = "string" + rand.nextInt(1000);
        int dynamic2 = rand.nextInt(256) - 128;
        double dynamic3 = rand.nextDouble();

        String sql = String.format("INSERT INTO test_dynamic VALUES ( 1, '%s' )", dynamic);
        insertData(sql);

        sql = String.format("INSERT INTO test_dynamic VALUES ( 2, %d )", dynamic2);
        insertData(sql);

        sql = String.format("INSERT INTO test_dynamic VALUES ( 3, %s )", dynamic3);
        insertData(sql);

        // Check the results
        try (Connection conn = getJdbcConnection()) {
            try (Statement stmt = conn.createStatement()) {
                try (ResultSet rs = stmt.executeQuery("SELECT * FROM test_dynamic ORDER BY order")) {
                    assertTrue(rs.next());
                    assertEquals(rs.getString("dynamic"), dynamic);

                    assertTrue(rs.next());
                    assertEquals(rs.getInt("dynamic"), dynamic2);

                    assertTrue(rs.next());
                    assertEquals(rs.getDouble("dynamic"), dynamic3);

                    assertFalse(rs.next());
                }
            }
        }
    }


    @Test(groups = { "integration" })
    public void testTypeConversions() throws Exception {
        try (Connection conn = getJdbcConnection()) {
            try (Statement stmt = conn.createStatement()) {
                try (ResultSet rs = stmt.executeQuery("SELECT 1, 'true', '1.0', " +
                        "toDate('2024-12-01'), toDateTime('2024-12-01 12:34:56'), toDateTime64('2024-12-01 12:34:56.789', 3), toDateTime64('2024-12-01 12:34:56.789789', 6), toDateTime64('2024-12-01 12:34:56.789789789', 9)")) {
                    assertTrue(rs.next());
                    assertEquals(rs.getInt(1), 1);
                    assertEquals(String.valueOf(rs.getObject(1)), "1");
                    assertEquals(rs.getObject(1, Integer.class), 1);
                    assertEquals(rs.getObject(1, Long.class), 1L);
                    assertEquals(String.valueOf(rs.getObject(1, new HashMap<String, Class<?>>(){{put(JDBCType.INTEGER.getName(), Integer.class);}})), "1");

                    assertTrue(rs.getBoolean(2));
                    assertEquals(String.valueOf(rs.getObject(2)), "true");
                    assertEquals(rs.getObject(2, Boolean.class), true);
                    assertEquals(String.valueOf(rs.getObject(2, new HashMap<String, Class<?>>(){{put(JDBCType.BOOLEAN.getName(), Boolean.class);}})), "true");

                    assertEquals(rs.getFloat(3), 1.0f);
                    assertEquals(String.valueOf(rs.getObject(3)), "1.0");
                    assertEquals(rs.getObject(3, Float.class), 1.0f);
                    assertEquals(rs.getObject(3, Double.class), 1.0);
                    assertEquals(String.valueOf(rs.getObject(3, new HashMap<String, Class<?>>(){{put(JDBCType.FLOAT.getName(), Float.class);}})), "1.0");

                    assertEquals(rs.getDate(4), Date.valueOf("2024-12-01"));
                    assertTrue(rs.getObject(4) instanceof Date);
                    assertEquals(rs.getObject(4), Date.valueOf("2024-12-01"));
                    assertEquals(rs.getString(4), "2024-12-01");//Underlying object is ZonedDateTime
                    assertEquals(rs.getObject(4, LocalDate.class), LocalDate.of(2024, 12, 1));
                    assertEquals(rs.getObject(4, ZonedDateTime.class), ZonedDateTime.of(2024, 12, 1, 0, 0, 0, 0, ZoneId.of("UTC")));
                    assertEquals(String.valueOf(rs.getObject(4, new HashMap<String, Class<?>>(){{put(JDBCType.DATE.getName(), LocalDate.class);}})), "2024-12-01");

                    assertEquals(rs.getTimestamp(5).toString(), "2024-12-01 12:34:56.0");
                    assertTrue(rs.getObject(5) instanceof Timestamp);
                    assertEquals(rs.getObject(5), Timestamp.valueOf("2024-12-01 12:34:56"));
                    assertEquals(rs.getString(5), "2024-12-01T12:34:56Z[UTC]");
                    assertEquals(rs.getObject(5, LocalDateTime.class), LocalDateTime.of(2024, 12, 1, 12, 34, 56));
                    assertEquals(rs.getObject(5, ZonedDateTime.class), ZonedDateTime.of(2024, 12, 1, 12, 34, 56, 0, ZoneId.of("UTC")));
                    assertEquals(String.valueOf(rs.getObject(5, new HashMap<String, Class<?>>(){{put(JDBCType.TIMESTAMP.getName(), LocalDateTime.class);}})), "2024-12-01T12:34:56");

                    assertEquals(rs.getTimestamp(6).toString(), "2024-12-01 12:34:56.789");
                    assertTrue(rs.getObject(6) instanceof Timestamp);
                    assertEquals(rs.getObject(6), Timestamp.valueOf("2024-12-01 12:34:56.789"));
                    assertEquals(rs.getString(6), "2024-12-01T12:34:56.789Z[UTC]");
                    assertEquals(rs.getObject(6, LocalDateTime.class), LocalDateTime.of(2024, 12, 1, 12, 34, 56, 789000000));
                    assertEquals(String.valueOf(rs.getObject(6, new HashMap<String, Class<?>>(){{put(JDBCType.TIMESTAMP.getName(), LocalDateTime.class);}})), "2024-12-01T12:34:56.789");

                    assertEquals(rs.getTimestamp(7).toString(), "2024-12-01 12:34:56.789789");
                    assertTrue(rs.getObject(7) instanceof Timestamp);
                    assertEquals(rs.getObject(7), Timestamp.valueOf("2024-12-01 12:34:56.789789"));
                    assertEquals(rs.getString(7), "2024-12-01T12:34:56.789789Z[UTC]");
                    assertEquals(rs.getObject(7, LocalDateTime.class), LocalDateTime.of(2024, 12, 1, 12, 34, 56, 789789000));
                    assertEquals(String.valueOf(rs.getObject(7, new HashMap<String, Class<?>>(){{put(JDBCType.TIMESTAMP.getName(), OffsetDateTime.class);}})), "2024-12-01T12:34:56.789789Z");

                    assertEquals(rs.getTimestamp(8).toString(), "2024-12-01 12:34:56.789789789");
                    assertTrue(rs.getObject(8) instanceof Timestamp);
                    assertEquals(rs.getObject(8), Timestamp.valueOf("2024-12-01 12:34:56.789789789"));
                    assertEquals(rs.getString(8), "2024-12-01T12:34:56.789789789Z[UTC]");
                    assertEquals(rs.getObject(8, LocalDateTime.class), LocalDateTime.of(2024, 12, 1, 12, 34, 56, 789789789));
                    assertEquals(String.valueOf(rs.getObject(8, new HashMap<String, Class<?>>(){{put(JDBCType.TIMESTAMP.getName(), ZonedDateTime.class);}})), "2024-12-01T12:34:56.789789789Z[UTC]");
                }
            }
        }
    }

    @Test(groups = { "integration" })
    public void testVariantTypesSimpleStatement() throws SQLException {
        if (earlierThan(24, 8)) {
            return;
        }

        Properties properties = new Properties();
        properties.setProperty(ClientConfigProperties.serverSetting("allow_experimental_variant_type"), "1");
        runQuery("CREATE TABLE test_variant (order Int8, "
                        + "v Variant(String, Int32)"
                        + ") ENGINE = MergeTree ORDER BY ()",
                properties);

        // Insert random (valid) values
        long seed = System.currentTimeMillis();
        Random rand = new Random(seed);
        log.info("Random seed was: {}", seed);

        String variant1 = "string" + rand.nextInt(1000);
        int variant2 = rand.nextInt(256) - 128;

        String sql = String.format("INSERT INTO test_variant VALUES ( 1, '%s' )", variant1);
        insertData(sql);

        sql = String.format("INSERT INTO test_variant VALUES ( 2, %d )", variant2);
        insertData(sql);


        // Check the results
        try (Connection conn = getJdbcConnection()) {
            try (Statement stmt = conn.createStatement()) {
                try (ResultSet rs = stmt.executeQuery("SELECT * FROM test_variant ORDER BY order")) {
                    assertTrue(rs.next());
                    assertEquals(rs.getString("v"), variant1);
                    assertTrue(rs.getObject("v") instanceof String);

                    assertTrue(rs.next());
                    assertEquals(rs.getInt("v"), variant2);
                    assertTrue(rs.getObject("v") instanceof Number);

                    assertFalse(rs.next());
                }
            }
        }
    }
}<|MERGE_RESOLUTION|>--- conflicted
+++ resolved
@@ -55,7 +55,7 @@
     public static void setUp() throws SQLException {
         Driver.load();
     }
-    
+
     private int insertData(String sql) throws SQLException {
         try (Connection conn = getJdbcConnection()) {
             try (Statement stmt = conn.createStatement()) {
@@ -782,13 +782,8 @@
             arraydate[i] = Date.valueOf(LocalDate.now().plusDays(rand.nextInt(100)));
         }
 
-<<<<<<< HEAD
         // Insert using `Connection#createArrayOf`
-        try (Connection conn = getConnection()) {
-=======
-        // Insert random (valid) values
-        try (Connection conn = getJdbcConnection()) {
->>>>>>> d475e824
+        try (Connection conn = getJdbcConnection()) {
             try (PreparedStatement stmt = conn.prepareStatement("INSERT INTO test_arrays VALUES ( 1, ?, ?, ?, ?)")) {
                 stmt.setArray(1, conn.createArrayOf("Int8", array));
                 stmt.setArray(2, conn.createArrayOf("String", arraystr));
