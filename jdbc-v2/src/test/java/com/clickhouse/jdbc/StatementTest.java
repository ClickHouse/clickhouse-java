package com.clickhouse.jdbc;

import com.clickhouse.client.api.ClientConfigProperties;
import com.clickhouse.client.api.ClientException;
import com.clickhouse.client.api.query.GenericRecord;
import com.clickhouse.client.api.query.QuerySettings;
import org.slf4j.Logger;
import org.slf4j.LoggerFactory;
import org.testng.Assert;
import com.clickhouse.data.ClickHouseVersion;
import org.apache.commons.lang3.RandomStringUtils;
import org.testng.annotations.Test;

import java.net.Inet4Address;
import java.net.Inet6Address;
import java.sql.Array;
import java.sql.Connection;
import java.sql.Date;
import java.sql.ResultSet;
import java.sql.SQLException;
import java.sql.Statement;
import java.time.LocalDate;
import java.util.Arrays;
import java.util.GregorianCalendar;
import java.util.List;
import java.util.Properties;
import java.util.TimeZone;
import java.util.UUID;
import java.util.concurrent.CountDownLatch;
import java.util.concurrent.atomic.AtomicReference;

import static org.testng.Assert.assertEquals;
import static org.testng.Assert.assertFalse;
import static org.testng.Assert.assertNotNull;
import static org.testng.Assert.assertNull;
import static org.testng.Assert.assertThrows;
import static org.testng.Assert.assertTrue;
import static org.testng.Assert.fail;


public class StatementTest extends JdbcIntegrationTest {
    private static final Logger log = LoggerFactory.getLogger(StatementTest.class);

    @Test(groups = { "integration" })
    public void testExecuteQuerySimpleNumbers() throws Exception {
        try (Connection conn = getJdbcConnection()) {
            try (Statement stmt = conn.createStatement()) {
                try (ResultSet rs = stmt.executeQuery("SELECT 1 AS num")) {
                    assertTrue(rs.next());
                    assertEquals(rs.getByte(1), 1);
                    assertEquals(rs.getByte("num"), 1);
                    assertEquals(rs.getShort(1), 1);
                    assertEquals(rs.getShort("num"), 1);
                    assertEquals(rs.getInt(1), 1);
                    assertEquals(rs.getInt("num"), 1);
                    assertEquals(rs.getLong(1), 1);
                    assertEquals(rs.getLong("num"), 1);
                    assertFalse(rs.next());
                }
                Assert.assertFalse(((StatementImpl)stmt).getLastQueryId().isEmpty());
            }
        }
    }

    @Test(groups = { "integration" })
    public void testExecuteQuerySimpleFloats() throws Exception {
        try (Connection conn = getJdbcConnection()) {
            try (Statement stmt = conn.createStatement()) {
                try (ResultSet rs = stmt.executeQuery("SELECT 1.1 AS num")) {
                    assertTrue(rs.next());
                    assertEquals(rs.getFloat(1), 1.1f);
                    assertEquals(rs.getFloat("num"), 1.1f);
                    assertEquals(rs.getDouble(1), 1.1);
                    assertEquals(rs.getDouble("num"), 1.1);
                    assertFalse(rs.next());
                }
            }
        }
    }

    @Test(groups = { "integration" })
    public void testExecuteQueryBooleans() throws Exception {
        try (Connection conn = getJdbcConnection()) {
            try (Statement stmt = conn.createStatement()) {
                try (ResultSet rs = stmt.executeQuery("SELECT true AS flag")) {
                    assertTrue(rs.next());
                    assertTrue(rs.getBoolean(1));
                    assertTrue(rs.getBoolean("flag"));
                    assertFalse(rs.next());
                }
            }
        }
    }

    @Test(groups = { "integration" })
    public void testExecuteQueryStrings() throws Exception {
        try (Connection conn = getJdbcConnection()) {
            try (Statement stmt = conn.createStatement()) {
                try (ResultSet rs = stmt.executeQuery("SELECT 'Hello' AS words")) {
                    assertTrue(rs.next());
                    assertEquals(rs.getString(1), "Hello");
                    assertEquals(rs.getString("words"), "Hello");
                    assertFalse(rs.next());
                }
            }
        }
    }

    @Test(groups = { "integration" })
    public void testExecuteQueryNulls() throws Exception {
        try (Connection conn = getJdbcConnection()) {
            try (Statement stmt = conn.createStatement()) {
                try (ResultSet rs = stmt.executeQuery("SELECT NULL AS nothing")) {
                    assertTrue(rs.next());
                    assertNull(rs.getObject(1));
                    assertNull(rs.getObject("nothing"));
                    assertNull(rs.getString(1));
                    assertNull(rs.getString("nothing"));
                    assertFalse(rs.next());
                }
            }
        }
    }

    @Test(groups = { "integration" })
    public void testExecuteQueryDates() throws Exception {
        try (Connection conn = getJdbcConnection()) {
            try (Statement stmt = conn.createStatement()) {
                try (ResultSet rs = stmt.executeQuery("SELECT toDate('2020-01-01') AS date, toDateTime('2020-01-01 10:11:12', 'Asia/Istanbul') AS datetime")) {
                    assertTrue(rs.next());
                    assertEquals(rs.getDate(1).toString(), Date.valueOf("2020-01-01").toString());
                    assertEquals(rs.getDate("date").toString(), Date.valueOf("2020-01-01").toString());
                    assertEquals(rs.getString(1), "2020-01-01");
                    assertEquals(rs.getString("date"), "2020-01-01");
                    assertEquals(rs.getDate(2).toString(), "2020-01-01");
                    assertEquals(rs.getDate("datetime").toString(), "2020-01-01");
                    assertEquals(rs.getString(2), "2020-01-01T10:11:12+03:00[Asia/Istanbul]");
                    assertEquals(rs.getString("datetime"), "2020-01-01T10:11:12+03:00[Asia/Istanbul]");
                    assertFalse(rs.next());
                }
            }
        }
    }

    @Test(groups = { "integration" })
    public void testExecuteUpdateSimpleNumbers() throws Exception {
        try (Connection conn = getJdbcConnection()) {
            try (Statement stmt = conn.createStatement()) {
                assertEquals(stmt.executeUpdate("CREATE TABLE IF NOT EXISTS " + getDatabase() + ".simpleNumbers (num UInt8) ENGINE = MergeTree ORDER BY ()"), 0);
                assertEquals(stmt.executeUpdate("INSERT INTO " + getDatabase() + ".simpleNumbers VALUES (1), (2), (3)"), 3);
                try (ResultSet rs = stmt.executeQuery("SELECT num FROM " + getDatabase() + ".simpleNumbers ORDER BY num")) {
                    assertTrue(rs.next());
                    assertEquals(rs.getShort(1), 1);
                    assertTrue(rs.next());
                    assertEquals(rs.getShort(1), 2);
                    assertTrue(rs.next());
                    assertEquals(rs.getShort(1), 3);
                    assertFalse(rs.next());
                }
            }
        }
    }

    @Test(groups = { "integration" })
    public void testExecuteUpdateSimpleFloats() throws Exception {
        try (Connection conn = getJdbcConnection()) {
            try (Statement stmt = conn.createStatement()) {
                assertEquals(stmt.executeUpdate("CREATE TABLE IF NOT EXISTS " + getDatabase() + ".simpleFloats (num Float32) ENGINE = MergeTree ORDER BY ()"), 0);
                assertEquals(stmt.executeUpdate("INSERT INTO " + getDatabase() + ".simpleFloats VALUES (1.1), (2.2), (3.3)"), 3);
                try (ResultSet rs = stmt.executeQuery("SELECT num FROM " + getDatabase() + ".simpleFloats ORDER BY num")) {
                    assertTrue(rs.next());
                    assertEquals(rs.getFloat(1), 1.1f);
                    assertTrue(rs.next());
                    assertEquals(rs.getFloat(1), 2.2f);
                    assertTrue(rs.next());
                    assertEquals(rs.getFloat(1), 3.3f);
                    assertFalse(rs.next());
                }
            }
        }
    }

    @Test(groups = { "integration" })
    public void testExecuteUpdateBooleans() throws Exception {
        try (Connection conn = getJdbcConnection()) {
            try (Statement stmt = conn.createStatement()) {
                assertEquals(stmt.executeUpdate("CREATE TABLE IF NOT EXISTS " + getDatabase() + ".booleans (id UInt8, flag Boolean) ENGINE = MergeTree ORDER BY ()"), 0);
                assertEquals(stmt.executeUpdate("INSERT INTO " + getDatabase() + ".booleans VALUES (0, true), (1, false), (2, true)"), 3);
                try (ResultSet rs = stmt.executeQuery("SELECT flag FROM " + getDatabase() + ".booleans ORDER BY id")) {
                    assertTrue(rs.next());
                    assertTrue(rs.getBoolean(1));
                    assertTrue(rs.next());
                    assertFalse(rs.getBoolean(1));
                    assertTrue(rs.next());
                    assertTrue(rs.getBoolean(1));
                    assertFalse(rs.next());
                }
            }
        }
    }

    @Test(groups = { "integration" })
    public void testExecuteUpdateStrings() throws Exception {
        try (Connection conn = getJdbcConnection()) {
            try (Statement stmt = conn.createStatement()) {
                assertEquals(stmt.executeUpdate("CREATE TABLE IF NOT EXISTS " + getDatabase() + ".strings (id UInt8, words String) ENGINE = MergeTree ORDER BY ()"), 0);
                assertEquals(stmt.executeUpdate("INSERT INTO " + getDatabase() + ".strings VALUES (0, 'Hello'), (1, 'World'), (2, 'ClickHouse')"), 3);
                try (ResultSet rs = stmt.executeQuery("SELECT words FROM " + getDatabase() + ".strings ORDER BY id")) {
                    assertTrue(rs.next());
                    assertEquals(rs.getString(1), "Hello");
                    assertTrue(rs.next());
                    assertEquals(rs.getString(1), "World");
                    assertTrue(rs.next());
                    assertEquals(rs.getString(1), "ClickHouse");
                    assertFalse(rs.next());
                }
            }
        }
    }

    @Test(groups = { "integration" })
    public void testExecuteUpdateNulls() throws Exception {
        try (Connection conn = getJdbcConnection()) {
            try (Statement stmt = conn.createStatement()) {
                assertEquals(stmt.executeUpdate("CREATE TABLE IF NOT EXISTS " + getDatabase() + ".nulls (id UInt8, nothing Nullable(String)) ENGINE = MergeTree ORDER BY ()"), 0);
                assertEquals(stmt.executeUpdate("INSERT INTO " + getDatabase() + ".nulls VALUES (0, 'Hello'), (1, NULL), (2, 'ClickHouse')"), 3);
                try (ResultSet rs = stmt.executeQuery("SELECT nothing FROM " + getDatabase() + ".nulls ORDER BY id")) {
                    assertTrue(rs.next());
                    assertEquals(rs.getString(1), "Hello");
                    assertTrue(rs.next());
                    assertNull(rs.getString(1));
                    assertTrue(rs.next());
                    assertEquals(rs.getString(1), "ClickHouse");
                    assertFalse(rs.next());
                }
            }
        }
    }

    @Test(groups = { "integration" })
    public void testExecuteUpdateDates() throws Exception {
        try (Connection conn = getJdbcConnection()) {
            try (Statement stmt = conn.createStatement()) {
                assertEquals(stmt.executeUpdate("CREATE TABLE IF NOT EXISTS " + getDatabase() + ".dates (id UInt8, date Nullable(Date), datetime Nullable(DateTime)) ENGINE = MergeTree ORDER BY ()"), 0);
                assertEquals(stmt.executeUpdate("INSERT INTO " + getDatabase() + ".dates VALUES (0, '2020-01-01', '2020-01-01 10:11:12'), (1, NULL, '2020-01-01 12:10:07'), (2, '2020-01-01', NULL)"), 3);
                try (ResultSet rs = stmt.executeQuery("SELECT date, datetime FROM " + getDatabase() + ".dates ORDER BY id")) {
                    assertTrue(rs.next());
                    assertEquals(rs.getDate(1).toString(), "2020-01-01");
                    assertEquals(rs.getDate(2).toString(), "2020-01-01");
                    assertTrue(rs.next());
                    assertNull(rs.getDate(1));
                    assertEquals(rs.getDate(2).toString(), "2020-01-01");
                    assertTrue(rs.next());
                    assertEquals(rs.getDate(1).toString(), "2020-01-01");
                    assertNull(rs.getDate(2));
                    assertFalse(rs.next());
                }
            }
        }
    }


    @Test(groups = { "integration" })
    public void testExecuteUpdateBatch() throws Exception {
        try (Connection conn = getJdbcConnection()) {
            try (Statement stmt = conn.createStatement()) {
                assertEquals(stmt.executeUpdate("CREATE TABLE IF NOT EXISTS " + getDatabase() + ".batch (id UInt8, num UInt8) ENGINE = MergeTree ORDER BY ()"), 0);
                stmt.addBatch("INSERT INTO " + getDatabase() + ".batch VALUES (0, 1)");
                stmt.addBatch("INSERT INTO " + getDatabase() + ".batch VALUES (1, 2)");
                stmt.addBatch("INSERT INTO " + getDatabase() + ".batch VALUES (2, 3), (3, 4)");
                int[] counts = stmt.executeBatch();
                assertEquals(counts.length, 3);
                assertEquals(counts[0], 1);
                assertEquals(counts[1], 1);
                assertEquals(counts[2], 2);
                try (ResultSet rs = stmt.executeQuery("SELECT num FROM " + getDatabase() + ".batch ORDER BY id")) {
                    assertTrue(rs.next());
                    assertEquals(rs.getShort(1), 1);
                    assertTrue(rs.next());
                    assertEquals(rs.getShort(1), 2);
                    assertTrue(rs.next());
                    assertEquals(rs.getShort(1), 3);
                    assertTrue(rs.next());
                    assertEquals(rs.getShort(1), 4);
                    assertFalse(rs.next());
                }
            }
        }
    }

    @Test(groups = { "integration" })
    public void testJdbcEscapeSyntax() throws Exception {
        if (ClickHouseVersion.of(getServerVersion()).check("(,23.8]")) {
            return; // there is no `timestamp` function TODO: fix in JDBC
        }
        try (Connection conn = getJdbcConnection()) {
            try (Statement stmt = conn.createStatement()) {
                try (ResultSet rs = stmt.executeQuery("SELECT {d '2021-11-01'} AS D, {ts '2021-08-01 12:34:56'} AS TS, " +
                        "toInt32({fn ABS(-1)}) AS FNABS, {fn CONCAT('Hello', 'World')} AS FNCONCAT, {fn UCASE('hello')} AS FNUPPER, " +
                        "{fn LCASE('HELLO')} AS FNLOWER, {fn LTRIM('  Hello  ')} AS FNLTRIM, {fn RTRIM('  Hello  ')} AS FNRTRIM, " +
                        "toInt32({fn LENGTH('Hello')}) AS FNLENGTH, toInt32({fn POSITION('Hello', 'l')}) AS FNPOSITION, toInt32({fn MOD(10, 3)}) AS FNMOD, " +
                        "{fn SQRT(9)} AS FNSQRT, {fn SUBSTRING('Hello', 3, 2)} AS FNSUBSTRING")) {
                    assertTrue(rs.next());
                    assertEquals(rs.getDate(1), Date.valueOf(LocalDate.of(2021, 11, 1)));
                    //assertEquals(rs.getTimestamp(2), java.sql.Timestamp.valueOf(LocalDateTime.of(2021, 11, 1, 12, 34, 56)));
                    assertEquals(rs.getInt(3), 1);
                    assertEquals(rs.getInt("FNABS"), 1);
                    assertEquals(rs.getString(4), "HelloWorld");
                    assertEquals(rs.getString("FNCONCAT"), "HelloWorld");
                    assertEquals(rs.getString(5), "HELLO");
                    assertEquals(rs.getString("FNUPPER"), "HELLO");
                    assertEquals(rs.getString(6), "hello");
                    assertEquals(rs.getString("FNLOWER"), "hello");
                    assertEquals(rs.getString(7), "Hello  ");
                    assertEquals(rs.getString("FNLTRIM"), "Hello  ");
                    assertEquals(rs.getString(8), "  Hello");
                    assertEquals(rs.getString("FNRTRIM"), "  Hello");
                    assertEquals(rs.getInt(9), 5);
                    assertEquals(rs.getInt("FNLENGTH"), 5);
                    assertEquals(rs.getInt(10), 3);
                    assertEquals(rs.getInt("FNPOSITION"), 3);
                    assertEquals(rs.getInt(11), 1);
                    assertEquals(rs.getInt("FNMOD"), 1);
                    assertEquals(rs.getDouble(12), 3);
                    assertEquals(rs.getDouble("FNSQRT"), 3);
                    assertEquals(rs.getString(13), "ll");
                    assertEquals(rs.getString("FNSUBSTRING"), "ll");
                    assertThrows(SQLException.class, () -> rs.getString(14));
                    assertFalse(rs.next());
                }
            }
        }
    }

    @Test(groups = { "integration" })
    public void testExecuteQueryTimeout() throws Exception {
        try (Connection conn = getJdbcConnection()) {
            try (Statement stmt = conn.createStatement()) {
                stmt.setQueryTimeout(1);
                assertThrows(SQLException.class, () -> {
                    try (ResultSet rs = stmt.executeQuery("SELECT sleep(5)")) {
                        assertFalse(rs.next());
                    }
                });
            }
        }
    }


    @Test(groups = { "integration" })
    private void testSettingRole() throws SQLException {
        if (earlierThan(24, 4)) {//Min version is 24.4
            return;
        }

        List<String> roles = Arrays.asList("role1", "role2", "role3");

        String userPass = "^1A" + RandomStringUtils.random(12, true, true) + "3B$";
        try (ConnectionImpl conn = (ConnectionImpl) getJdbcConnection()) {
            try (Statement stmt = conn.createStatement()) {
                stmt.execute("DROP ROLE IF EXISTS " + String.join(", ", roles));
                stmt.execute("DROP USER IF EXISTS some_user");
                stmt.execute("CREATE ROLE " + String.join(", ", roles));
                stmt.execute("CREATE USER some_user IDENTIFIED BY '" + userPass + "'");
                stmt.execute("GRANT " + String.join(", ", roles) + " TO some_user");
                stmt.execute("SET DEFAULT ROLE NONE TO some_user");
            }
        }

        Properties info = new Properties();
        info.setProperty("user", "some_user");
        info.setProperty("password", userPass);

        try (ConnectionImpl conn = new ConnectionImpl(getEndpointString(), info)) {
            GenericRecord record = conn.client.queryAll("SELECT currentRoles()").get(0);
            assertEquals(record.getList(1).size(), 0);

            try (Statement stmt = conn.createStatement()) {
                stmt.execute("SET ROLE role1");
            }

            record = conn.client.queryAll("SELECT currentRoles()").get(0);
            assertEquals(record.getList(1).size(), 1);
            assertEquals(record.getList(1).get(0), "role1");

            try (Statement stmt = conn.createStatement()) {
                stmt.execute("SET ROLE role2");
            }

            record = conn.client.queryAll("SELECT currentRoles()").get(0);
            assertEquals(record.getList(1).size(), 1);
            assertEquals(record.getList(1).get(0), "role2");

            try (Statement stmt = conn.createStatement()) {
                stmt.execute("SET ROLE NONE");
            }

            record = conn.client.queryAll("SELECT currentRoles()").get(0);
            assertEquals(record.getList(1).size(), 0);

            try (Statement stmt = conn.createStatement()) {
                stmt.execute("SET ROLE \"role1\",\"role2\"");
            }

            record = conn.client.queryAll("SELECT currentRoles()").get(0);
            assertEquals(record.getList(1).size(), 2);
            assertEquals(record.getList(1).get(0), "role1");
            assertEquals(record.getList(1).get(1), "role2");

            try (Statement stmt = conn.createStatement()) {
                stmt.execute("SET ROLE \"role1\",\"role2\",\"role3\"");
            }

            record = conn.client.queryAll("SELECT currentRoles()").get(0);
            assertEquals(record.getList(1).size(), 3);
            assertEquals(record.getList(1).get(0), "role1");
            assertEquals(record.getList(1).get(1), "role2");
            assertEquals(record.getList(1).get(2), "role3");
        }
    }

    @Test
    public void testGettingArrays() throws Exception {
        try (ConnectionImpl conn = (ConnectionImpl) getJdbcConnection();
             Statement stmt = conn.createStatement()) {

            ResultSet rs = stmt.executeQuery("SELECT [] as empty_array, [1, 2, 3] as number_array, " +
                    " ['val1', 'val2', 'val3'] as str_array");

            assertTrue(rs.next());
            Array emptyArray = rs.getArray("empty_array");
            assertEquals(((Object[]) emptyArray.getArray()).length, 0);
            Array numberArray = rs.getArray("number_array");
            assertEquals(((Object[]) numberArray.getArray()).length, 3);
            System.out.println(((Object[]) numberArray.getArray())[0].getClass().getName());
            assertEquals(numberArray.getArray(), new short[] {1, 2, 3} );
            Array stringArray = rs.getArray("str_array");
            assertEquals(((Object[]) stringArray.getArray()).length, 3);
            assertEquals(Arrays.stream(((Object[]) stringArray.getArray())).toList(), Arrays.asList("val1", "val2", "val3"));
        }
    }

    @Test(groups = { "integration" })
    public void testWithComments() throws Exception {
        assertEquals(StatementImpl.parseStatementType("    /* INSERT TESTING */\n SELECT 1 AS num"), StatementImpl.StatementType.SELECT);
        assertEquals(StatementImpl.parseStatementType("/* SELECT TESTING */\n INSERT INTO test_table VALUES (1)"), StatementImpl.StatementType.INSERT);
        assertEquals(StatementImpl.parseStatementType("/* INSERT TESTING */\n\n\n UPDATE test_table SET num = 2"), StatementImpl.StatementType.UPDATE);
        assertEquals(StatementImpl.parseStatementType("-- INSERT TESTING */\n SELECT 1 AS num"), StatementImpl.StatementType.SELECT);
        assertEquals(StatementImpl.parseStatementType("     -- SELECT TESTING \n -- SELECT AGAIN \n INSERT INTO test_table VALUES (1)"), StatementImpl.StatementType.INSERT);
        assertEquals(StatementImpl.parseStatementType(" SELECT 42    -- INSERT TESTING"), StatementImpl.StatementType.SELECT);
        assertEquals(StatementImpl.parseStatementType("#! INSERT TESTING \n SELECT 1 AS num"), StatementImpl.StatementType.SELECT);
        assertEquals(StatementImpl.parseStatementType("#!INSERT TESTING \n SELECT 1 AS num"), StatementImpl.StatementType.SELECT);
        assertEquals(StatementImpl.parseStatementType("# INSERT TESTING \n SELECT 1 AS num"), StatementImpl.StatementType.SELECT);
        assertEquals(StatementImpl.parseStatementType("#INSERT TESTING \n SELECT 1 AS num"), StatementImpl.StatementType.SELECT);
        assertEquals(StatementImpl.parseStatementType("\nINSERT TESTING \n SELECT 1 AS num"), StatementImpl.StatementType.INSERT);
        assertEquals(StatementImpl.parseStatementType("         \n          INSERT TESTING \n SELECT 1 AS num"), StatementImpl.StatementType.INSERT);
        assertEquals(StatementImpl.parseStatementType("select 1 AS num"), StatementImpl.StatementType.SELECT);
        assertEquals(StatementImpl.parseStatementType("insert into test_table values (1)"), StatementImpl.StatementType.INSERT);
        assertEquals(StatementImpl.parseStatementType("update test_table set num = 2"), StatementImpl.StatementType.UPDATE);
        assertEquals(StatementImpl.parseStatementType("delete from test_table where num = 2"), StatementImpl.StatementType.DELETE);
        assertEquals(StatementImpl.parseStatementType("sElEcT 1 AS num"), StatementImpl.StatementType.SELECT);
        assertEquals(StatementImpl.parseStatementType(null), StatementImpl.StatementType.OTHER);
        assertEquals(StatementImpl.parseStatementType(""), StatementImpl.StatementType.OTHER);
        assertEquals(StatementImpl.parseStatementType("      "), StatementImpl.StatementType.OTHER);
    }

    @Test(groups = { "integration" })
    public void testParseStatementWithClause() throws Exception {
        assertEquals(StatementImpl.parseStatementType("with data as (SELECT number FROM numbers(100)) select * from data"), StatementImpl.StatementType.SELECT);
    }


    @Test(groups = { "integration" })
    public void testWithIPs() throws Exception {
        try (Connection conn = getJdbcConnection()) {
            try (Statement stmt = conn.createStatement()) {
                try (ResultSet rs = stmt.executeQuery("SELECT toIPv4('127.0.0.1'), toIPv6('::1'), toIPv6('2001:438:ffff::407d:1bc1')")) {
                    assertTrue(rs.next());
                    assertEquals(rs.getString(1), "/127.0.0.1");
                    assertEquals(rs.getObject(1), Inet4Address.getByName("127.0.0.1"));
                    assertEquals(rs.getString(2), "/0:0:0:0:0:0:0:1");
                    assertEquals(rs.getObject(2), Inet6Address.getByName("0:0:0:0:0:0:0:1"));
                    assertEquals(rs.getString(3), "/2001:438:ffff:0:0:0:407d:1bc1");
                    assertEquals(rs.getObject(3), Inet6Address.getByName("2001:438:ffff:0:0:0:407d:1bc1"));
                    assertFalse(rs.next());
                }
            }
        }
    }

    @Test
    public void testConnectionExhaustion() throws Exception {

        int maxNumConnections = 3;
        Properties properties = new Properties();
        properties.put(ClientConfigProperties.HTTP_MAX_OPEN_CONNECTIONS.getKey(), "" + maxNumConnections);
        properties.put(ClientConfigProperties.CONNECTION_REQUEST_TIMEOUT.getKey(), "" + 1000); // 1 sec connection req timeout

        try (Connection conn = getJdbcConnection(properties)) {
            try (Statement stmt = conn.createStatement()) {
                for (int i = 0; i< maxNumConnections * 2; i++) {
                    stmt.executeQuery("SELECT number FROM system.numbers LIMIT 100");
                }
            }
        }
    }

    @Test(groups = { "integration" })
    public void testConcurrentCancel() throws Exception {
        int maxNumConnections = 3;
        Properties p = new Properties();
        p.put(ClientConfigProperties.HTTP_MAX_OPEN_CONNECTIONS.getKey(), String.valueOf(maxNumConnections));
        try (Connection conn = getJdbcConnection()) {
            try (StatementImpl stmt = (StatementImpl) conn.createStatement()) {
                stmt.executeQuery("SELECT number FROM system.numbers LIMIT 1000000");
                stmt.cancel();
            }
            for (int i = 0; i < maxNumConnections; i++) {
                try (StatementImpl stmt = (StatementImpl) conn.createStatement()) {
                    final int threadNum = i;
                    log.info("Starting thread {}", threadNum);
                    final CountDownLatch latch = new CountDownLatch(1);
                    Thread t = new Thread(() -> {
                        try {
                            latch.countDown();
                            ResultSet rs = stmt.executeQuery("SELECT number FROM system.numbers LIMIT 10000000");
                        } catch (SQLException e) {
                            log.error("Error in thread {}", threadNum, e);
                        }
                    });
                    t.start();

                    latch.await();
                    stmt.cancel();
                }
            }
        }
    }

    @Test(groups = {"integration"})
    public void testTextFormatInResponse() throws Exception {
        try (Connection conn = getJdbcConnection();
             Statement stmt = conn.createStatement()) {
            Assert.expectThrows(SQLException.class, () ->stmt.executeQuery("SELECT 1 FORMAT JSON"));
        }
    }

    @Test(groups = "integration")
    void testWithClause() throws Exception {
        int count = 0;
        try (Connection conn = getJdbcConnection()) {
            try (Statement stmt = conn.createStatement()) {
                stmt.execute("with data as (SELECT number FROM numbers(100)) select * from data");
                ResultSet rs = stmt.getResultSet();
                while (rs.next()) {
                    count++;
                }
            }
        }
        assertEquals(count, 100);
    }

    @Test(groups = { "integration" })
    public void testSwitchDatabase() throws Exception {
        String databaseName = getDatabase() + "_test_switch";
        String createSql = "CREATE TABLE switchDatabaseWithUse (id UInt8, words String) ENGINE = MergeTree ORDER BY ()";
        try (Connection conn = getJdbcConnection()) {
            try (Statement stmt = conn.createStatement()) {
                assertEquals(stmt.executeUpdate(createSql), 0);
                assertEquals(stmt.executeUpdate("CREATE DATABASE \"" + databaseName + "\""), 0);
                assertFalse(stmt.execute("USE \"" + databaseName + "\""));
                assertEquals(stmt.executeUpdate(createSql), 0);
            }
        }
    }

    @Test(groups = { "integration" })
<<<<<<< HEAD
    public void testNullableFixedStringType() throws Exception {
        try (Connection conn = getJdbcConnection()) {
            String sqlCreate = "CREATE TABLE `data_types` (`f1` FixedString(4),`f2` LowCardinality(FixedString(4)), `f3` Nullable(FixedString(4)), `f4` LowCardinality(Nullable(FixedString(4))) ) ENGINE Memory;";
=======
    public void testNewLineSQLParsing() throws Exception {
        try (Connection conn = getJdbcConnection()) {
            String sqlCreate = "CREATE TABLE balance ( `id` UUID, `currency` String, `amount` Decimal(64, 18), `create_time` DateTime64(6), `_version` UInt64, `_sign` UInt8 ) ENGINE = ReplacingMergeTree PRIMARY KEY id ORDER BY id;";
>>>>>>> 6a27f85d
            try (Statement stmt = conn.createStatement()) {
                int r = stmt.executeUpdate(sqlCreate);
                assertEquals(r, 0);
            }
<<<<<<< HEAD
            try(Statement stmt = conn.createStatement()) {
                String sqlInsert = "INSERT INTO `data_types` VALUES ('val1', 'val2', 'val3', 'val4')";
                int r = stmt.executeUpdate(sqlInsert);
                assertEquals(r, 1);
            }
            try(Statement stmt = conn.createStatement()) {
                String sqlSelect = "SELECT * FROM `data_types`";
                ResultSet rs = stmt.executeQuery(sqlSelect);
                assertTrue(rs.next());
                assertEquals(rs.getString(1), "val1");
                assertEquals(rs.getString(2), "val2");
                assertEquals(rs.getString(3), "val3");
                assertEquals(rs.getString(4), "val4");
                assertFalse(rs.next());
            }
            try(Statement stmt = conn.createStatement()) {
                String sqlSelect = "SELECT f4 FROM `data_types`";
                ResultSet rs = stmt.executeQuery(sqlSelect);
                assertTrue(rs.next());
                assertEquals(rs.getString(1), "val4");
=======
            try (Statement stmt = conn.createStatement()) {
                String sqlInsert = "INSERT INTO balance VALUES (generateUUIDv4(), 'EUR', '42.42', now(), 144, 255);";
                int r = stmt.executeUpdate(sqlInsert);
                assertEquals(r, 1);
            }
            try (Statement stmt = conn.createStatement()) {
                String sqlSelect = new StringBuilder("-- SELECT amount FROM balance FINAL;\n")
                        .append("SELECT amount FROM balance FINAL;").toString();
                ResultSet rs = stmt.executeQuery(sqlSelect);
                assertTrue(rs.next());
            }
            try (Statement stmt = conn.createStatement()) {
                String sqlSelect = new StringBuilder("-- SELECT * FROM balance\n")
                        .append("\n")
                        .append("WITH balance_cte AS (\n")
                        .append("SELECT\n")
                        .append("id, currency, amount\n")
                        .append("FROM balance\n")
                        .append("LIMIT 10\n")
                        .append(")\n")
                        .append("SELECT * FROM balance_cte;").toString();
                ResultSet rs = stmt.executeQuery(sqlSelect);
                assertTrue(rs.next());
                assertFalse(rs.next());
            }
            try (Statement stmt = conn.createStatement()) {
                String sqlSelect = new StringBuilder("-- SELECT amount FROM balance FINAL;\n")
                        .append("\n")
                        .append("SELECT amount FROM balance FINAL;").toString();
                ResultSet rs = stmt.executeQuery(sqlSelect);
                assertTrue(rs.next());
            }
            try (Statement stmt = conn.createStatement()) {
                String sqlSelect = new StringBuilder("-- SELECT amount FROM balance FINAL;\n")
                        .append("\n")
                        .append("SELECT amount /* test */FROM balance FINAL;").toString();
                ResultSet rs = stmt.executeQuery(sqlSelect);
                assertTrue(rs.next());
            }
            try (Statement stmt = conn.createStatement()) {
                String sqlSelect = new StringBuilder("-- SELECT amount FROM balance FINAL;\n")
                        .append("\n")
                        .append("SELECT amount FROM balance FINAL; /* test */").toString();
                ResultSet rs = stmt.executeQuery(sqlSelect);
                assertTrue(rs.next());
            }
            try (Statement stmt = conn.createStatement()) {
                String sqlSelect = new StringBuilder("-- SELECT amount FROM balance FINAL;\n")
                        .append("\n")
                        .append("SELECT amount FROM balance FINAL; /* test */ -- SELECT 1").toString();
                ResultSet rs = stmt.executeQuery(sqlSelect);
                assertTrue(rs.next());
>>>>>>> 6a27f85d
            }
        }
    }
}<|MERGE_RESOLUTION|>--- conflicted
+++ resolved
@@ -573,43 +573,16 @@
             }
         }
     }
-
-    @Test(groups = { "integration" })
-<<<<<<< HEAD
-    public void testNullableFixedStringType() throws Exception {
-        try (Connection conn = getJdbcConnection()) {
-            String sqlCreate = "CREATE TABLE `data_types` (`f1` FixedString(4),`f2` LowCardinality(FixedString(4)), `f3` Nullable(FixedString(4)), `f4` LowCardinality(Nullable(FixedString(4))) ) ENGINE Memory;";
-=======
+  
+  
+    @Test(groups = { "integration" })
     public void testNewLineSQLParsing() throws Exception {
         try (Connection conn = getJdbcConnection()) {
             String sqlCreate = "CREATE TABLE balance ( `id` UUID, `currency` String, `amount` Decimal(64, 18), `create_time` DateTime64(6), `_version` UInt64, `_sign` UInt8 ) ENGINE = ReplacingMergeTree PRIMARY KEY id ORDER BY id;";
->>>>>>> 6a27f85d
             try (Statement stmt = conn.createStatement()) {
                 int r = stmt.executeUpdate(sqlCreate);
                 assertEquals(r, 0);
             }
-<<<<<<< HEAD
-            try(Statement stmt = conn.createStatement()) {
-                String sqlInsert = "INSERT INTO `data_types` VALUES ('val1', 'val2', 'val3', 'val4')";
-                int r = stmt.executeUpdate(sqlInsert);
-                assertEquals(r, 1);
-            }
-            try(Statement stmt = conn.createStatement()) {
-                String sqlSelect = "SELECT * FROM `data_types`";
-                ResultSet rs = stmt.executeQuery(sqlSelect);
-                assertTrue(rs.next());
-                assertEquals(rs.getString(1), "val1");
-                assertEquals(rs.getString(2), "val2");
-                assertEquals(rs.getString(3), "val3");
-                assertEquals(rs.getString(4), "val4");
-                assertFalse(rs.next());
-            }
-            try(Statement stmt = conn.createStatement()) {
-                String sqlSelect = "SELECT f4 FROM `data_types`";
-                ResultSet rs = stmt.executeQuery(sqlSelect);
-                assertTrue(rs.next());
-                assertEquals(rs.getString(1), "val4");
-=======
             try (Statement stmt = conn.createStatement()) {
                 String sqlInsert = "INSERT INTO balance VALUES (generateUUIDv4(), 'EUR', '42.42', now(), 144, 255);";
                 int r = stmt.executeUpdate(sqlInsert);
@@ -662,7 +635,39 @@
                         .append("SELECT amount FROM balance FINAL; /* test */ -- SELECT 1").toString();
                 ResultSet rs = stmt.executeQuery(sqlSelect);
                 assertTrue(rs.next());
->>>>>>> 6a27f85d
+            }
+        }
+    }
+
+    
+    @Test(groups = { "integration" })
+    public void testNullableFixedStringType() throws Exception {
+        try (Connection conn = getJdbcConnection()) {
+            String sqlCreate = "CREATE TABLE `data_types` (`f1` FixedString(4),`f2` LowCardinality(FixedString(4)), `f3` Nullable(FixedString(4)), `f4` LowCardinality(Nullable(FixedString(4))) ) ENGINE Memory;";
+            try (Statement stmt = conn.createStatement()) {
+                int r = stmt.executeUpdate(sqlCreate);
+                assertEquals(r, 0);
+            }
+            try(Statement stmt = conn.createStatement()) {
+                String sqlInsert = "INSERT INTO `data_types` VALUES ('val1', 'val2', 'val3', 'val4')";
+                int r = stmt.executeUpdate(sqlInsert);
+                assertEquals(r, 1);
+            }
+            try(Statement stmt = conn.createStatement()) {
+                String sqlSelect = "SELECT * FROM `data_types`";
+                ResultSet rs = stmt.executeQuery(sqlSelect);
+                assertTrue(rs.next());
+                assertEquals(rs.getString(1), "val1");
+                assertEquals(rs.getString(2), "val2");
+                assertEquals(rs.getString(3), "val3");
+                assertEquals(rs.getString(4), "val4");
+                assertFalse(rs.next());
+            }
+            try(Statement stmt = conn.createStatement()) {
+                String sqlSelect = "SELECT f4 FROM `data_types`";
+                ResultSet rs = stmt.executeQuery(sqlSelect);
+                assertTrue(rs.next());
+                assertEquals(rs.getString(1), "val4");
             }
         }
     }
