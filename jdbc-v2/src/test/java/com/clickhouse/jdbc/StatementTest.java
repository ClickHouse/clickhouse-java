--- conflicted
+++ resolved
@@ -492,30 +492,7 @@
         }
     }
 
-<<<<<<< HEAD
-    @Test
-=======
-
-    @Test(groups = {"integration"})
-    public void testWithIPs() throws Exception {
-        try (Connection conn = getJdbcConnection()) {
-            try (Statement stmt = conn.createStatement()) {
-                try (ResultSet rs = stmt.executeQuery("SELECT toIPv4('127.0.0.1'), toIPv6('::1'), toIPv6('2001:438:ffff::407d:1bc1')")) {
-                    assertTrue(rs.next());
-                    assertEquals(rs.getString(1), "/127.0.0.1");
-                    assertEquals(rs.getObject(1), Inet4Address.getByName("127.0.0.1"));
-                    assertEquals(rs.getString(2), "/0:0:0:0:0:0:0:1");
-                    assertEquals(rs.getObject(2), Inet6Address.getByName("0:0:0:0:0:0:0:1"));
-                    assertEquals(rs.getString(3), "/2001:438:ffff:0:0:0:407d:1bc1");
-                    assertEquals(rs.getObject(3), Inet6Address.getByName("2001:438:ffff:0:0:0:407d:1bc1"));
-                    assertFalse(rs.next());
-                }
-            }
-        }
-    }
-
-    @Test(groups = {"integration"})
->>>>>>> e5fe79c6
+    @Test(groups = {"integration"})
     public void testConnectionExhaustion() throws Exception {
         int maxNumConnections = 3;
         Properties properties = new Properties();
