--- conflicted
+++ resolved
@@ -13,14 +13,7 @@
 import java.sql.ResultSetMetaData;
 import java.sql.Statement;
 import java.sql.Types;
-<<<<<<< HEAD
 import java.util.*;
-=======
-import java.util.Arrays;
-import java.util.GregorianCalendar;
-import java.util.TimeZone;
-import java.util.UUID;
->>>>>>> df339ebc
 
 import static org.testng.Assert.assertEquals;
 import static org.testng.Assert.assertFalse;
@@ -587,17 +580,35 @@
     }
 
     @Test(groups = {"integration"})
-    void testWriteCollection() throws Exception {
-<<<<<<< HEAD
-        String sql = "insert into `test_issue_2329` (`id`, `name`, `age`, `arr`) values (?, ?, ?, ?)";
-=======
+    void testWriteUUID() throws Exception {
         String sql = "insert into `test_issue_2327` (`id`, `uuid`) values (?, ?)";
->>>>>>> df339ebc
         try (Connection conn = getJdbcConnection();
              PreparedStatementImpl ps = (PreparedStatementImpl) conn.prepareStatement(sql)) {
 
             try (Statement stmt = conn.createStatement()) {
-<<<<<<< HEAD
+                stmt.execute("CREATE TABLE IF NOT EXISTS `test_issue_2327` (`id` Nullable(String), `uuid` UUID) ENGINE Memory;");
+            }
+            UUID uuid = UUID.randomUUID();
+            ps.setString(1, "testId01");
+            ps.setObject(2, uuid);
+            ps.execute();
+
+            try (Statement stmt = conn.createStatement()) {
+                ResultSet rs = stmt.executeQuery("SELECT count(*) FROM `test_issue_2327`");
+                Assert.assertTrue(rs.next());
+                Assert.assertEquals(rs.getInt(1), 1);
+            }
+        }
+
+    }
+
+    @Test(groups = {"integration"})
+    void testWriteCollection() throws Exception {
+        String sql = "insert into `test_issue_2329` (`id`, `name`, `age`, `arr`) values (?, ?, ?, ?)";
+        try (Connection conn = getJdbcConnection();
+             PreparedStatementImpl ps = (PreparedStatementImpl) conn.prepareStatement(sql)) {
+
+            try (Statement stmt = conn.createStatement()) {
                 stmt.execute("CREATE TABLE IF NOT EXISTS `test_issue_2329` (`id` Nullable(String), `name` Nullable(String), `age` Int32, `arr` Array(String)) ENGINE Memory;");
             }
 
@@ -611,25 +622,10 @@
 
             try (Statement stmt = conn.createStatement()) {
                 ResultSet rs = stmt.executeQuery("SELECT count(*) FROM `test_issue_2329`");
-=======
-                stmt.execute("CREATE TABLE IF NOT EXISTS `test_issue_2327` (`id` Nullable(String), `uuid` UUID) ENGINE Memory;");
-            }
-            UUID uuid = UUID.randomUUID();
-            ps.setString(1, "testId01");
-            ps.setObject(2, uuid);
-            ps.execute();
-
-            try (Statement stmt = conn.createStatement()) {
-                ResultSet rs = stmt.executeQuery("SELECT count(*) FROM `test_issue_2327`");
->>>>>>> df339ebc
                 Assert.assertTrue(rs.next());
                 Assert.assertEquals(rs.getInt(1), 1);
             }
         }
 
     }
-<<<<<<< HEAD
-
-=======
->>>>>>> df339ebc
 }