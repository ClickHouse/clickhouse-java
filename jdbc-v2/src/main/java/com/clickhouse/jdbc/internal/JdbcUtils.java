--- conflicted
+++ resolved
@@ -7,12 +7,9 @@
 import java.util.HashMap;
 import java.util.List;
 import java.util.Map;
-<<<<<<< HEAD
 import java.util.TreeMap;
-=======
 import java.util.regex.Matcher;
 import java.util.regex.Pattern;
->>>>>>> 6c413e7c
 
 public class JdbcUtils {
     //Define a map to store the mapping between ClickHouse data types and SQL data types
@@ -62,19 +59,6 @@
         return sql.toString();
     }
 
-<<<<<<< HEAD
-    public static String generateSqlTypeSizes(String columnName) {
-        StringBuilder sql = new StringBuilder("multiIf(");
-        sql.append("character_octet_length IS NOT NULL, character_octet_length, ");
-        for (ClickHouseDataType type : ClickHouseDataType.values()) {
-            if (type.getByteLength() > 0) {
-                sql.append(columnName).append(" == '").append(type.name()).append("', ").append(type.getByteLength()).append(", ");
-            }
-        }
-        sql.append("numeric_precision IS NOT NULL, numeric_precision, ");
-        sql.append("0)");
-        return sql.toString();
-=======
     public static List<String> tokenizeSQL(String sql) {
         List<String> tokens = new ArrayList<>();
         Matcher m = Pattern.compile("([^\"]\\S*|\".+?\")\\s*").matcher(sql);
@@ -122,6 +106,18 @@
         }
 
         return -1;
->>>>>>> 6c413e7c
+    }
+
+    public static String generateSqlTypeSizes(String columnName) {
+        StringBuilder sql = new StringBuilder("multiIf(");
+        sql.append("character_octet_length IS NOT NULL, character_octet_length, ");
+        for (ClickHouseDataType type : ClickHouseDataType.values()) {
+            if (type.getByteLength() > 0) {
+                sql.append(columnName).append(" == '").append(type.name()).append("', ").append(type.getByteLength()).append(", ");
+            }
+        }
+        sql.append("numeric_precision IS NOT NULL, numeric_precision, ");
+        sql.append("0)");
+        return sql.toString();
     }
 }