package com.clickhouse.jdbc.internal;

import java.util.Collections;
import java.util.List;

/**
 * JDBC driver specific properties. Should not include any of ClientConfigProperties.
 * Processing logic should be the follows
 * 1. If property is among DriverProperties then Driver handles it specially and will not pass to a client
 * 2. If property is not among DriverProperties then it is passed to a client
 */
public enum DriverProperties {

<<<<<<< HEAD
    /**
     * Indicates if driver should create a secure connection over SSL/TLS
     */
    SECURE_CONNECTION("ssl", "false"),

    /**
     * query settings to be passed along with query operation.
     * {@see com.clickhouse.client.api.query.QuerySettings}
     */
    DEFAULT_QUERY_SETTINGS("default_query_settings", null);
=======
    IGNORE_UNSUPPORTED_VALUES("jdbc_ignore_unsupported_values", ""),
    SCHEMA_TERM("jdbc_schema_term", ""),
    PLACEHOLDER("placeholder", "Placeholder for unknown properties");
>>>>>>> d5d1255b

    private final String key;

    private final String defaultValue;

    private final List<String> choices;

    DriverProperties(String key, String defaultValue) {
        this(key, defaultValue, Collections.emptyList());
    }

    DriverProperties(String key, String defaultValue, List<String> choices) {
        this.key = key;
        this.defaultValue = defaultValue;
        this.choices = choices;
    }

    public String getKey() {
        return key;
    }
<<<<<<< HEAD

    public String getDefaultValue() {
        return defaultValue;
    }

    public List<String> getChoices() {
        return choices;
    }
=======
>>>>>>> d5d1255b
}
<|MERGE_RESOLUTION|>--- conflicted
+++ resolved
@@ -1,61 +1,54 @@
-package com.clickhouse.jdbc.internal;
-
-import java.util.Collections;
-import java.util.List;
-
-/**
- * JDBC driver specific properties. Should not include any of ClientConfigProperties.
- * Processing logic should be the follows
- * 1. If property is among DriverProperties then Driver handles it specially and will not pass to a client
- * 2. If property is not among DriverProperties then it is passed to a client
- */
-public enum DriverProperties {
-
-<<<<<<< HEAD
-    /**
-     * Indicates if driver should create a secure connection over SSL/TLS
-     */
-    SECURE_CONNECTION("ssl", "false"),
-
-    /**
-     * query settings to be passed along with query operation.
-     * {@see com.clickhouse.client.api.query.QuerySettings}
-     */
-    DEFAULT_QUERY_SETTINGS("default_query_settings", null);
-=======
-    IGNORE_UNSUPPORTED_VALUES("jdbc_ignore_unsupported_values", ""),
-    SCHEMA_TERM("jdbc_schema_term", ""),
-    PLACEHOLDER("placeholder", "Placeholder for unknown properties");
->>>>>>> d5d1255b
-
-    private final String key;
-
-    private final String defaultValue;
-
-    private final List<String> choices;
-
-    DriverProperties(String key, String defaultValue) {
-        this(key, defaultValue, Collections.emptyList());
-    }
-
-    DriverProperties(String key, String defaultValue, List<String> choices) {
-        this.key = key;
-        this.defaultValue = defaultValue;
-        this.choices = choices;
-    }
-
-    public String getKey() {
-        return key;
-    }
-<<<<<<< HEAD
-
-    public String getDefaultValue() {
-        return defaultValue;
-    }
-
-    public List<String> getChoices() {
-        return choices;
-    }
-=======
->>>>>>> d5d1255b
-}
+package com.clickhouse.jdbc.internal;
+
+import java.util.Collections;
+import java.util.List;
+
+/**
+ * JDBC driver specific properties. Should not include any of ClientConfigProperties.
+ * Processing logic should be the follows
+ * 1. If property is among DriverProperties then Driver handles it specially and will not pass to a client
+ * 2. If property is not among DriverProperties then it is passed to a client
+ */
+public enum DriverProperties {
+
+    IGNORE_UNSUPPORTED_VALUES("jdbc_ignore_unsupported_values", ""),
+    SCHEMA_TERM("jdbc_schema_term", ""),
+    /**
+     * Indicates if driver should create a secure connection over SSL/TLS
+     */
+    SECURE_CONNECTION("ssl", "false"),
+
+    /**
+     * query settings to be passed along with query operation.
+     * {@see com.clickhouse.client.api.query.QuerySettings}
+     */
+    DEFAULT_QUERY_SETTINGS("default_query_settings", null);
+
+    private final String key;
+
+    private final String defaultValue;
+
+    private final List<String> choices;
+
+    DriverProperties(String key, String defaultValue) {
+        this(key, defaultValue, Collections.emptyList());
+    }
+
+    DriverProperties(String key, String defaultValue, List<String> choices) {
+        this.key = key;
+        this.defaultValue = defaultValue;
+        this.choices = choices;
+    }
+
+    public String getKey() {
+        return key;
+    }
+
+    public String getDefaultValue() {
+        return defaultValue;
+    }
+
+    public List<String> getChoices() {
+        return choices;
+    }
+}