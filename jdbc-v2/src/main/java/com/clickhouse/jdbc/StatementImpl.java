--- conflicted
+++ resolved
@@ -57,72 +57,6 @@
         }
     }
 
-<<<<<<< HEAD
-=======
-    public enum StatementType {
-        SELECT, INSERT, DELETE, UPDATE, CREATE, DROP, ALTER, TRUNCATE, USE, SHOW, DESCRIBE, EXPLAIN, SET, KILL, OTHER, INSERT_INTO_SELECT
-    }
-
-    public static StatementType parseStatementType(String sql) {
-        if (sql == null) {
-            return StatementType.OTHER;
-        }
-
-        String trimmedSql = sql.trim();
-        if (trimmedSql.isEmpty()) {
-            return StatementType.OTHER;
-        }
-
-        trimmedSql = BLOCK_COMMENT.matcher(trimmedSql).replaceAll("").trim(); // remove comments
-        String[] lines = trimmedSql.split("\n");
-        for (String line : lines) {
-            String trimmedLine = line.trim();
-            //https://clickhouse.com/docs/en/sql-reference/syntax#comments
-            if (!trimmedLine.startsWith("--") && !trimmedLine.startsWith("#!") && !trimmedLine.startsWith("#")) {
-                String[] tokens = trimmedLine.split("\\s+");
-                if (tokens.length == 0) {
-                    continue;
-                }
-
-                switch (tokens[0].toUpperCase()) {
-                    case "SELECT": return StatementType.SELECT;
-                    case "WITH": return StatementType.SELECT;
-                    case "INSERT":
-                        for (String token : tokens) {
-                            if (token.equalsIgnoreCase("SELECT")) {
-                                return StatementType.INSERT_INTO_SELECT;
-                            }
-                        }
-                        return StatementType.INSERT;
-                    case "DELETE": return StatementType.DELETE;
-                    case "UPDATE": return StatementType.UPDATE;
-                    case "CREATE": return StatementType.CREATE;
-                    case "DROP": return StatementType.DROP;
-                    case "ALTER": return StatementType.ALTER;
-                    case "TRUNCATE": return StatementType.TRUNCATE;
-                    case "USE": return StatementType.USE;
-                    case "SHOW": return StatementType.SHOW;
-                    case "DESCRIBE": return StatementType.DESCRIBE;
-                    case "EXPLAIN": return StatementType.EXPLAIN;
-                    case "SET": return StatementType.SET;
-                    case "KILL": return StatementType.KILL;
-                    default: return StatementType.OTHER;
-                }
-            }
-        }
-
-        return StatementType.OTHER;
-    }
-
-    protected static String parseTableName(String sql) {
-        String[] tokens = sql.trim().split("\\s+");
-        if (tokens.length < 3) {
-            return null;
-        }
-
-        return tokens[2];
-    }
->>>>>>> 49d53222
 
     protected static String parseJdbcEscapeSyntax(String sql) {
         LOG.trace("Original SQL: {}", sql);
@@ -169,11 +103,7 @@
         }
     }
 
-<<<<<<< HEAD
-    private ResultSetImpl executeQuery(String sql, QuerySettings settings) throws SQLException {
-=======
-    public ResultSetImpl executeQueryImpl(String sql, QuerySettings settings) throws SQLException {
->>>>>>> 49d53222
+    private ResultSetImpl executeQueryImpl(String sql, QuerySettings settings) throws SQLException {
         checkClosed();
         // Closing before trying to do next request. Otherwise, deadlock because previous connection will not be
         // release before this one completes.
@@ -226,14 +156,9 @@
 
     protected int executeUpdateImpl(String sql, StatementType type, QuerySettings settings) throws SQLException {
         checkClosed();
-<<<<<<< HEAD
         StatementParser.StatementType type = StatementParser.parsedStatement(sql).getType();
         if (type == StatementParser.StatementType.SELECT || type == StatementParser.StatementType.SHOW
                 || type == StatementParser.StatementType.DESCRIBE || type == StatementParser.StatementType.EXPLAIN) {
-=======
-
-        if (type == StatementType.SELECT || type == StatementType.SHOW || type == StatementType.DESCRIBE || type == StatementType.EXPLAIN) {
->>>>>>> 49d53222
             throw new SQLException("executeUpdate() cannot be called with a SELECT/SHOW/DESCRIBE/EXPLAIN statement", ExceptionUtils.SQL_STATE_SQL_ERROR);
         }
 
@@ -362,7 +287,6 @@
 
     public boolean executeImpl(String sql, StatementType type, QuerySettings settings) throws SQLException {
         checkClosed();
-<<<<<<< HEAD
         StatementParser.ParsedStatement parsedStatement = StatementParser.parsedStatement(sql);
         StatementParser.StatementType type = parsedStatement.getType();
 
@@ -373,14 +297,7 @@
             currentResultSet = executeQuery(sql, settings); // keep open to allow getResultSet()
             return true;
         } else if(type == StatementParser.StatementType.SET) {
-            executeUpdate(sql, settings);
-=======
-        if (type == StatementType.SELECT || type == StatementType.SHOW || type == StatementType.DESCRIBE || type == StatementType.EXPLAIN) {
-            executeQueryImpl(sql, settings); // keep open to allow getResultSet()
-            return true;
-        } else if(type == StatementType.SET) {
             executeUpdateImpl(sql, type, settings);
->>>>>>> 49d53222
             //SET ROLE
             List<String> tokens = JdbcUtils.tokenizeSQL(sql);
             if (JdbcUtils.containsIgnoresCase(tokens, "ROLE")) {
@@ -403,13 +320,8 @@
                 }
             }
             return false;
-<<<<<<< HEAD
         } else if (type == StatementParser.StatementType.USE) {
-            executeUpdate(sql, settings);
-=======
-        } else if (type == StatementType.USE) {
             executeUpdateImpl(sql, type, settings);
->>>>>>> 49d53222
             //USE Database
             List<String> tokens = JdbcUtils.tokenizeSQL(sql);
             this.schema = tokens.get(1).replace("\"", "");
