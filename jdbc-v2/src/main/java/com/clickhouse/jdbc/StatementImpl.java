--- conflicted
+++ resolved
@@ -579,10 +579,6 @@
 
     @Override
     public long[] executeLargeBatch() throws SQLException {
-<<<<<<< HEAD
-        checkClosed();
-=======
->>>>>>> a245c1f5
         return executeBatchImpl().stream().mapToLong(Integer::longValue).toArray();
     }
 
