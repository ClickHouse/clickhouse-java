package com.clickhouse.jdbc;

import java.io.ByteArrayInputStream;
import java.io.CharArrayReader;
import java.io.InputStream;
import java.io.Reader;
import java.math.BigDecimal;
import java.net.MalformedURLException;
import java.net.URL;
import java.nio.charset.StandardCharsets;
import java.sql.*;
import java.time.LocalDate;
import java.time.LocalDateTime;
import java.util.Calendar;
import java.util.Map;

import com.clickhouse.client.api.data_formats.ClickHouseBinaryFormatReader;
import com.clickhouse.client.api.metadata.TableSchema;
import com.clickhouse.client.api.query.QueryResponse;
import com.clickhouse.data.ClickHouseColumn;
import com.clickhouse.jdbc.internal.ExceptionUtils;
import com.clickhouse.jdbc.internal.JdbcUtils;
import com.clickhouse.jdbc.types.Array;
import org.slf4j.Logger;
import org.slf4j.LoggerFactory;

public class ResultSetImpl implements ResultSet, JdbcV2Wrapper {
    private static final Logger log = LoggerFactory.getLogger(ResultSetImpl.class);
    private final ResultSetMetaData metaData;
    protected ClickHouseBinaryFormatReader reader;
    private QueryResponse response;
    private boolean closed;
    private final StatementImpl parentStatement;
    private boolean wasNull;

    public ResultSetImpl(StatementImpl parentStatement, QueryResponse response, ClickHouseBinaryFormatReader reader) {
        this.parentStatement = parentStatement;
        this.response = response;
        this.reader = reader;
        this.metaData = new com.clickhouse.jdbc.metadata.ResultSetMetaData(this);
        this.closed = false;
        this.wasNull = false;
    }

    private void checkClosed() throws SQLException {
        if (closed) {
            throw new SQLException("ResultSet is closed.", ExceptionUtils.SQL_STATE_CONNECTION_EXCEPTION);
        }
    }

    public TableSchema getSchema() {
        return reader.getSchema();
    }


    @Override
    public boolean next() throws SQLException {
        checkClosed();

        Map<String, Object> currentRow = reader.next();
        return currentRow != null;
    }

    @Override
    public void close() throws SQLException {
        closed = true;
        if (reader != null) {
            try {
                reader.close();
            } catch (Exception e) {
                throw ExceptionUtils.toSqlState(e);
            }

            reader = null;
        }

        if (response != null) {
            try {
                response.close();
            } catch (Exception e) {
                throw ExceptionUtils.toSqlState(e);
            }
            response = null;
        }
    }

    @Override
    public boolean wasNull() throws SQLException {
        checkClosed();
        return wasNull;
    }

    @Override
    public String getString(int columnIndex) throws SQLException {
        checkClosed();
        try {
            if (reader.hasValue(columnIndex)) {
                wasNull = false;
                return reader.getString(columnIndex);
            } else {
                wasNull = true;
                return null;
            }
        } catch (Exception e) {
            throw ExceptionUtils.toSqlState(String.format("SQL: [%s]; Method: getString(%s)", parentStatement.getLastSql(), columnIndex), e);
        }
    }

    @Override
    public boolean getBoolean(int columnIndex) throws SQLException {
        checkClosed();
        try {
            if (reader.hasValue(columnIndex)) {
                wasNull = false;
                return reader.getBoolean(columnIndex);
            } else {
                wasNull = true;
                return false;
            }
        } catch (Exception e) {
            throw ExceptionUtils.toSqlState(String.format("SQL: [%s]; Method: getBoolean(%s)", parentStatement.getLastSql(), columnIndex), e);
        }
    }

    @Override
    public byte getByte(int columnIndex) throws SQLException {
        checkClosed();
        try {
            if (reader.hasValue(columnIndex)) {
                wasNull = false;
                return reader.getByte(columnIndex);
            } else {
                wasNull = true;
                return 0;
            }
        } catch (Exception e) {
            throw ExceptionUtils.toSqlState(String.format("SQL: [%s]; Method: getByte(%s)", parentStatement.getLastSql(), columnIndex), e);
        }
    }

    @Override
    public short getShort(int columnIndex) throws SQLException {
        checkClosed();
        try {
            if (reader.hasValue(columnIndex)) {
                wasNull = false;
                return reader.getShort(columnIndex);
            } else {
                wasNull = true;
                return 0;
            }
        } catch (Exception e) {
            throw ExceptionUtils.toSqlState(String.format("SQL: [%s]; Method: getShort(%s)", parentStatement.getLastSql(), columnIndex), e);
        }
    }

    @Override
    public int getInt(int columnIndex) throws SQLException {
        checkClosed();
        try {
            if (reader.hasValue(columnIndex)) {
                wasNull = false;
                return reader.getInteger(columnIndex);
            } else {
                wasNull = true;
                return 0;
            }
        } catch (Exception e) {
            throw ExceptionUtils.toSqlState(String.format("SQL: [%s]; Method: getInt(%s)", parentStatement.getLastSql(), columnIndex), e);
        }
    }

    @Override
    public long getLong(int columnIndex) throws SQLException {
        checkClosed();
        try {
            if (reader.hasValue(columnIndex)) {
                wasNull = false;
                return reader.getLong(columnIndex);
            } else {
                wasNull = true;
                return 0;
            }
        } catch (Exception e) {
            throw ExceptionUtils.toSqlState(String.format("SQL: [%s]; Method: getLong(%s)", parentStatement.getLastSql(), columnIndex), e);
        }
    }

    @Override
    public float getFloat(int columnIndex) throws SQLException {
        checkClosed();
        try {
            if (reader.hasValue(columnIndex)) {
                wasNull = false;
                return reader.getFloat(columnIndex);
            } else {
                wasNull = true;
                return 0;
            }
        } catch (Exception e) {
            throw ExceptionUtils.toSqlState(String.format("SQL: [%s]; Method: getFloat(%s)", parentStatement.getLastSql(), columnIndex), e);
        }
    }

    @Override
    public double getDouble(int columnIndex) throws SQLException {
        checkClosed();
        try {
            if (reader.hasValue(columnIndex)) {
                wasNull = false;
                return reader.getDouble(columnIndex);
            } else {
                wasNull = true;
                return 0;
            }
        } catch (Exception e) {
            throw ExceptionUtils.toSqlState(String.format("SQL: [%s]; Method: getDouble(%s)", parentStatement.getLastSql(), columnIndex), e);
        }
    }

    @Override
    public BigDecimal getBigDecimal(int columnIndex, int scale) throws SQLException {
        checkClosed();
        try {
            if (reader.hasValue(columnIndex)) {
                wasNull = false;
                return reader.getBigDecimal(columnIndex);
            } else {
                wasNull = true;
                return null;
            }
        } catch (Exception e) {
            throw ExceptionUtils.toSqlState(String.format("SQL: [%s]; Method: getBigDecimal(%s)", parentStatement.getLastSql(), columnIndex), e);
        }
    }

    @Override
    public byte[] getBytes(int columnIndex) throws SQLException {
        checkClosed();
        try {
            if (reader.hasValue(columnIndex)) {
                wasNull = false;
                return reader.getByteArray(columnIndex);
            } else {
                wasNull = true;
                return null;
            }
        } catch (Exception e) {
            throw ExceptionUtils.toSqlState(String.format("SQL: [%s]; Method: getBytes(%s)", parentStatement.getLastSql(), columnIndex), e);
        }
    }

    @Override
    public Date getDate(int columnIndex) throws SQLException {
        checkClosed();
        try {
            //TODO: Add this to ClickHouseBinaryFormatReader
            LocalDate localDate = reader.getLocalDate(columnIndex);
            if (localDate == null) {
                wasNull = true;
                return null;
            }

            wasNull = false;
            return Date.valueOf(localDate);
        } catch (Exception e) {
            throw ExceptionUtils.toSqlState(String.format("SQL: [%s]; Method: getDate(%s)", parentStatement.getLastSql(), columnIndex), e);
        }
    }

    @Override
    public Time getTime(int columnIndex) throws SQLException {
        checkClosed();
        try {
            LocalDateTime localDateTime = reader.getLocalDateTime(columnIndex);
            if (localDateTime == null) {
                wasNull = true;
                return null;
            }

            wasNull = false;
            return Time.valueOf(localDateTime.toLocalTime());
        } catch (Exception e) {
            throw ExceptionUtils.toSqlState(String.format("SQL: [%s]; Method: getTime(%s)", parentStatement.getLastSql(), columnIndex), e);
        }
    }

    @Override
    public Timestamp getTimestamp(int columnIndex) throws SQLException {
        checkClosed();
        try {
            LocalDateTime localDateTime = reader.getLocalDateTime(columnIndex);
            if (localDateTime == null) {
                wasNull = true;
                return null;
            }

            wasNull = false;
            return Timestamp.valueOf(localDateTime);
        } catch (Exception e) {
            throw ExceptionUtils.toSqlState(String.format("SQL: [%s]; Method: getTimestamp(%s)", parentStatement.getLastSql(), columnIndex), e);
        }
    }

    @Override
    public InputStream getAsciiStream(int columnIndex) throws SQLException {
        checkClosed();
        //TODO: Add this to ClickHouseBinaryFormatReader
        throw new SQLFeatureNotSupportedException("AsciiStream is not yet supported.", ExceptionUtils.SQL_STATE_FEATURE_NOT_SUPPORTED);
    }

    @Override
    public InputStream getUnicodeStream(int columnIndex) throws SQLException {
        checkClosed();
        return new ByteArrayInputStream(reader.getString(columnIndex).getBytes(StandardCharsets.UTF_8));
    }

    @Override
    public InputStream getBinaryStream(int columnIndex) throws SQLException {
        checkClosed();
        //TODO: implement
        throw new SQLFeatureNotSupportedException("BinaryStream is not yet supported.", ExceptionUtils.SQL_STATE_FEATURE_NOT_SUPPORTED);
    }

    @Override
    public String getString(String columnLabel) throws SQLException {
        checkClosed();
        try {
            if (reader.hasValue(columnLabel)) {
                wasNull = false;
                return reader.getString(columnLabel);
            } else {
                wasNull = true;
                return null;
            }
        } catch (Exception e) {
            throw ExceptionUtils.toSqlState(String.format("SQL: [%s]; Method: getString(%s)", parentStatement.getLastSql(), columnLabel), e);
        }
    }

    @Override
    public boolean getBoolean(String columnLabel) throws SQLException {
        checkClosed();
        try {
            if (reader.hasValue(columnLabel)) {
                wasNull = false;
                return reader.getBoolean(columnLabel);
            } else {
                wasNull = true;
                return false;
            }
        } catch (Exception e) {
            throw ExceptionUtils.toSqlState(String.format("SQL: [%s]; Method: getBoolean(%s)", parentStatement.getLastSql(), columnLabel), e);
        }
    }

    @Override
    public byte getByte(String columnLabel) throws SQLException {
        checkClosed();
        try {
            if (reader.hasValue(columnLabel)) {
                wasNull = false;
                return reader.getByte(columnLabel);
            } else {
                wasNull = true;
                return 0;
            }
        } catch (Exception e) {
            throw ExceptionUtils.toSqlState(String.format("SQL: [%s]; Method: getByte(%s)", parentStatement.getLastSql(), columnLabel), e);
        }
    }

    @Override
    public short getShort(String columnLabel) throws SQLException {
        checkClosed();
        try {
            if (reader.hasValue(columnLabel)) {
                wasNull = false;
                return reader.getShort(columnLabel);
            } else {
                wasNull = true;
                return 0;
            }
        } catch (Exception e) {
            throw ExceptionUtils.toSqlState(String.format("SQL: [%s]; Method: getShort(%s)", parentStatement.getLastSql(), columnLabel), e);
        }
    }

    @Override
    public int getInt(String columnLabel) throws SQLException {
        checkClosed();
        try {
            if (reader.hasValue(columnLabel)) {
                wasNull = false;
                return reader.getInteger(columnLabel);
            } else {
                wasNull = true;
                return 0;
            }
        } catch (Exception e) {
            throw ExceptionUtils.toSqlState(String.format("SQL: [%s]; Method: getInt(%s)", parentStatement.getLastSql(), columnLabel), e);
        }
    }

    @Override
    public long getLong(String columnLabel) throws SQLException {
        checkClosed();
        try {
            if (reader.hasValue(columnLabel)) {
                wasNull = false;
                return reader.getLong(columnLabel);
            } else {
                wasNull = true;
                return 0;
            }
        } catch (Exception e) {
            throw ExceptionUtils.toSqlState(String.format("SQL: [%s]; Method: getLong(%s)", parentStatement.getLastSql(), columnLabel), e);
        }
    }

    @Override
    public float getFloat(String columnLabel) throws SQLException {
        checkClosed();
        try {
            if (reader.hasValue(columnLabel)) {
                wasNull = false;
                return reader.getFloat(columnLabel);
            } else {
                wasNull = true;
                return 0;
            }
        } catch (Exception e) {
            throw ExceptionUtils.toSqlState(String.format("SQL: [%s]; Method: getFloat(%s)", parentStatement.getLastSql(), columnLabel), e);
        }
    }

    @Override
    public double getDouble(String columnLabel) throws SQLException {
        checkClosed();
        try {
            if (reader.hasValue(columnLabel)) {
                wasNull = false;
                return reader.getDouble(columnLabel);
            } else {
                wasNull = true;
                return 0;
            }
        } catch (Exception e) {
            throw ExceptionUtils.toSqlState(String.format("SQL: [%s]; Method: getDouble(%s)", parentStatement.getLastSql(), columnLabel), e);
        }
    }

    @Override
    public BigDecimal getBigDecimal(String columnLabel, int scale) throws SQLException {
        checkClosed();
        try {
            if (reader.hasValue(columnLabel)) {
                wasNull = false;
                return reader.getBigDecimal(columnLabel);
            } else {
                wasNull = true;
                return null;
            }
        } catch (Exception e) {
            throw ExceptionUtils.toSqlState(String.format("SQL: [%s]; Method: getBigDecimal(%s)", parentStatement.getLastSql(), columnLabel), e);
        }
    }

    @Override
    public byte[] getBytes(String columnLabel) throws SQLException {
        checkClosed();
        try {
            if (reader.hasValue(columnLabel)) {
                wasNull = false;
                return reader.getByteArray(columnLabel);
            } else {
                wasNull = true;
                return null;
            }
        } catch (Exception e) {
            throw ExceptionUtils.toSqlState(String.format("SQL: [%s]; Method: getBytes(%s)", parentStatement.getLastSql(), columnLabel), e);
        }
    }

    @Override
    public Date getDate(String columnLabel) throws SQLException {
        checkClosed();
        try {
            //TODO: Add this to ClickHouseBinaryFormatReader
            LocalDate localDate = reader.getLocalDate(columnLabel);
            if (localDate == null) {
                wasNull = true;
                return null;
            }

            wasNull = false;
            return Date.valueOf(localDate);
        } catch (Exception e) {
            throw ExceptionUtils.toSqlState(String.format("SQL: [%s]; Method: getDate(%s)", parentStatement.getLastSql(), columnLabel), e);
        }
    }

    @Override
    public Time getTime(String columnLabel) throws SQLException {
        checkClosed();
        try {
            LocalDateTime localDateTime = reader.getLocalDateTime(columnLabel);
            if(localDateTime == null) {
                wasNull = true;
                return null;
            }

            wasNull = false;
            return Time.valueOf(localDateTime.toLocalTime());
        } catch (Exception e) {
            throw ExceptionUtils.toSqlState(String.format("SQL: [%s]; Method: getTime(%s)", parentStatement.getLastSql(), columnLabel), e);
        }
    }

    @Override
    public Timestamp getTimestamp(String columnLabel) throws SQLException {
        checkClosed();
        try {
            LocalDateTime localDateTime = reader.getLocalDateTime(columnLabel);
            if (localDateTime == null) {
                wasNull = true;
                return null;
            }

            wasNull = false;
            return Timestamp.valueOf(localDateTime);
        } catch (Exception e) {
            throw ExceptionUtils.toSqlState(String.format("SQL: [%s]; Method: getTimestamp(%s)", parentStatement.getLastSql(), columnLabel), e);
        }
    }

    @Override
    public InputStream getAsciiStream(String columnLabel) throws SQLException {
        checkClosed();
        //TODO: Add this to ClickHouseBinaryFormatReader
        throw new SQLFeatureNotSupportedException("AsciiStream is not yet supported.", ExceptionUtils.SQL_STATE_FEATURE_NOT_SUPPORTED);
    }

    @Override
    public InputStream getUnicodeStream(String columnLabel) throws SQLException {
        checkClosed();
        return new ByteArrayInputStream(reader.getString(columnLabel).getBytes(StandardCharsets.UTF_8));
    }

    @Override
    public InputStream getBinaryStream(String columnLabel) throws SQLException {
        checkClosed();
        //TODO: implement
        throw new SQLFeatureNotSupportedException("BinaryStream is not yet supported.", ExceptionUtils.SQL_STATE_FEATURE_NOT_SUPPORTED);
    }

    @Override
    public SQLWarning getWarnings() throws SQLException {
        checkClosed();
        return null;
    }

    @Override
    public void clearWarnings() throws SQLException {
        checkClosed();
    }

    @Override
    public String getCursorName() throws SQLException {
        checkClosed();
        return "";
    }

    @Override
    public ResultSetMetaData getMetaData() throws SQLException {
        checkClosed();
        return metaData;
    }

    @Override
    public Object getObject(int columnIndex) throws SQLException {
        checkClosed();
        try {
            if (reader.hasValue(columnIndex)) {
                wasNull = false;
                return reader.readValue(columnIndex);
            } else {
                wasNull = true;
                return null;
            }
        } catch (Exception e) {
            throw ExceptionUtils.toSqlState(String.format("SQL: [%s]; Method: getObject(%s)", parentStatement.getLastSql(), columnIndex), e);
        }
    }

    @Override
    public Object getObject(String columnLabel) throws SQLException {
        checkClosed();
        try {
            if (reader.hasValue(columnLabel)) {
                wasNull = false;
                return reader.readValue(columnLabel);
            } else {
                wasNull = true;
                return null;
            }
        } catch (Exception e) {
            throw ExceptionUtils.toSqlState(String.format("SQL: [%s]; Method: getObject(%s)", parentStatement.getLastSql(), columnLabel), e);
        }
    }

    @Override
    public int findColumn(String columnLabel) throws SQLException {
        checkClosed();
        try {
            return reader.getSchema().getColumnByName(columnLabel).getColumnIndex();
        } catch (Exception e) {
            throw ExceptionUtils.toSqlState(String.format("SQL: [%s]; Method: findColumn(%s)", parentStatement.getLastSql(), columnLabel), e);
        }
    }

    @Override
    public Reader getCharacterStream(int columnIndex) throws SQLException {
        checkClosed();
        throw new SQLFeatureNotSupportedException("CharacterStream is not yet supported.", ExceptionUtils.SQL_STATE_FEATURE_NOT_SUPPORTED);
    }

    @Override
    public Reader getCharacterStream(String columnLabel) throws SQLException {
        checkClosed();
        throw new SQLFeatureNotSupportedException("CharacterStream is not yet supported.", ExceptionUtils.SQL_STATE_FEATURE_NOT_SUPPORTED);
    }

    @Override
    public BigDecimal getBigDecimal(int columnIndex) throws SQLException {
        checkClosed();
        try {
            if (reader.hasValue(columnIndex)) {
                wasNull = false;
                return reader.getBigDecimal(columnIndex);
            } else {
                wasNull = true;
                return null;
            }
        } catch (Exception e) {
            throw ExceptionUtils.toSqlState(String.format("SQL: [%s]; Method: getBigDecimal(%s)", parentStatement.getLastSql(), columnIndex), e);
        }
    }

    @Override
    public BigDecimal getBigDecimal(String columnLabel) throws SQLException {
        checkClosed();
        try {
            if (reader.hasValue(columnLabel)) {
                wasNull = false;
                return reader.getBigDecimal(columnLabel);
            } else {
                wasNull = true;
                return null;
            }
        } catch (Exception e) {
            throw ExceptionUtils.toSqlState(String.format("SQL: [%s]; Method: getBigDecimal(%s)", parentStatement.getLastSql(), columnLabel), e);
        }
    }

    @Override
    public boolean isBeforeFirst() throws SQLException {
        checkClosed();
        throw new SQLFeatureNotSupportedException("isBeforeFirst is not supported.", ExceptionUtils.SQL_STATE_FEATURE_NOT_SUPPORTED);
    }

    @Override
    public boolean isAfterLast() throws SQLException {
        checkClosed();
        throw new SQLFeatureNotSupportedException("isAfterLast is not supported.", ExceptionUtils.SQL_STATE_FEATURE_NOT_SUPPORTED);
    }

    @Override
    public boolean isFirst() throws SQLException {
        checkClosed();
        throw new SQLFeatureNotSupportedException("isFirst is not supported.", ExceptionUtils.SQL_STATE_FEATURE_NOT_SUPPORTED);
    }

    @Override
    public boolean isLast() throws SQLException {
        checkClosed();
        throw new SQLFeatureNotSupportedException("isLast is not supported.", ExceptionUtils.SQL_STATE_FEATURE_NOT_SUPPORTED);
    }

    @Override
    public void beforeFirst() throws SQLException {
        checkClosed();
    }

    @Override
    public void afterLast() throws SQLException {
        checkClosed();
    }

    @Override
    public boolean first() throws SQLException {
        checkClosed();
        throw new SQLFeatureNotSupportedException("first is not supported.", ExceptionUtils.SQL_STATE_FEATURE_NOT_SUPPORTED);
    }

    @Override
    public boolean last() throws SQLException {
        checkClosed();
        throw new SQLFeatureNotSupportedException("last is not supported.", ExceptionUtils.SQL_STATE_FEATURE_NOT_SUPPORTED);
    }

    @Override
    public int getRow() throws SQLException {
        checkClosed();
        throw new SQLFeatureNotSupportedException("getRow is not supported.", ExceptionUtils.SQL_STATE_FEATURE_NOT_SUPPORTED);
    }

    @Override
    public boolean absolute(int row) throws SQLException {
        checkClosed();
        throw new SQLFeatureNotSupportedException("absolute is not supported.", ExceptionUtils.SQL_STATE_FEATURE_NOT_SUPPORTED);
    }

    @Override
    public boolean relative(int rows) throws SQLException {
        checkClosed();
        throw new SQLFeatureNotSupportedException("relative is not supported.", ExceptionUtils.SQL_STATE_FEATURE_NOT_SUPPORTED);
    }

    @Override
    public boolean previous() throws SQLException {
        checkClosed();
        throw new SQLFeatureNotSupportedException("previous is not supported.", ExceptionUtils.SQL_STATE_FEATURE_NOT_SUPPORTED);
    }

    @Override
    public int getFetchDirection() throws SQLException {
        checkClosed();
        return FETCH_FORWARD;
    }

    @Override
    public void setFetchDirection(int direction) throws SQLException {
        checkClosed();
        throw new SQLFeatureNotSupportedException("setFetchDirection is not supported.", ExceptionUtils.SQL_STATE_FEATURE_NOT_SUPPORTED);
    }

    @Override
    public int getFetchSize() throws SQLException {
        checkClosed();
        return 0;
    }

    @Override
    public void setFetchSize(int rows) throws SQLException {
        checkClosed();
    }

    @Override
    public int getType() throws SQLException {
        checkClosed();
        return TYPE_FORWARD_ONLY;
    }

    @Override
    public int getConcurrency() throws SQLException {
        checkClosed();
        return CONCUR_READ_ONLY;
    }

    @Override
    public boolean rowUpdated() throws SQLException {
        checkClosed();
        throw new SQLFeatureNotSupportedException("Writes are not supported.", ExceptionUtils.SQL_STATE_FEATURE_NOT_SUPPORTED);
    }

    @Override
    public boolean rowInserted() throws SQLException {
        checkClosed();
        throw new SQLFeatureNotSupportedException("Writes are not supported.", ExceptionUtils.SQL_STATE_FEATURE_NOT_SUPPORTED);
    }

    @Override
    public boolean rowDeleted() throws SQLException {
        checkClosed();
        throw new SQLFeatureNotSupportedException("Writes are not supported.", ExceptionUtils.SQL_STATE_FEATURE_NOT_SUPPORTED);
    }

    @Override
    public void updateNull(int columnIndex) throws SQLException {
        checkClosed();
        throw new SQLFeatureNotSupportedException("Writes are not supported.", ExceptionUtils.SQL_STATE_FEATURE_NOT_SUPPORTED);
    }

    @Override
    public void updateBoolean(int columnIndex, boolean x) throws SQLException {
        checkClosed();
        throw new SQLFeatureNotSupportedException("Writes are not supported.", ExceptionUtils.SQL_STATE_FEATURE_NOT_SUPPORTED);
    }

    @Override
    public void updateByte(int columnIndex, byte x) throws SQLException {
        checkClosed();
        throw new SQLFeatureNotSupportedException("Writes are not supported.", ExceptionUtils.SQL_STATE_FEATURE_NOT_SUPPORTED);
    }

    @Override
    public void updateShort(int columnIndex, short x) throws SQLException {
        checkClosed();
        throw new SQLFeatureNotSupportedException("Writes are not supported.", ExceptionUtils.SQL_STATE_FEATURE_NOT_SUPPORTED);
    }

    @Override
    public void updateInt(int columnIndex, int x) throws SQLException {
        checkClosed();
        throw new SQLFeatureNotSupportedException("Writes are not supported.", ExceptionUtils.SQL_STATE_FEATURE_NOT_SUPPORTED);
    }

    @Override
    public void updateLong(int columnIndex, long x) throws SQLException {
        checkClosed();
        throw new SQLFeatureNotSupportedException("Writes are not supported.", ExceptionUtils.SQL_STATE_FEATURE_NOT_SUPPORTED);
    }

    @Override
    public void updateFloat(int columnIndex, float x) throws SQLException {
        checkClosed();
        throw new SQLFeatureNotSupportedException("Writes are not supported.", ExceptionUtils.SQL_STATE_FEATURE_NOT_SUPPORTED);
    }

    @Override
    public void updateDouble(int columnIndex, double x) throws SQLException {
        checkClosed();
        throw new SQLFeatureNotSupportedException("Writes are not supported.", ExceptionUtils.SQL_STATE_FEATURE_NOT_SUPPORTED);
    }

    @Override
    public void updateBigDecimal(int columnIndex, BigDecimal x) throws SQLException {
        checkClosed();
        throw new SQLFeatureNotSupportedException("Writes are not supported.", ExceptionUtils.SQL_STATE_FEATURE_NOT_SUPPORTED);
    }

    @Override
    public void updateString(int columnIndex, String x) throws SQLException {
        checkClosed();
        throw new SQLFeatureNotSupportedException("Writes are not supported.", ExceptionUtils.SQL_STATE_FEATURE_NOT_SUPPORTED);
    }

    @Override
    public void updateBytes(int columnIndex, byte[] x) throws SQLException {
        checkClosed();
        throw new SQLFeatureNotSupportedException("Writes are not supported.", ExceptionUtils.SQL_STATE_FEATURE_NOT_SUPPORTED);
    }

    @Override
    public void updateDate(int columnIndex, Date x) throws SQLException {
        checkClosed();
        throw new SQLFeatureNotSupportedException("Writes are not supported.", ExceptionUtils.SQL_STATE_FEATURE_NOT_SUPPORTED);
    }

    @Override
    public void updateTime(int columnIndex, Time x) throws SQLException {
        checkClosed();
        throw new SQLFeatureNotSupportedException("Writes are not supported.", ExceptionUtils.SQL_STATE_FEATURE_NOT_SUPPORTED);
    }

    @Override
    public void updateTimestamp(int columnIndex, Timestamp x) throws SQLException {
        checkClosed();
        throw new SQLFeatureNotSupportedException("Writes are not supported.", ExceptionUtils.SQL_STATE_FEATURE_NOT_SUPPORTED);
    }

    @Override
    public void updateAsciiStream(int columnIndex, InputStream x, int length) throws SQLException {
        checkClosed();
        throw new SQLFeatureNotSupportedException("Writes are not supported.", ExceptionUtils.SQL_STATE_FEATURE_NOT_SUPPORTED);
    }

    @Override
    public void updateBinaryStream(int columnIndex, InputStream x, int length) throws SQLException {
        checkClosed();
        throw new SQLFeatureNotSupportedException("Writes are not supported.", ExceptionUtils.SQL_STATE_FEATURE_NOT_SUPPORTED);
    }

    @Override
    public void updateCharacterStream(int columnIndex, Reader x, int length) throws SQLException {
        checkClosed();
        throw new SQLFeatureNotSupportedException("Writes are not supported.", ExceptionUtils.SQL_STATE_FEATURE_NOT_SUPPORTED);
    }

    @Override
    public void updateObject(int columnIndex, Object x, int scaleOrLength) throws SQLException {
        checkClosed();
        throw new SQLFeatureNotSupportedException("Writes are not supported.", ExceptionUtils.SQL_STATE_FEATURE_NOT_SUPPORTED);
    }

    @Override
    public void updateObject(int columnIndex, Object x) throws SQLException {
        checkClosed();
        throw new SQLFeatureNotSupportedException("Writes are not supported.", ExceptionUtils.SQL_STATE_FEATURE_NOT_SUPPORTED);
    }

    @Override
    public void updateNull(String columnLabel) throws SQLException {
        checkClosed();
        throw new SQLFeatureNotSupportedException("Writes are not supported.", ExceptionUtils.SQL_STATE_FEATURE_NOT_SUPPORTED);
    }

    @Override
    public void updateBoolean(String columnLabel, boolean x) throws SQLException {
        checkClosed();
        throw new SQLFeatureNotSupportedException("Writes are not supported.", ExceptionUtils.SQL_STATE_FEATURE_NOT_SUPPORTED);
    }

    @Override
    public void updateByte(String columnLabel, byte x) throws SQLException {
        checkClosed();
        throw new SQLFeatureNotSupportedException("Writes are not supported.", ExceptionUtils.SQL_STATE_FEATURE_NOT_SUPPORTED);
    }

    @Override
    public void updateShort(String columnLabel, short x) throws SQLException {
        checkClosed();
        throw new SQLFeatureNotSupportedException("Writes are not supported.", ExceptionUtils.SQL_STATE_FEATURE_NOT_SUPPORTED);
    }

    @Override
    public void updateInt(String columnLabel, int x) throws SQLException {
        checkClosed();
        throw new SQLFeatureNotSupportedException("Writes are not supported.", ExceptionUtils.SQL_STATE_FEATURE_NOT_SUPPORTED);
    }

    @Override
    public void updateLong(String columnLabel, long x) throws SQLException {
        checkClosed();
        throw new SQLFeatureNotSupportedException("Writes are not supported.", ExceptionUtils.SQL_STATE_FEATURE_NOT_SUPPORTED);
    }

    @Override
    public void updateFloat(String columnLabel, float x) throws SQLException {
        checkClosed();
        throw new SQLFeatureNotSupportedException("Writes are not supported.", ExceptionUtils.SQL_STATE_FEATURE_NOT_SUPPORTED);
    }

    @Override
    public void updateDouble(String columnLabel, double x) throws SQLException {
        checkClosed();
        throw new SQLFeatureNotSupportedException("Writes are not supported.", ExceptionUtils.SQL_STATE_FEATURE_NOT_SUPPORTED);
    }

    @Override
    public void updateBigDecimal(String columnLabel, BigDecimal x) throws SQLException {
        checkClosed();
        throw new SQLFeatureNotSupportedException("Writes are not supported.", ExceptionUtils.SQL_STATE_FEATURE_NOT_SUPPORTED);
    }

    @Override
    public void updateString(String columnLabel, String x) throws SQLException {
        checkClosed();
        throw new SQLFeatureNotSupportedException("Writes are not supported.", ExceptionUtils.SQL_STATE_FEATURE_NOT_SUPPORTED);
    }

    @Override
    public void updateBytes(String columnLabel, byte[] x) throws SQLException {
        checkClosed();
        throw new SQLFeatureNotSupportedException("Writes are not supported.", ExceptionUtils.SQL_STATE_FEATURE_NOT_SUPPORTED);
    }

    @Override
    public void updateDate(String columnLabel, Date x) throws SQLException {
        checkClosed();
        throw new SQLFeatureNotSupportedException("Writes are not supported.", ExceptionUtils.SQL_STATE_FEATURE_NOT_SUPPORTED);
    }

    @Override
    public void updateTime(String columnLabel, Time x) throws SQLException {
        checkClosed();
        throw new SQLFeatureNotSupportedException("Writes are not supported.", ExceptionUtils.SQL_STATE_FEATURE_NOT_SUPPORTED);
    }

    @Override
    public void updateTimestamp(String columnLabel, Timestamp x) throws SQLException {
        checkClosed();
        throw new SQLFeatureNotSupportedException("Writes are not supported.", ExceptionUtils.SQL_STATE_FEATURE_NOT_SUPPORTED);
    }

    @Override
    public void updateAsciiStream(String columnLabel, InputStream x, int length) throws SQLException {
        checkClosed();
        throw new SQLFeatureNotSupportedException("Writes are not supported.", ExceptionUtils.SQL_STATE_FEATURE_NOT_SUPPORTED);
    }

    @Override
    public void updateBinaryStream(String columnLabel, InputStream x, int length) throws SQLException {
        checkClosed();
        throw new SQLFeatureNotSupportedException("Writes are not supported.", ExceptionUtils.SQL_STATE_FEATURE_NOT_SUPPORTED);
    }

    @Override
    public void updateCharacterStream(String columnLabel, Reader reader, int length) throws SQLException {
        checkClosed();
        throw new SQLFeatureNotSupportedException("Writes are not supported.", ExceptionUtils.SQL_STATE_FEATURE_NOT_SUPPORTED);
    }

    @Override
    public void updateObject(String columnLabel, Object x, int scaleOrLength) throws SQLException {
        checkClosed();
        throw new SQLFeatureNotSupportedException("Writes are not supported.", ExceptionUtils.SQL_STATE_FEATURE_NOT_SUPPORTED);
    }

    @Override
    public void updateObject(String columnLabel, Object x) throws SQLException {
        checkClosed();
        throw new SQLFeatureNotSupportedException("Writes are not supported.", ExceptionUtils.SQL_STATE_FEATURE_NOT_SUPPORTED);
    }

    @Override
    public void insertRow() throws SQLException {
        checkClosed();
    }

    @Override
    public void updateRow() throws SQLException {
        checkClosed();
    }

    @Override
    public void deleteRow() throws SQLException {
        checkClosed();
    }

    @Override
    public void refreshRow() throws SQLException {
        checkClosed();
    }

    @Override
    public void cancelRowUpdates() throws SQLException {
        checkClosed();
    }

    @Override
    public void moveToInsertRow() throws SQLException {
        checkClosed();
    }

    @Override
    public void moveToCurrentRow() throws SQLException {
        checkClosed();
    }

    @Override
    public Statement getStatement() throws SQLException {
        checkClosed();
        return this.parentStatement;
    }

    @Override
    public Object getObject(int columnIndex, Map<String, Class<?>> map) throws SQLException {
        checkClosed();
        return getObject(columnIndex);
    }

    @Override
    public Ref getRef(int columnIndex) throws SQLException {
        checkClosed();
        throw new SQLFeatureNotSupportedException("Ref is not supported.", ExceptionUtils.SQL_STATE_FEATURE_NOT_SUPPORTED);
    }

    @Override
    public Blob getBlob(int columnIndex) throws SQLException {
        checkClosed();
        throw new SQLFeatureNotSupportedException("Blob is not supported.", ExceptionUtils.SQL_STATE_FEATURE_NOT_SUPPORTED);
    }

    @Override
    public java.sql.Clob getClob(int columnIndex) throws SQLException {
        checkClosed();
        throw new SQLFeatureNotSupportedException("Clob is not supported.", ExceptionUtils.SQL_STATE_FEATURE_NOT_SUPPORTED);
    }

    @Override
    public java.sql.Array getArray(int columnIndex) throws SQLException {
        checkClosed();
<<<<<<< HEAD
        try {
            return new Array(reader.getList(columnIndex));
        } catch (Exception e) {
            throw ExceptionUtils.toSqlState(String.format("SQL: [%s]; Method: getArray(%s)", parentStatement.getLastSql(), columnIndex), e);
        }
=======
        return getArray(reader.getSchema().indexToName(columnIndex));
>>>>>>> fe7ff4d2
    }

    @Override
    public Object getObject(String columnLabel, Map<String, Class<?>> map) throws SQLException {
        checkClosed();
        return getObject(columnLabel);
    }

    @Override
    public Ref getRef(String columnLabel) throws SQLException {
        checkClosed();
        throw new SQLFeatureNotSupportedException("Ref is not supported.", ExceptionUtils.SQL_STATE_FEATURE_NOT_SUPPORTED);
    }

    @Override
    public Blob getBlob(String columnLabel) throws SQLException {
        checkClosed();
        throw new SQLFeatureNotSupportedException("Blob is not supported.", ExceptionUtils.SQL_STATE_FEATURE_NOT_SUPPORTED);
    }

    @Override
    public Clob getClob(String columnLabel) throws SQLException {
        checkClosed();
        throw new SQLFeatureNotSupportedException("Clob is not supported.", ExceptionUtils.SQL_STATE_FEATURE_NOT_SUPPORTED);
    }

    @Override
    public java.sql.Array getArray(String columnLabel) throws SQLException {
        checkClosed();
        try {
            ClickHouseColumn column = reader.getSchema().getColumnByName(columnLabel);
            return new Array(reader.getList(columnLabel), JdbcUtils.convertToSqlType(column.getArrayBaseColumn().getDataType()));
        } catch (Exception e) {
            throw ExceptionUtils.toSqlState(String.format("SQL: [%s]; Method: getArray(%s)", parentStatement.getLastSql(), columnLabel), e);
        }
    }

    @Override
    public Date getDate(int columnIndex, Calendar cal) throws SQLException {
        checkClosed();
        return getDate(columnIndex);
    }

    @Override
    public Date getDate(String columnLabel, Calendar cal) throws SQLException {
        checkClosed();
        return getDate(columnLabel);
    }

    @Override
    public Time getTime(int columnIndex, Calendar cal) throws SQLException {
        checkClosed();
        return getTime(columnIndex);
    }

    @Override
    public Time getTime(String columnLabel, Calendar cal) throws SQLException {
        checkClosed();
        return getTime(columnLabel);
    }

    @Override
    public Timestamp getTimestamp(int columnIndex, Calendar cal) throws SQLException {
        checkClosed();
        return getTimestamp(columnIndex);
    }

    @Override
    public Timestamp getTimestamp(String columnLabel, Calendar cal) throws SQLException {
        checkClosed();
        return getTimestamp(columnLabel);
    }

    @Override
    public URL getURL(int columnIndex) throws SQLException {
        checkClosed();
        try {
            return new URL(reader.getString(columnIndex));
        } catch (MalformedURLException e) {
            throw new SQLDataException(e);
        }
    }

    @Override
    public URL getURL(String columnLabel) throws SQLException {
        checkClosed();
        try {
            return new URL(reader.getString(columnLabel));
        } catch (MalformedURLException e) {
            throw new SQLDataException(e.getMessage(), ExceptionUtils.SQL_STATE_DATA_EXCEPTION, e);
        }
    }

    @Override
    public void updateRef(int columnIndex, Ref x) throws SQLException {
        checkClosed();
        throw new SQLFeatureNotSupportedException("Writes are not supported.", ExceptionUtils.SQL_STATE_FEATURE_NOT_SUPPORTED);
    }

    @Override
    public void updateRef(String columnLabel, Ref x) throws SQLException {
        checkClosed();
        throw new SQLFeatureNotSupportedException("Writes are not supported.", ExceptionUtils.SQL_STATE_FEATURE_NOT_SUPPORTED);
    }

    @Override
    public void updateBlob(int columnIndex, Blob x) throws SQLException {
        checkClosed();
        throw new SQLFeatureNotSupportedException("Writes are not supported.", ExceptionUtils.SQL_STATE_FEATURE_NOT_SUPPORTED);
    }

    @Override
    public void updateBlob(String columnLabel, Blob x) throws SQLException {
        checkClosed();
        throw new SQLFeatureNotSupportedException("Writes are not supported.", ExceptionUtils.SQL_STATE_FEATURE_NOT_SUPPORTED);
    }

    @Override
    public void updateClob(int columnIndex, Clob x) throws SQLException {
        checkClosed();
        throw new SQLFeatureNotSupportedException("Writes are not supported.", ExceptionUtils.SQL_STATE_FEATURE_NOT_SUPPORTED);
    }

    @Override
    public void updateClob(String columnLabel, Clob x) throws SQLException {
        checkClosed();
        throw new SQLFeatureNotSupportedException("Writes are not supported.", ExceptionUtils.SQL_STATE_FEATURE_NOT_SUPPORTED);
    }

    @Override
    public void updateArray(int columnIndex, java.sql.Array x) throws SQLException {
        checkClosed();
        throw new SQLFeatureNotSupportedException("Writes are not supported.", ExceptionUtils.SQL_STATE_FEATURE_NOT_SUPPORTED);
    }

    @Override
    public void updateArray(String columnLabel, java.sql.Array x) throws SQLException {
        checkClosed();
        throw new SQLFeatureNotSupportedException("Writes are not supported.", ExceptionUtils.SQL_STATE_FEATURE_NOT_SUPPORTED);
    }

    @Override
    public RowId getRowId(int columnIndex) throws SQLException {
        checkClosed();
        return null;
    }

    @Override
    public RowId getRowId(String columnLabel) throws SQLException {
        checkClosed();
        return null;
    }

    @Override
    public void updateRowId(int columnIndex, RowId x) throws SQLException {
        checkClosed();
        throw new SQLFeatureNotSupportedException("Writes are not supported.", ExceptionUtils.SQL_STATE_FEATURE_NOT_SUPPORTED);
    }

    @Override
    public void updateRowId(String columnLabel, RowId x) throws SQLException {
        checkClosed();
        throw new SQLFeatureNotSupportedException("Writes are not supported.", ExceptionUtils.SQL_STATE_FEATURE_NOT_SUPPORTED);
    }

    @Override
    public int getHoldability() throws SQLException {
        checkClosed();
        return HOLD_CURSORS_OVER_COMMIT;
    }

    @Override
    public boolean isClosed() throws SQLException {
        return closed;
    }

    @Override
    public void updateNString(int columnIndex, String nString) throws SQLException {
        checkClosed();
        throw new SQLFeatureNotSupportedException("Writes are not supported.", ExceptionUtils.SQL_STATE_FEATURE_NOT_SUPPORTED);
    }

    @Override
    public void updateNString(String columnLabel, String nString) throws SQLException {
        checkClosed();
        throw new SQLFeatureNotSupportedException("Writes are not supported.", ExceptionUtils.SQL_STATE_FEATURE_NOT_SUPPORTED);
    }

    @Override
    public void updateNClob(int columnIndex, NClob nClob) throws SQLException {
        checkClosed();
        throw new SQLFeatureNotSupportedException("Writes are not supported.", ExceptionUtils.SQL_STATE_FEATURE_NOT_SUPPORTED);
    }

    @Override
    public void updateNClob(String columnLabel, NClob nClob) throws SQLException {
        checkClosed();
        throw new SQLFeatureNotSupportedException("Writes are not supported.", ExceptionUtils.SQL_STATE_FEATURE_NOT_SUPPORTED);
    }

    @Override
    public NClob getNClob(int columnIndex) throws SQLException {
        checkClosed();
        throw new SQLFeatureNotSupportedException("NClob is not supported.", ExceptionUtils.SQL_STATE_FEATURE_NOT_SUPPORTED);
    }

    @Override
    public NClob getNClob(String columnLabel) throws SQLException {
        checkClosed();
        throw new SQLFeatureNotSupportedException("NClob is not supported.", ExceptionUtils.SQL_STATE_FEATURE_NOT_SUPPORTED);
    }

    @Override
    public SQLXML getSQLXML(int columnIndex) throws SQLException {
        checkClosed();
        throw new SQLFeatureNotSupportedException("SQLXML is not supported.", ExceptionUtils.SQL_STATE_FEATURE_NOT_SUPPORTED);
    }

    @Override
    public SQLXML getSQLXML(String columnLabel) throws SQLException {
        checkClosed();
        throw new SQLFeatureNotSupportedException("SQLXML is not supported.", ExceptionUtils.SQL_STATE_FEATURE_NOT_SUPPORTED);
    }

    @Override
    public void updateSQLXML(int columnIndex, SQLXML xmlObject) throws SQLException {
        checkClosed();
        throw new SQLFeatureNotSupportedException("Writes are not supported.", ExceptionUtils.SQL_STATE_FEATURE_NOT_SUPPORTED);
    }

    @Override
    public void updateSQLXML(String columnLabel, SQLXML xmlObject) throws SQLException {
        checkClosed();
        throw new SQLFeatureNotSupportedException("Writes are not supported.", ExceptionUtils.SQL_STATE_FEATURE_NOT_SUPPORTED);
    }

    @Override
    public String getNString(int columnIndex) throws SQLException {
        checkClosed();
        return reader.getString(columnIndex);
    }

    @Override
    public String getNString(String columnLabel) throws SQLException {
        checkClosed();
        return reader.getString(columnLabel);
    }

    @Override
    public Reader getNCharacterStream(int columnIndex) throws SQLException {
        checkClosed();
        return new CharArrayReader(reader.getString(columnIndex).toCharArray());
    }

    @Override
    public Reader getNCharacterStream(String columnLabel) throws SQLException {
        checkClosed();
        return new CharArrayReader(reader.getString(columnLabel).toCharArray());
    }

    @Override
    public void updateNCharacterStream(int columnIndex, Reader x, long length) throws SQLException {
        checkClosed();
        throw new SQLFeatureNotSupportedException("Writes are not supported.", ExceptionUtils.SQL_STATE_FEATURE_NOT_SUPPORTED);
    }

    @Override
    public void updateNCharacterStream(String columnLabel, Reader reader, long length) throws SQLException {
        checkClosed();
        throw new SQLFeatureNotSupportedException("Writes are not supported.", ExceptionUtils.SQL_STATE_FEATURE_NOT_SUPPORTED);
    }

    @Override
    public void updateAsciiStream(int columnIndex, InputStream x, long length) throws SQLException {
        checkClosed();
        throw new SQLFeatureNotSupportedException("Writes are not supported.", ExceptionUtils.SQL_STATE_FEATURE_NOT_SUPPORTED);
    }

    @Override
    public void updateBinaryStream(int columnIndex, InputStream x, long length) throws SQLException {
        checkClosed();
        throw new SQLFeatureNotSupportedException("Writes are not supported.", ExceptionUtils.SQL_STATE_FEATURE_NOT_SUPPORTED);
    }

    @Override
    public void updateCharacterStream(int columnIndex, Reader x, long length) throws SQLException {
        checkClosed();
        throw new SQLFeatureNotSupportedException("Writes are not supported.", ExceptionUtils.SQL_STATE_FEATURE_NOT_SUPPORTED);
    }

    @Override
    public void updateAsciiStream(String columnLabel, InputStream x, long length) throws SQLException {
        checkClosed();
        throw new SQLFeatureNotSupportedException("Writes are not supported.", ExceptionUtils.SQL_STATE_FEATURE_NOT_SUPPORTED);
    }

    @Override
    public void updateBinaryStream(String columnLabel, InputStream x, long length) throws SQLException {
        checkClosed();
        throw new SQLFeatureNotSupportedException("Writes are not supported.", ExceptionUtils.SQL_STATE_FEATURE_NOT_SUPPORTED);
    }

    @Override
    public void updateCharacterStream(String columnLabel, Reader reader, long length) throws SQLException {
        checkClosed();
        throw new SQLFeatureNotSupportedException("Writes are not supported.", ExceptionUtils.SQL_STATE_FEATURE_NOT_SUPPORTED);
    }

    @Override
    public void updateBlob(int columnIndex, InputStream inputStream, long length) throws SQLException {
        checkClosed();
        throw new SQLFeatureNotSupportedException("Writes are not supported.", ExceptionUtils.SQL_STATE_FEATURE_NOT_SUPPORTED);
    }

    @Override
    public void updateBlob(String columnLabel, InputStream inputStream, long length) throws SQLException {
        checkClosed();
        throw new SQLFeatureNotSupportedException("Writes are not supported.", ExceptionUtils.SQL_STATE_FEATURE_NOT_SUPPORTED);
    }

    @Override
    public void updateClob(int columnIndex, Reader reader, long length) throws SQLException {
        checkClosed();
        throw new SQLFeatureNotSupportedException("Writes are not supported.", ExceptionUtils.SQL_STATE_FEATURE_NOT_SUPPORTED);
    }

    @Override
    public void updateClob(String columnLabel, Reader reader, long length) throws SQLException {
        checkClosed();
        throw new SQLFeatureNotSupportedException("Writes are not supported.", ExceptionUtils.SQL_STATE_FEATURE_NOT_SUPPORTED);
    }

    @Override
    public void updateNClob(int columnIndex, Reader reader, long length) throws SQLException {
        checkClosed();
        throw new SQLFeatureNotSupportedException("Writes are not supported.", ExceptionUtils.SQL_STATE_FEATURE_NOT_SUPPORTED);
    }

    @Override
    public void updateNClob(String columnLabel, Reader reader, long length) throws SQLException {
        checkClosed();
        throw new SQLFeatureNotSupportedException("Writes are not supported.", ExceptionUtils.SQL_STATE_FEATURE_NOT_SUPPORTED);
    }

    @Override
    public void updateNCharacterStream(int columnIndex, Reader x) throws SQLException {
        checkClosed();
        throw new SQLFeatureNotSupportedException("Writes are not supported.", ExceptionUtils.SQL_STATE_FEATURE_NOT_SUPPORTED);
    }

    @Override
    public void updateNCharacterStream(String columnLabel, Reader reader) throws SQLException {
        checkClosed();
        throw new SQLFeatureNotSupportedException("Writes are not supported.", ExceptionUtils.SQL_STATE_FEATURE_NOT_SUPPORTED);
    }

    @Override
    public void updateAsciiStream(int columnIndex, InputStream x) throws SQLException {
        checkClosed();
        throw new SQLFeatureNotSupportedException("Writes are not supported.", ExceptionUtils.SQL_STATE_FEATURE_NOT_SUPPORTED);
    }

    @Override
    public void updateBinaryStream(int columnIndex, InputStream x) throws SQLException {
        checkClosed();
        throw new SQLFeatureNotSupportedException("Writes are not supported.", ExceptionUtils.SQL_STATE_FEATURE_NOT_SUPPORTED);
    }

    @Override
    public void updateCharacterStream(int columnIndex, Reader x) throws SQLException {
        checkClosed();
        throw new SQLFeatureNotSupportedException("Writes are not supported.", ExceptionUtils.SQL_STATE_FEATURE_NOT_SUPPORTED);
    }

    @Override
    public void updateAsciiStream(String columnLabel, InputStream x) throws SQLException {
        checkClosed();
        throw new SQLFeatureNotSupportedException("Writes are not supported.", ExceptionUtils.SQL_STATE_FEATURE_NOT_SUPPORTED);
    }

    @Override
    public void updateBinaryStream(String columnLabel, InputStream x) throws SQLException {
        checkClosed();
        throw new SQLFeatureNotSupportedException("Writes are not supported.", ExceptionUtils.SQL_STATE_FEATURE_NOT_SUPPORTED);
    }

    @Override
    public void updateCharacterStream(String columnLabel, Reader reader) throws SQLException {
        checkClosed();
        throw new SQLFeatureNotSupportedException("Writes are not supported.", ExceptionUtils.SQL_STATE_FEATURE_NOT_SUPPORTED);
    }

    @Override
    public void updateBlob(int columnIndex, InputStream inputStream) throws SQLException {
        checkClosed();
        throw new SQLFeatureNotSupportedException("Writes are not supported.", ExceptionUtils.SQL_STATE_FEATURE_NOT_SUPPORTED);
    }

    @Override
    public void updateBlob(String columnLabel, InputStream inputStream) throws SQLException {
        checkClosed();
        throw new SQLFeatureNotSupportedException("Writes are not supported.", ExceptionUtils.SQL_STATE_FEATURE_NOT_SUPPORTED);
    }

    @Override
    public void updateClob(int columnIndex, Reader reader) throws SQLException {
        checkClosed();
        throw new SQLFeatureNotSupportedException("Writes are not supported.", ExceptionUtils.SQL_STATE_FEATURE_NOT_SUPPORTED);
    }

    @Override
    public void updateClob(String columnLabel, Reader reader) throws SQLException {
        checkClosed();
        throw new SQLFeatureNotSupportedException("Writes are not supported.", ExceptionUtils.SQL_STATE_FEATURE_NOT_SUPPORTED);
    }

    @Override
    public void updateNClob(int columnIndex, Reader reader) throws SQLException {
        checkClosed();
        throw new SQLFeatureNotSupportedException("Writes are not supported.", ExceptionUtils.SQL_STATE_FEATURE_NOT_SUPPORTED);
    }

    @Override
    public void updateNClob(String columnLabel, Reader reader) throws SQLException {
        checkClosed();
        throw new SQLFeatureNotSupportedException("Writes are not supported.", ExceptionUtils.SQL_STATE_FEATURE_NOT_SUPPORTED);
    }

    @Override
    public <T> T getObject(int columnIndex, Class<T> type) throws SQLException {
        checkClosed();
        try {
            return (T) reader.readValue(columnIndex);
        } catch (Exception e) {
            throw ExceptionUtils.toSqlState(e);
        }
    }

    @Override
    public <T> T getObject(String columnLabel, Class<T> type) throws SQLException {
        checkClosed();
        try {
            return (T) reader.readValue(columnLabel);
        } catch (Exception e) {
            throw ExceptionUtils.toSqlState(e);
        }
    }

    @Override
    public void updateObject(int columnIndex, Object x, SQLType targetSqlType, int scaleOrLength) throws SQLException {
        checkClosed();
        ResultSet.super.updateObject(columnIndex, x, targetSqlType, scaleOrLength);
    }

    @Override
    public void updateObject(String columnLabel, Object x, SQLType targetSqlType, int scaleOrLength) throws SQLException {
        checkClosed();
        ResultSet.super.updateObject(columnLabel, x, targetSqlType, scaleOrLength);
    }

    @Override
    public void updateObject(int columnIndex, Object x, SQLType targetSqlType) throws SQLException {
        checkClosed();
        ResultSet.super.updateObject(columnIndex, x, targetSqlType);
    }

    @Override
    public void updateObject(String columnLabel, Object x, SQLType targetSqlType) throws SQLException {
        checkClosed();
        ResultSet.super.updateObject(columnLabel, x, targetSqlType);
    }
}<|MERGE_RESOLUTION|>--- conflicted
+++ resolved
@@ -1082,15 +1082,7 @@
     @Override
     public java.sql.Array getArray(int columnIndex) throws SQLException {
         checkClosed();
-<<<<<<< HEAD
-        try {
-            return new Array(reader.getList(columnIndex));
-        } catch (Exception e) {
-            throw ExceptionUtils.toSqlState(String.format("SQL: [%s]; Method: getArray(%s)", parentStatement.getLastSql(), columnIndex), e);
-        }
-=======
-        return getArray(reader.getSchema().indexToName(columnIndex));
->>>>>>> fe7ff4d2
+        return getArray(reader.getSchema().indexToName(columnIndex - 1));
     }
 
     @Override
