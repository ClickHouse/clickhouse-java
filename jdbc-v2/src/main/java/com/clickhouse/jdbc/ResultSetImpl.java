package com.clickhouse.jdbc;

import java.io.ByteArrayInputStream;
import java.io.CharArrayReader;
import java.io.InputStream;
import java.io.Reader;
import java.math.BigDecimal;
import java.net.MalformedURLException;
import java.net.URL;
import java.nio.charset.StandardCharsets;
import java.sql.*;
import java.time.LocalDate;
import java.time.LocalDateTime;
import java.util.Calendar;
import java.util.Map;

import com.clickhouse.client.api.data_formats.ClickHouseBinaryFormatReader;
import com.clickhouse.client.api.metadata.TableSchema;
import com.clickhouse.client.api.query.QueryResponse;
import com.clickhouse.data.ClickHouseColumn;
import com.clickhouse.jdbc.internal.ExceptionUtils;
import com.clickhouse.jdbc.internal.JdbcUtils;
import com.clickhouse.jdbc.types.Array;
import org.slf4j.Logger;
import org.slf4j.LoggerFactory;

public class ResultSetImpl implements ResultSet, JdbcV2Wrapper {
    private static final Logger log = LoggerFactory.getLogger(ResultSetImpl.class);
    private final ResultSetMetaData metaData;
    protected ClickHouseBinaryFormatReader reader;
    private QueryResponse response;
    private boolean closed;
    private final StatementImpl parentStatement;
    private boolean wasNull;

    public ResultSetImpl(StatementImpl parentStatement, QueryResponse response, ClickHouseBinaryFormatReader reader) {
        this.parentStatement = parentStatement;
        this.response = response;
        this.reader = reader;
        this.metaData = new com.clickhouse.jdbc.metadata.ResultSetMetaData(this);
        this.closed = false;
        this.wasNull = false;
    }

    private void checkClosed() throws SQLException {
        if (closed) {
            throw new SQLException("ResultSet is closed.", ExceptionUtils.SQL_STATE_CONNECTION_EXCEPTION);
        }
    }

    public TableSchema getSchema() {
        return reader.getSchema();
    }


    @Override
    public boolean next() throws SQLException {
        checkClosed();

        Map<String, Object> currentRow = reader.next();
        return currentRow != null;
    }

    @Override
    public void close() throws SQLException {
        closed = true;
        if (reader != null) {
            try {
                reader.close();
            } catch (Exception e) {
                throw ExceptionUtils.toSqlState(e);
            }

            reader = null;
        }

        if (response != null) {
            try {
                response.close();
            } catch (Exception e) {
                throw ExceptionUtils.toSqlState(e);
            }
            response = null;
        }
    }

    @Override
    public boolean wasNull() throws SQLException {
        checkClosed();
        return wasNull;
    }

    @Override
    public String getString(int columnIndex) throws SQLException {
        checkClosed();
        try {
            if (reader.hasValue(columnIndex)) {
                wasNull = false;
                return reader.getString(columnIndex);
            } else {
                wasNull = true;
                return null;
            }
        } catch (Exception e) {
            throw ExceptionUtils.toSqlState(String.format("SQL: [%s]; Method: getString(%s)", parentStatement.getLastSql(), columnIndex), e);
        }
    }

    @Override
    public boolean getBoolean(int columnIndex) throws SQLException {
        checkClosed();
        try {
            if (reader.hasValue(columnIndex)) {
                wasNull = false;
                return reader.getBoolean(columnIndex);
            } else {
                wasNull = true;
                return false;
            }
        } catch (Exception e) {
            throw ExceptionUtils.toSqlState(String.format("SQL: [%s]; Method: getBoolean(%s)", parentStatement.getLastSql(), columnIndex), e);
        }
    }

    @Override
    public byte getByte(int columnIndex) throws SQLException {
        checkClosed();
        try {
            if (reader.hasValue(columnIndex)) {
                wasNull = false;
                return reader.getByte(columnIndex);
            } else {
                wasNull = true;
                return 0;
            }
        } catch (Exception e) {
            throw ExceptionUtils.toSqlState(String.format("SQL: [%s]; Method: getByte(%s)", parentStatement.getLastSql(), columnIndex), e);
        }
    }

    @Override
    public short getShort(int columnIndex) throws SQLException {
        checkClosed();
        try {
            if (reader.hasValue(columnIndex)) {
                wasNull = false;
                return reader.getShort(columnIndex);
            } else {
                wasNull = true;
                return 0;
            }
        } catch (Exception e) {
            throw ExceptionUtils.toSqlState(String.format("SQL: [%s]; Method: getShort(%s)", parentStatement.getLastSql(), columnIndex), e);
        }
    }

    @Override
    public int getInt(int columnIndex) throws SQLException {
        checkClosed();
        try {
            if (reader.hasValue(columnIndex)) {
                wasNull = false;
                return reader.getInteger(columnIndex);
            } else {
                wasNull = true;
                return 0;
            }
        } catch (Exception e) {
            throw ExceptionUtils.toSqlState(String.format("SQL: [%s]; Method: getInt(%s)", parentStatement.getLastSql(), columnIndex), e);
        }
    }

    @Override
    public long getLong(int columnIndex) throws SQLException {
        checkClosed();
        try {
            if (reader.hasValue(columnIndex)) {
                wasNull = false;
                return reader.getLong(columnIndex);
            } else {
                wasNull = true;
                return 0;
            }
        } catch (Exception e) {
            throw ExceptionUtils.toSqlState(String.format("SQL: [%s]; Method: getLong(%s)", parentStatement.getLastSql(), columnIndex), e);
        }
    }

    @Override
    public float getFloat(int columnIndex) throws SQLException {
        checkClosed();
        try {
            if (reader.hasValue(columnIndex)) {
                wasNull = false;
                return reader.getFloat(columnIndex);
            } else {
                wasNull = true;
                return 0;
            }
        } catch (Exception e) {
            throw ExceptionUtils.toSqlState(String.format("SQL: [%s]; Method: getFloat(%s)", parentStatement.getLastSql(), columnIndex), e);
        }
    }

    @Override
    public double getDouble(int columnIndex) throws SQLException {
        checkClosed();
        try {
            if (reader.hasValue(columnIndex)) {
                wasNull = false;
                return reader.getDouble(columnIndex);
            } else {
                wasNull = true;
                return 0;
            }
        } catch (Exception e) {
            throw ExceptionUtils.toSqlState(String.format("SQL: [%s]; Method: getDouble(%s)", parentStatement.getLastSql(), columnIndex), e);
        }
    }

    @Override
    public BigDecimal getBigDecimal(int columnIndex, int scale) throws SQLException {
        checkClosed();
        try {
            if (reader.hasValue(columnIndex)) {
                wasNull = false;
                return reader.getBigDecimal(columnIndex);
            } else {
                wasNull = true;
                return null;
            }
        } catch (Exception e) {
            throw ExceptionUtils.toSqlState(String.format("SQL: [%s]; Method: getBigDecimal(%s)", parentStatement.getLastSql(), columnIndex), e);
        }
    }

    @Override
    public byte[] getBytes(int columnIndex) throws SQLException {
        checkClosed();
        try {
            if (reader.hasValue(columnIndex)) {
                wasNull = false;
                return reader.getByteArray(columnIndex);
            } else {
                wasNull = true;
                return null;
            }
        } catch (Exception e) {
            throw ExceptionUtils.toSqlState(String.format("SQL: [%s]; Method: getBytes(%s)", parentStatement.getLastSql(), columnIndex), e);
        }
    }

    @Override
    public Date getDate(int columnIndex) throws SQLException {
        checkClosed();
        try {
            //TODO: Add this to ClickHouseBinaryFormatReader
            LocalDate localDate = reader.getLocalDate(columnIndex);
            if (localDate == null) {
                wasNull = true;
                return null;
            }

            wasNull = false;
            return Date.valueOf(localDate);
        } catch (Exception e) {
            throw ExceptionUtils.toSqlState(String.format("SQL: [%s]; Method: getDate(%s)", parentStatement.getLastSql(), columnIndex), e);
        }
    }

    @Override
    public Time getTime(int columnIndex) throws SQLException {
        checkClosed();
        try {
            LocalDateTime localDateTime = reader.getLocalDateTime(columnIndex);
            if (localDateTime == null) {
                wasNull = true;
                return null;
            }

            wasNull = false;
            return Time.valueOf(localDateTime.toLocalTime());
        } catch (Exception e) {
            throw ExceptionUtils.toSqlState(String.format("SQL: [%s]; Method: getTime(%s)", parentStatement.getLastSql(), columnIndex), e);
        }
    }

    @Override
    public Timestamp getTimestamp(int columnIndex) throws SQLException {
        checkClosed();
        try {
            LocalDateTime localDateTime = reader.getLocalDateTime(columnIndex);
            if (localDateTime == null) {
                wasNull = true;
                return null;
            }

            wasNull = false;
            return Timestamp.valueOf(localDateTime);
        } catch (Exception e) {
            throw ExceptionUtils.toSqlState(String.format("SQL: [%s]; Method: getTimestamp(%s)", parentStatement.getLastSql(), columnIndex), e);
        }
    }

    @Override
    public InputStream getAsciiStream(int columnIndex) throws SQLException {
        checkClosed();
        //TODO: Add this to ClickHouseBinaryFormatReader
        throw new SQLFeatureNotSupportedException("AsciiStream is not yet supported.", ExceptionUtils.SQL_STATE_FEATURE_NOT_SUPPORTED);
    }

    @Override
    public InputStream getUnicodeStream(int columnIndex) throws SQLException {
        checkClosed();
        return new ByteArrayInputStream(reader.getString(columnIndex).getBytes(StandardCharsets.UTF_8));
    }

    @Override
    public InputStream getBinaryStream(int columnIndex) throws SQLException {
        checkClosed();
        //TODO: implement
        throw new SQLFeatureNotSupportedException("BinaryStream is not yet supported.", ExceptionUtils.SQL_STATE_FEATURE_NOT_SUPPORTED);
    }

    @Override
    public String getString(String columnLabel) throws SQLException {
        checkClosed();
        try {
            if (reader.hasValue(columnLabel)) {
                wasNull = false;
                return reader.getString(columnLabel);
            } else {
                wasNull = true;
                return null;
            }
        } catch (Exception e) {
            throw ExceptionUtils.toSqlState(String.format("SQL: [%s]; Method: getString(%s)", parentStatement.getLastSql(), columnLabel), e);
        }
    }

    @Override
    public boolean getBoolean(String columnLabel) throws SQLException {
        checkClosed();
        try {
            if (reader.hasValue(columnLabel)) {
                wasNull = false;
                return reader.getBoolean(columnLabel);
            } else {
                wasNull = true;
                return false;
            }
        } catch (Exception e) {
            throw ExceptionUtils.toSqlState(String.format("SQL: [%s]; Method: getBoolean(%s)", parentStatement.getLastSql(), columnLabel), e);
        }
    }

    @Override
    public byte getByte(String columnLabel) throws SQLException {
        checkClosed();
        try {
            if (reader.hasValue(columnLabel)) {
                wasNull = false;
                return reader.getByte(columnLabel);
            } else {
                wasNull = true;
                return 0;
            }
        } catch (Exception e) {
            throw ExceptionUtils.toSqlState(String.format("SQL: [%s]; Method: getByte(%s)", parentStatement.getLastSql(), columnLabel), e);
        }
    }

    @Override
    public short getShort(String columnLabel) throws SQLException {
        checkClosed();
        try {
            if (reader.hasValue(columnLabel)) {
                wasNull = false;
                return reader.getShort(columnLabel);
            } else {
                wasNull = true;
                return 0;
            }
        } catch (Exception e) {
            throw ExceptionUtils.toSqlState(String.format("SQL: [%s]; Method: getShort(%s)", parentStatement.getLastSql(), columnLabel), e);
        }
    }

    @Override
    public int getInt(String columnLabel) throws SQLException {
        checkClosed();
        try {
            if (reader.hasValue(columnLabel)) {
                wasNull = false;
                return reader.getInteger(columnLabel);
            } else {
                wasNull = true;
                return 0;
            }
        } catch (Exception e) {
            throw ExceptionUtils.toSqlState(String.format("SQL: [%s]; Method: getInt(%s)", parentStatement.getLastSql(), columnLabel), e);
        }
    }

    @Override
    public long getLong(String columnLabel) throws SQLException {
        checkClosed();
        try {
            if (reader.hasValue(columnLabel)) {
                wasNull = false;
                return reader.getLong(columnLabel);
            } else {
                wasNull = true;
                return 0;
            }
        } catch (Exception e) {
            throw ExceptionUtils.toSqlState(String.format("SQL: [%s]; Method: getLong(%s)", parentStatement.getLastSql(), columnLabel), e);
        }
    }

    @Override
    public float getFloat(String columnLabel) throws SQLException {
        checkClosed();
        try {
            if (reader.hasValue(columnLabel)) {
                wasNull = false;
                return reader.getFloat(columnLabel);
            } else {
                wasNull = true;
                return 0;
            }
        } catch (Exception e) {
            throw ExceptionUtils.toSqlState(String.format("SQL: [%s]; Method: getFloat(%s)", parentStatement.getLastSql(), columnLabel), e);
        }
    }

    @Override
    public double getDouble(String columnLabel) throws SQLException {
        checkClosed();
        try {
            if (reader.hasValue(columnLabel)) {
                wasNull = false;
                return reader.getDouble(columnLabel);
            } else {
                wasNull = true;
                return 0;
            }
        } catch (Exception e) {
            throw ExceptionUtils.toSqlState(String.format("SQL: [%s]; Method: getDouble(%s)", parentStatement.getLastSql(), columnLabel), e);
        }
    }

    @Override
    public BigDecimal getBigDecimal(String columnLabel, int scale) throws SQLException {
        checkClosed();
        try {
            if (reader.hasValue(columnLabel)) {
                wasNull = false;
                return reader.getBigDecimal(columnLabel);
            } else {
                wasNull = true;
                return null;
            }
        } catch (Exception e) {
            throw ExceptionUtils.toSqlState(String.format("SQL: [%s]; Method: getBigDecimal(%s)", parentStatement.getLastSql(), columnLabel), e);
        }
    }

    @Override
    public byte[] getBytes(String columnLabel) throws SQLException {
        checkClosed();
        try {
            if (reader.hasValue(columnLabel)) {
                wasNull = false;
                return reader.getByteArray(columnLabel);
            } else {
                wasNull = true;
                return null;
            }
        } catch (Exception e) {
            throw ExceptionUtils.toSqlState(String.format("SQL: [%s]; Method: getBytes(%s)", parentStatement.getLastSql(), columnLabel), e);
        }
    }

    @Override
    public Date getDate(String columnLabel) throws SQLException {
        checkClosed();
        try {
            //TODO: Add this to ClickHouseBinaryFormatReader
            LocalDate localDate = reader.getLocalDate(columnLabel);
            if (localDate == null) {
                wasNull = true;
                return null;
            }

            wasNull = false;
            return Date.valueOf(localDate);
        } catch (Exception e) {
            throw ExceptionUtils.toSqlState(String.format("SQL: [%s]; Method: getDate(%s)", parentStatement.getLastSql(), columnLabel), e);
        }
    }

    @Override
    public Time getTime(String columnLabel) throws SQLException {
        checkClosed();
        try {
            LocalDateTime localDateTime = reader.getLocalDateTime(columnLabel);
            if(localDateTime == null) {
                wasNull = true;
                return null;
            }

            wasNull = false;
            return Time.valueOf(localDateTime.toLocalTime());
        } catch (Exception e) {
            throw ExceptionUtils.toSqlState(String.format("SQL: [%s]; Method: getTime(%s)", parentStatement.getLastSql(), columnLabel), e);
        }
    }

    @Override
    public Timestamp getTimestamp(String columnLabel) throws SQLException {
        checkClosed();
        try {
            LocalDateTime localDateTime = reader.getLocalDateTime(columnLabel);
            if (localDateTime == null) {
                wasNull = true;
                return null;
            }

            wasNull = false;
            return Timestamp.valueOf(localDateTime);
        } catch (Exception e) {
            throw ExceptionUtils.toSqlState(String.format("SQL: [%s]; Method: getTimestamp(%s)", parentStatement.getLastSql(), columnLabel), e);
        }
    }

    @Override
    public InputStream getAsciiStream(String columnLabel) throws SQLException {
        checkClosed();
        //TODO: Add this to ClickHouseBinaryFormatReader
        throw new SQLFeatureNotSupportedException("AsciiStream is not yet supported.", ExceptionUtils.SQL_STATE_FEATURE_NOT_SUPPORTED);
    }

    @Override
    public InputStream getUnicodeStream(String columnLabel) throws SQLException {
        checkClosed();
        return new ByteArrayInputStream(reader.getString(columnLabel).getBytes(StandardCharsets.UTF_8));
    }

    @Override
    public InputStream getBinaryStream(String columnLabel) throws SQLException {
        checkClosed();
        //TODO: implement
        throw new SQLFeatureNotSupportedException("BinaryStream is not yet supported.", ExceptionUtils.SQL_STATE_FEATURE_NOT_SUPPORTED);
    }

    @Override
    public SQLWarning getWarnings() throws SQLException {
        checkClosed();
        return null;
    }

    @Override
    public void clearWarnings() throws SQLException {
        checkClosed();
    }

    @Override
    public String getCursorName() throws SQLException {
        checkClosed();
        return "";
    }

    @Override
    public ResultSetMetaData getMetaData() throws SQLException {
        checkClosed();
        return metaData;
    }

    @Override
    public Object getObject(int columnIndex) throws SQLException {
        checkClosed();
        try {
            if (reader.hasValue(columnIndex)) {
                wasNull = false;
                return reader.readValue(columnIndex);
            } else {
                wasNull = true;
                return null;
            }
        } catch (Exception e) {
            throw ExceptionUtils.toSqlState(String.format("SQL: [%s]; Method: getObject(%s)", parentStatement.getLastSql(), columnIndex), e);
        }
    }

    @Override
    public Object getObject(String columnLabel) throws SQLException {
        checkClosed();
        try {
            if (reader.hasValue(columnLabel)) {
                wasNull = false;
                return reader.readValue(columnLabel);
            } else {
                wasNull = true;
                return null;
            }
        } catch (Exception e) {
            throw ExceptionUtils.toSqlState(String.format("SQL: [%s]; Method: getObject(%s)", parentStatement.getLastSql(), columnLabel), e);
        }
    }

    @Override
    public int findColumn(String columnLabel) throws SQLException {
        checkClosed();
        try {
            return reader.getSchema().getColumnByName(columnLabel).getColumnIndex();
        } catch (Exception e) {
            throw ExceptionUtils.toSqlState(String.format("SQL: [%s]; Method: findColumn(%s)", parentStatement.getLastSql(), columnLabel), e);
        }
    }

    @Override
    public Reader getCharacterStream(int columnIndex) throws SQLException {
        checkClosed();
        throw new SQLFeatureNotSupportedException("CharacterStream is not yet supported.", ExceptionUtils.SQL_STATE_FEATURE_NOT_SUPPORTED);
    }

    @Override
    public Reader getCharacterStream(String columnLabel) throws SQLException {
        checkClosed();
        throw new SQLFeatureNotSupportedException("CharacterStream is not yet supported.", ExceptionUtils.SQL_STATE_FEATURE_NOT_SUPPORTED);
    }

    @Override
    public BigDecimal getBigDecimal(int columnIndex) throws SQLException {
        checkClosed();
        try {
            if (reader.hasValue(columnIndex)) {
                wasNull = false;
                return reader.getBigDecimal(columnIndex);
            } else {
                wasNull = true;
                return null;
            }
        } catch (Exception e) {
            throw ExceptionUtils.toSqlState(String.format("SQL: [%s]; Method: getBigDecimal(%s)", parentStatement.getLastSql(), columnIndex), e);
        }
    }

    @Override
    public BigDecimal getBigDecimal(String columnLabel) throws SQLException {
        checkClosed();
        try {
            if (reader.hasValue(columnLabel)) {
                wasNull = false;
                return reader.getBigDecimal(columnLabel);
            } else {
                wasNull = true;
                return null;
            }
        } catch (Exception e) {
            throw ExceptionUtils.toSqlState(String.format("SQL: [%s]; Method: getBigDecimal(%s)", parentStatement.getLastSql(), columnLabel), e);
        }
    }

    @Override
    public boolean isBeforeFirst() throws SQLException {
        checkClosed();
        throw new SQLFeatureNotSupportedException("isBeforeFirst is not supported.", ExceptionUtils.SQL_STATE_FEATURE_NOT_SUPPORTED);
    }

    @Override
    public boolean isAfterLast() throws SQLException {
        checkClosed();
        throw new SQLFeatureNotSupportedException("isAfterLast is not supported.", ExceptionUtils.SQL_STATE_FEATURE_NOT_SUPPORTED);
    }

    @Override
    public boolean isFirst() throws SQLException {
        checkClosed();
        throw new SQLFeatureNotSupportedException("isFirst is not supported.", ExceptionUtils.SQL_STATE_FEATURE_NOT_SUPPORTED);
    }

    @Override
    public boolean isLast() throws SQLException {
        checkClosed();
        throw new SQLFeatureNotSupportedException("isLast is not supported.", ExceptionUtils.SQL_STATE_FEATURE_NOT_SUPPORTED);
    }

    @Override
    public void beforeFirst() throws SQLException {
        checkClosed();
    }

    @Override
    public void afterLast() throws SQLException {
        checkClosed();
    }

    @Override
    public boolean first() throws SQLException {
        checkClosed();
        throw new SQLFeatureNotSupportedException("first is not supported.", ExceptionUtils.SQL_STATE_FEATURE_NOT_SUPPORTED);
    }

    @Override
    public boolean last() throws SQLException {
        checkClosed();
        throw new SQLFeatureNotSupportedException("last is not supported.", ExceptionUtils.SQL_STATE_FEATURE_NOT_SUPPORTED);
    }

    @Override
    public int getRow() throws SQLException {
        checkClosed();
        throw new SQLFeatureNotSupportedException("getRow is not supported.", ExceptionUtils.SQL_STATE_FEATURE_NOT_SUPPORTED);
    }

    @Override
    public boolean absolute(int row) throws SQLException {
        checkClosed();
        throw new SQLFeatureNotSupportedException("absolute is not supported.", ExceptionUtils.SQL_STATE_FEATURE_NOT_SUPPORTED);
    }

    @Override
    public boolean relative(int rows) throws SQLException {
        checkClosed();
        throw new SQLFeatureNotSupportedException("relative is not supported.", ExceptionUtils.SQL_STATE_FEATURE_NOT_SUPPORTED);
    }

    @Override
    public boolean previous() throws SQLException {
        checkClosed();
        throw new SQLFeatureNotSupportedException("previous is not supported.", ExceptionUtils.SQL_STATE_FEATURE_NOT_SUPPORTED);
    }

    @Override
    public int getFetchDirection() throws SQLException {
        checkClosed();
        return FETCH_FORWARD;
    }

    @Override
    public void setFetchDirection(int direction) throws SQLException {
        checkClosed();
        throw new SQLFeatureNotSupportedException("setFetchDirection is not supported.", ExceptionUtils.SQL_STATE_FEATURE_NOT_SUPPORTED);
    }

    @Override
    public int getFetchSize() throws SQLException {
        checkClosed();
        return 0;
    }

    @Override
    public void setFetchSize(int rows) throws SQLException {
        checkClosed();
    }

    @Override
    public int getType() throws SQLException {
        checkClosed();
        return TYPE_FORWARD_ONLY;
    }

    @Override
    public int getConcurrency() throws SQLException {
        checkClosed();
        return CONCUR_READ_ONLY;
    }

    @Override
    public boolean rowUpdated() throws SQLException {
        checkClosed();
        throw new SQLFeatureNotSupportedException("Writes are not supported.", ExceptionUtils.SQL_STATE_FEATURE_NOT_SUPPORTED);
    }

    @Override
    public boolean rowInserted() throws SQLException {
        checkClosed();
        throw new SQLFeatureNotSupportedException("Writes are not supported.", ExceptionUtils.SQL_STATE_FEATURE_NOT_SUPPORTED);
    }

    @Override
    public boolean rowDeleted() throws SQLException {
        checkClosed();
        throw new SQLFeatureNotSupportedException("Writes are not supported.", ExceptionUtils.SQL_STATE_FEATURE_NOT_SUPPORTED);
    }

    @Override
    public void updateNull(int columnIndex) throws SQLException {
        checkClosed();
        throw new SQLFeatureNotSupportedException("Writes are not supported.", ExceptionUtils.SQL_STATE_FEATURE_NOT_SUPPORTED);
    }

    @Override
    public void updateBoolean(int columnIndex, boolean x) throws SQLException {
        checkClosed();
        throw new SQLFeatureNotSupportedException("Writes are not supported.", ExceptionUtils.SQL_STATE_FEATURE_NOT_SUPPORTED);
    }

    @Override
    public void updateByte(int columnIndex, byte x) throws SQLException {
        checkClosed();
        throw new SQLFeatureNotSupportedException("Writes are not supported.", ExceptionUtils.SQL_STATE_FEATURE_NOT_SUPPORTED);
    }

    @Override
    public void updateShort(int columnIndex, short x) throws SQLException {
        checkClosed();
        throw new SQLFeatureNotSupportedException("Writes are not supported.", ExceptionUtils.SQL_STATE_FEATURE_NOT_SUPPORTED);
    }

    @Override
    public void updateInt(int columnIndex, int x) throws SQLException {
        checkClosed();
        throw new SQLFeatureNotSupportedException("Writes are not supported.", ExceptionUtils.SQL_STATE_FEATURE_NOT_SUPPORTED);
    }

    @Override
    public void updateLong(int columnIndex, long x) throws SQLException {
        checkClosed();
        throw new SQLFeatureNotSupportedException("Writes are not supported.", ExceptionUtils.SQL_STATE_FEATURE_NOT_SUPPORTED);
    }

    @Override
    public void updateFloat(int columnIndex, float x) throws SQLException {
        checkClosed();
        throw new SQLFeatureNotSupportedException("Writes are not supported.", ExceptionUtils.SQL_STATE_FEATURE_NOT_SUPPORTED);
    }

    @Override
    public void updateDouble(int columnIndex, double x) throws SQLException {
        checkClosed();
        throw new SQLFeatureNotSupportedException("Writes are not supported.", ExceptionUtils.SQL_STATE_FEATURE_NOT_SUPPORTED);
    }

    @Override
    public void updateBigDecimal(int columnIndex, BigDecimal x) throws SQLException {
        checkClosed();
        throw new SQLFeatureNotSupportedException("Writes are not supported.", ExceptionUtils.SQL_STATE_FEATURE_NOT_SUPPORTED);
    }

    @Override
    public void updateString(int columnIndex, String x) throws SQLException {
        checkClosed();
        throw new SQLFeatureNotSupportedException("Writes are not supported.", ExceptionUtils.SQL_STATE_FEATURE_NOT_SUPPORTED);
    }

    @Override
    public void updateBytes(int columnIndex, byte[] x) throws SQLException {
        checkClosed();
        throw new SQLFeatureNotSupportedException("Writes are not supported.", ExceptionUtils.SQL_STATE_FEATURE_NOT_SUPPORTED);
    }

    @Override
    public void updateDate(int columnIndex, Date x) throws SQLException {
        checkClosed();
        throw new SQLFeatureNotSupportedException("Writes are not supported.", ExceptionUtils.SQL_STATE_FEATURE_NOT_SUPPORTED);
    }

    @Override
    public void updateTime(int columnIndex, Time x) throws SQLException {
        checkClosed();
        throw new SQLFeatureNotSupportedException("Writes are not supported.", ExceptionUtils.SQL_STATE_FEATURE_NOT_SUPPORTED);
    }

    @Override
    public void updateTimestamp(int columnIndex, Timestamp x) throws SQLException {
        checkClosed();
        throw new SQLFeatureNotSupportedException("Writes are not supported.", ExceptionUtils.SQL_STATE_FEATURE_NOT_SUPPORTED);
    }

    @Override
    public void updateAsciiStream(int columnIndex, InputStream x, int length) throws SQLException {
        checkClosed();
        throw new SQLFeatureNotSupportedException("Writes are not supported.", ExceptionUtils.SQL_STATE_FEATURE_NOT_SUPPORTED);
    }

    @Override
    public void updateBinaryStream(int columnIndex, InputStream x, int length) throws SQLException {
        checkClosed();
        throw new SQLFeatureNotSupportedException("Writes are not supported.", ExceptionUtils.SQL_STATE_FEATURE_NOT_SUPPORTED);
    }

    @Override
    public void updateCharacterStream(int columnIndex, Reader x, int length) throws SQLException {
        checkClosed();
        throw new SQLFeatureNotSupportedException("Writes are not supported.", ExceptionUtils.SQL_STATE_FEATURE_NOT_SUPPORTED);
    }

    @Override
    public void updateObject(int columnIndex, Object x, int scaleOrLength) throws SQLException {
        checkClosed();
        throw new SQLFeatureNotSupportedException("Writes are not supported.", ExceptionUtils.SQL_STATE_FEATURE_NOT_SUPPORTED);
    }

    @Override
    public void updateObject(int columnIndex, Object x) throws SQLException {
        checkClosed();
        throw new SQLFeatureNotSupportedException("Writes are not supported.", ExceptionUtils.SQL_STATE_FEATURE_NOT_SUPPORTED);
    }

    @Override
    public void updateNull(String columnLabel) throws SQLException {
        checkClosed();
        throw new SQLFeatureNotSupportedException("Writes are not supported.", ExceptionUtils.SQL_STATE_FEATURE_NOT_SUPPORTED);
    }

    @Override
    public void updateBoolean(String columnLabel, boolean x) throws SQLException {
        checkClosed();
        throw new SQLFeatureNotSupportedException("Writes are not supported.", ExceptionUtils.SQL_STATE_FEATURE_NOT_SUPPORTED);
    }

    @Override
    public void updateByte(String columnLabel, byte x) throws SQLException {
        checkClosed();
        throw new SQLFeatureNotSupportedException("Writes are not supported.", ExceptionUtils.SQL_STATE_FEATURE_NOT_SUPPORTED);
    }

    @Override
    public void updateShort(String columnLabel, short x) throws SQLException {
        checkClosed();
        throw new SQLFeatureNotSupportedException("Writes are not supported.", ExceptionUtils.SQL_STATE_FEATURE_NOT_SUPPORTED);
    }

    @Override
    public void updateInt(String columnLabel, int x) throws SQLException {
        checkClosed();
        throw new SQLFeatureNotSupportedException("Writes are not supported.", ExceptionUtils.SQL_STATE_FEATURE_NOT_SUPPORTED);
    }

    @Override
    public void updateLong(String columnLabel, long x) throws SQLException {
        checkClosed();
        throw new SQLFeatureNotSupportedException("Writes are not supported.", ExceptionUtils.SQL_STATE_FEATURE_NOT_SUPPORTED);
    }

    @Override
    public void updateFloat(String columnLabel, float x) throws SQLException {
        checkClosed();
        throw new SQLFeatureNotSupportedException("Writes are not supported.", ExceptionUtils.SQL_STATE_FEATURE_NOT_SUPPORTED);
    }

    @Override
    public void updateDouble(String columnLabel, double x) throws SQLException {
        checkClosed();
        throw new SQLFeatureNotSupportedException("Writes are not supported.", ExceptionUtils.SQL_STATE_FEATURE_NOT_SUPPORTED);
    }

    @Override
    public void updateBigDecimal(String columnLabel, BigDecimal x) throws SQLException {
        checkClosed();
        throw new SQLFeatureNotSupportedException("Writes are not supported.", ExceptionUtils.SQL_STATE_FEATURE_NOT_SUPPORTED);
    }

    @Override
    public void updateString(String columnLabel, String x) throws SQLException {
        checkClosed();
        throw new SQLFeatureNotSupportedException("Writes are not supported.", ExceptionUtils.SQL_STATE_FEATURE_NOT_SUPPORTED);
    }

    @Override
    public void updateBytes(String columnLabel, byte[] x) throws SQLException {
        checkClosed();
        throw new SQLFeatureNotSupportedException("Writes are not supported.", ExceptionUtils.SQL_STATE_FEATURE_NOT_SUPPORTED);
    }

    @Override
    public void updateDate(String columnLabel, Date x) throws SQLException {
        checkClosed();
        throw new SQLFeatureNotSupportedException("Writes are not supported.", ExceptionUtils.SQL_STATE_FEATURE_NOT_SUPPORTED);
    }

    @Override
    public void updateTime(String columnLabel, Time x) throws SQLException {
        checkClosed();
        throw new SQLFeatureNotSupportedException("Writes are not supported.", ExceptionUtils.SQL_STATE_FEATURE_NOT_SUPPORTED);
    }

    @Override
    public void updateTimestamp(String columnLabel, Timestamp x) throws SQLException {
        checkClosed();
        throw new SQLFeatureNotSupportedException("Writes are not supported.", ExceptionUtils.SQL_STATE_FEATURE_NOT_SUPPORTED);
    }

    @Override
    public void updateAsciiStream(String columnLabel, InputStream x, int length) throws SQLException {
        checkClosed();
        throw new SQLFeatureNotSupportedException("Writes are not supported.", ExceptionUtils.SQL_STATE_FEATURE_NOT_SUPPORTED);
    }

    @Override
    public void updateBinaryStream(String columnLabel, InputStream x, int length) throws SQLException {
        checkClosed();
        throw new SQLFeatureNotSupportedException("Writes are not supported.", ExceptionUtils.SQL_STATE_FEATURE_NOT_SUPPORTED);
    }

    @Override
    public void updateCharacterStream(String columnLabel, Reader reader, int length) throws SQLException {
        checkClosed();
        throw new SQLFeatureNotSupportedException("Writes are not supported.", ExceptionUtils.SQL_STATE_FEATURE_NOT_SUPPORTED);
    }

    @Override
    public void updateObject(String columnLabel, Object x, int scaleOrLength) throws SQLException {
        checkClosed();
        throw new SQLFeatureNotSupportedException("Writes are not supported.", ExceptionUtils.SQL_STATE_FEATURE_NOT_SUPPORTED);
    }

    @Override
    public void updateObject(String columnLabel, Object x) throws SQLException {
        checkClosed();
        throw new SQLFeatureNotSupportedException("Writes are not supported.", ExceptionUtils.SQL_STATE_FEATURE_NOT_SUPPORTED);
    }

    @Override
    public void insertRow() throws SQLException {
        checkClosed();
    }

    @Override
    public void updateRow() throws SQLException {
        checkClosed();
    }

    @Override
    public void deleteRow() throws SQLException {
        checkClosed();
    }

    @Override
    public void refreshRow() throws SQLException {
        checkClosed();
    }

    @Override
    public void cancelRowUpdates() throws SQLException {
        checkClosed();
    }

    @Override
    public void moveToInsertRow() throws SQLException {
        checkClosed();
    }

    @Override
    public void moveToCurrentRow() throws SQLException {
        checkClosed();
    }

    @Override
    public Statement getStatement() throws SQLException {
        checkClosed();
        return this.parentStatement;
    }

    @Override
    public Object getObject(int columnIndex, Map<String, Class<?>> map) throws SQLException {
        checkClosed();
        return getObject(columnIndex);
    }

    @Override
    public Ref getRef(int columnIndex) throws SQLException {
        checkClosed();
        throw new SQLFeatureNotSupportedException("Ref is not supported.", ExceptionUtils.SQL_STATE_FEATURE_NOT_SUPPORTED);
    }

    @Override
    public Blob getBlob(int columnIndex) throws SQLException {
        checkClosed();
        throw new SQLFeatureNotSupportedException("Blob is not supported.", ExceptionUtils.SQL_STATE_FEATURE_NOT_SUPPORTED);
    }

    @Override
    public java.sql.Clob getClob(int columnIndex) throws SQLException {
        checkClosed();
        throw new SQLFeatureNotSupportedException("Clob is not supported.", ExceptionUtils.SQL_STATE_FEATURE_NOT_SUPPORTED);
    }

    @Override
    public java.sql.Array getArray(int columnIndex) throws SQLException {
        checkClosed();
<<<<<<< HEAD
        return getArray(reader.getSchema().indexToName(columnIndex - 1));
=======
        return getArray(reader.getSchema().columnIndexToName(columnIndex));
>>>>>>> 21923362
    }

    @Override
    public Object getObject(String columnLabel, Map<String, Class<?>> map) throws SQLException {
        checkClosed();
        return getObject(columnLabel);
    }

    @Override
    public Ref getRef(String columnLabel) throws SQLException {
        checkClosed();
        throw new SQLFeatureNotSupportedException("Ref is not supported.", ExceptionUtils.SQL_STATE_FEATURE_NOT_SUPPORTED);
    }

    @Override
    public Blob getBlob(String columnLabel) throws SQLException {
        checkClosed();
        throw new SQLFeatureNotSupportedException("Blob is not supported.", ExceptionUtils.SQL_STATE_FEATURE_NOT_SUPPORTED);
    }

    @Override
    public Clob getClob(String columnLabel) throws SQLException {
        checkClosed();
        throw new SQLFeatureNotSupportedException("Clob is not supported.", ExceptionUtils.SQL_STATE_FEATURE_NOT_SUPPORTED);
    }

    @Override
    public java.sql.Array getArray(String columnLabel) throws SQLException {
        checkClosed();
        try {
            ClickHouseColumn column = reader.getSchema().getColumnByName(columnLabel);
            return new Array(reader.getList(columnLabel), JdbcUtils.convertToSqlType(column.getArrayBaseColumn().getDataType()));
        } catch (Exception e) {
            throw ExceptionUtils.toSqlState(String.format("SQL: [%s]; Method: getArray(%s)", parentStatement.getLastSql(), columnLabel), e);
        }
    }

    @Override
    public Date getDate(int columnIndex, Calendar cal) throws SQLException {
        checkClosed();
        return getDate(columnIndex);
    }

    @Override
    public Date getDate(String columnLabel, Calendar cal) throws SQLException {
        checkClosed();
        return getDate(columnLabel);
    }

    @Override
    public Time getTime(int columnIndex, Calendar cal) throws SQLException {
        checkClosed();
        return getTime(columnIndex);
    }

    @Override
    public Time getTime(String columnLabel, Calendar cal) throws SQLException {
        checkClosed();
        return getTime(columnLabel);
    }

    @Override
    public Timestamp getTimestamp(int columnIndex, Calendar cal) throws SQLException {
        checkClosed();
        return getTimestamp(columnIndex);
    }

    @Override
    public Timestamp getTimestamp(String columnLabel, Calendar cal) throws SQLException {
        checkClosed();
        return getTimestamp(columnLabel);
    }

    @Override
    public URL getURL(int columnIndex) throws SQLException {
        checkClosed();
        try {
            return new URL(reader.getString(columnIndex));
        } catch (MalformedURLException e) {
            throw new SQLDataException(e);
        }
    }

    @Override
    public URL getURL(String columnLabel) throws SQLException {
        checkClosed();
        try {
            return new URL(reader.getString(columnLabel));
        } catch (MalformedURLException e) {
            throw new SQLDataException(e.getMessage(), ExceptionUtils.SQL_STATE_DATA_EXCEPTION, e);
        }
    }

    @Override
    public void updateRef(int columnIndex, Ref x) throws SQLException {
        checkClosed();
        throw new SQLFeatureNotSupportedException("Writes are not supported.", ExceptionUtils.SQL_STATE_FEATURE_NOT_SUPPORTED);
    }

    @Override
    public void updateRef(String columnLabel, Ref x) throws SQLException {
        checkClosed();
        throw new SQLFeatureNotSupportedException("Writes are not supported.", ExceptionUtils.SQL_STATE_FEATURE_NOT_SUPPORTED);
    }

    @Override
    public void updateBlob(int columnIndex, Blob x) throws SQLException {
        checkClosed();
        throw new SQLFeatureNotSupportedException("Writes are not supported.", ExceptionUtils.SQL_STATE_FEATURE_NOT_SUPPORTED);
    }

    @Override
    public void updateBlob(String columnLabel, Blob x) throws SQLException {
        checkClosed();
        throw new SQLFeatureNotSupportedException("Writes are not supported.", ExceptionUtils.SQL_STATE_FEATURE_NOT_SUPPORTED);
    }

    @Override
    public void updateClob(int columnIndex, Clob x) throws SQLException {
        checkClosed();
        throw new SQLFeatureNotSupportedException("Writes are not supported.", ExceptionUtils.SQL_STATE_FEATURE_NOT_SUPPORTED);
    }

    @Override
    public void updateClob(String columnLabel, Clob x) throws SQLException {
        checkClosed();
        throw new SQLFeatureNotSupportedException("Writes are not supported.", ExceptionUtils.SQL_STATE_FEATURE_NOT_SUPPORTED);
    }

    @Override
    public void updateArray(int columnIndex, java.sql.Array x) throws SQLException {
        checkClosed();
        throw new SQLFeatureNotSupportedException("Writes are not supported.", ExceptionUtils.SQL_STATE_FEATURE_NOT_SUPPORTED);
    }

    @Override
    public void updateArray(String columnLabel, java.sql.Array x) throws SQLException {
        checkClosed();
        throw new SQLFeatureNotSupportedException("Writes are not supported.", ExceptionUtils.SQL_STATE_FEATURE_NOT_SUPPORTED);
    }

    @Override
    public RowId getRowId(int columnIndex) throws SQLException {
        checkClosed();
        return null;
    }

    @Override
    public RowId getRowId(String columnLabel) throws SQLException {
        checkClosed();
        return null;
    }

    @Override
    public void updateRowId(int columnIndex, RowId x) throws SQLException {
        checkClosed();
        throw new SQLFeatureNotSupportedException("Writes are not supported.", ExceptionUtils.SQL_STATE_FEATURE_NOT_SUPPORTED);
    }

    @Override
    public void updateRowId(String columnLabel, RowId x) throws SQLException {
        checkClosed();
        throw new SQLFeatureNotSupportedException("Writes are not supported.", ExceptionUtils.SQL_STATE_FEATURE_NOT_SUPPORTED);
    }

    @Override
    public int getHoldability() throws SQLException {
        checkClosed();
        return HOLD_CURSORS_OVER_COMMIT;
    }

    @Override
    public boolean isClosed() throws SQLException {
        return closed;
    }

    @Override
    public void updateNString(int columnIndex, String nString) throws SQLException {
        checkClosed();
        throw new SQLFeatureNotSupportedException("Writes are not supported.", ExceptionUtils.SQL_STATE_FEATURE_NOT_SUPPORTED);
    }

    @Override
    public void updateNString(String columnLabel, String nString) throws SQLException {
        checkClosed();
        throw new SQLFeatureNotSupportedException("Writes are not supported.", ExceptionUtils.SQL_STATE_FEATURE_NOT_SUPPORTED);
    }

    @Override
    public void updateNClob(int columnIndex, NClob nClob) throws SQLException {
        checkClosed();
        throw new SQLFeatureNotSupportedException("Writes are not supported.", ExceptionUtils.SQL_STATE_FEATURE_NOT_SUPPORTED);
    }

    @Override
    public void updateNClob(String columnLabel, NClob nClob) throws SQLException {
        checkClosed();
        throw new SQLFeatureNotSupportedException("Writes are not supported.", ExceptionUtils.SQL_STATE_FEATURE_NOT_SUPPORTED);
    }

    @Override
    public NClob getNClob(int columnIndex) throws SQLException {
        checkClosed();
        throw new SQLFeatureNotSupportedException("NClob is not supported.", ExceptionUtils.SQL_STATE_FEATURE_NOT_SUPPORTED);
    }

    @Override
    public NClob getNClob(String columnLabel) throws SQLException {
        checkClosed();
        throw new SQLFeatureNotSupportedException("NClob is not supported.", ExceptionUtils.SQL_STATE_FEATURE_NOT_SUPPORTED);
    }

    @Override
    public SQLXML getSQLXML(int columnIndex) throws SQLException {
        checkClosed();
        throw new SQLFeatureNotSupportedException("SQLXML is not supported.", ExceptionUtils.SQL_STATE_FEATURE_NOT_SUPPORTED);
    }

    @Override
    public SQLXML getSQLXML(String columnLabel) throws SQLException {
        checkClosed();
        throw new SQLFeatureNotSupportedException("SQLXML is not supported.", ExceptionUtils.SQL_STATE_FEATURE_NOT_SUPPORTED);
    }

    @Override
    public void updateSQLXML(int columnIndex, SQLXML xmlObject) throws SQLException {
        checkClosed();
        throw new SQLFeatureNotSupportedException("Writes are not supported.", ExceptionUtils.SQL_STATE_FEATURE_NOT_SUPPORTED);
    }

    @Override
    public void updateSQLXML(String columnLabel, SQLXML xmlObject) throws SQLException {
        checkClosed();
        throw new SQLFeatureNotSupportedException("Writes are not supported.", ExceptionUtils.SQL_STATE_FEATURE_NOT_SUPPORTED);
    }

    @Override
    public String getNString(int columnIndex) throws SQLException {
        checkClosed();
        return reader.getString(columnIndex);
    }

    @Override
    public String getNString(String columnLabel) throws SQLException {
        checkClosed();
        return reader.getString(columnLabel);
    }

    @Override
    public Reader getNCharacterStream(int columnIndex) throws SQLException {
        checkClosed();
        return new CharArrayReader(reader.getString(columnIndex).toCharArray());
    }

    @Override
    public Reader getNCharacterStream(String columnLabel) throws SQLException {
        checkClosed();
        return new CharArrayReader(reader.getString(columnLabel).toCharArray());
    }

    @Override
    public void updateNCharacterStream(int columnIndex, Reader x, long length) throws SQLException {
        checkClosed();
        throw new SQLFeatureNotSupportedException("Writes are not supported.", ExceptionUtils.SQL_STATE_FEATURE_NOT_SUPPORTED);
    }

    @Override
    public void updateNCharacterStream(String columnLabel, Reader reader, long length) throws SQLException {
        checkClosed();
        throw new SQLFeatureNotSupportedException("Writes are not supported.", ExceptionUtils.SQL_STATE_FEATURE_NOT_SUPPORTED);
    }

    @Override
    public void updateAsciiStream(int columnIndex, InputStream x, long length) throws SQLException {
        checkClosed();
        throw new SQLFeatureNotSupportedException("Writes are not supported.", ExceptionUtils.SQL_STATE_FEATURE_NOT_SUPPORTED);
    }

    @Override
    public void updateBinaryStream(int columnIndex, InputStream x, long length) throws SQLException {
        checkClosed();
        throw new SQLFeatureNotSupportedException("Writes are not supported.", ExceptionUtils.SQL_STATE_FEATURE_NOT_SUPPORTED);
    }

    @Override
    public void updateCharacterStream(int columnIndex, Reader x, long length) throws SQLException {
        checkClosed();
        throw new SQLFeatureNotSupportedException("Writes are not supported.", ExceptionUtils.SQL_STATE_FEATURE_NOT_SUPPORTED);
    }

    @Override
    public void updateAsciiStream(String columnLabel, InputStream x, long length) throws SQLException {
        checkClosed();
        throw new SQLFeatureNotSupportedException("Writes are not supported.", ExceptionUtils.SQL_STATE_FEATURE_NOT_SUPPORTED);
    }

    @Override
    public void updateBinaryStream(String columnLabel, InputStream x, long length) throws SQLException {
        checkClosed();
        throw new SQLFeatureNotSupportedException("Writes are not supported.", ExceptionUtils.SQL_STATE_FEATURE_NOT_SUPPORTED);
    }

    @Override
    public void updateCharacterStream(String columnLabel, Reader reader, long length) throws SQLException {
        checkClosed();
        throw new SQLFeatureNotSupportedException("Writes are not supported.", ExceptionUtils.SQL_STATE_FEATURE_NOT_SUPPORTED);
    }

    @Override
    public void updateBlob(int columnIndex, InputStream inputStream, long length) throws SQLException {
        checkClosed();
        throw new SQLFeatureNotSupportedException("Writes are not supported.", ExceptionUtils.SQL_STATE_FEATURE_NOT_SUPPORTED);
    }

    @Override
    public void updateBlob(String columnLabel, InputStream inputStream, long length) throws SQLException {
        checkClosed();
        throw new SQLFeatureNotSupportedException("Writes are not supported.", ExceptionUtils.SQL_STATE_FEATURE_NOT_SUPPORTED);
    }

    @Override
    public void updateClob(int columnIndex, Reader reader, long length) throws SQLException {
        checkClosed();
        throw new SQLFeatureNotSupportedException("Writes are not supported.", ExceptionUtils.SQL_STATE_FEATURE_NOT_SUPPORTED);
    }

    @Override
    public void updateClob(String columnLabel, Reader reader, long length) throws SQLException {
        checkClosed();
        throw new SQLFeatureNotSupportedException("Writes are not supported.", ExceptionUtils.SQL_STATE_FEATURE_NOT_SUPPORTED);
    }

    @Override
    public void updateNClob(int columnIndex, Reader reader, long length) throws SQLException {
        checkClosed();
        throw new SQLFeatureNotSupportedException("Writes are not supported.", ExceptionUtils.SQL_STATE_FEATURE_NOT_SUPPORTED);
    }

    @Override
    public void updateNClob(String columnLabel, Reader reader, long length) throws SQLException {
        checkClosed();
        throw new SQLFeatureNotSupportedException("Writes are not supported.", ExceptionUtils.SQL_STATE_FEATURE_NOT_SUPPORTED);
    }

    @Override
    public void updateNCharacterStream(int columnIndex, Reader x) throws SQLException {
        checkClosed();
        throw new SQLFeatureNotSupportedException("Writes are not supported.", ExceptionUtils.SQL_STATE_FEATURE_NOT_SUPPORTED);
    }

    @Override
    public void updateNCharacterStream(String columnLabel, Reader reader) throws SQLException {
        checkClosed();
        throw new SQLFeatureNotSupportedException("Writes are not supported.", ExceptionUtils.SQL_STATE_FEATURE_NOT_SUPPORTED);
    }

    @Override
    public void updateAsciiStream(int columnIndex, InputStream x) throws SQLException {
        checkClosed();
        throw new SQLFeatureNotSupportedException("Writes are not supported.", ExceptionUtils.SQL_STATE_FEATURE_NOT_SUPPORTED);
    }

    @Override
    public void updateBinaryStream(int columnIndex, InputStream x) throws SQLException {
        checkClosed();
        throw new SQLFeatureNotSupportedException("Writes are not supported.", ExceptionUtils.SQL_STATE_FEATURE_NOT_SUPPORTED);
    }

    @Override
    public void updateCharacterStream(int columnIndex, Reader x) throws SQLException {
        checkClosed();
        throw new SQLFeatureNotSupportedException("Writes are not supported.", ExceptionUtils.SQL_STATE_FEATURE_NOT_SUPPORTED);
    }

    @Override
    public void updateAsciiStream(String columnLabel, InputStream x) throws SQLException {
        checkClosed();
        throw new SQLFeatureNotSupportedException("Writes are not supported.", ExceptionUtils.SQL_STATE_FEATURE_NOT_SUPPORTED);
    }

    @Override
    public void updateBinaryStream(String columnLabel, InputStream x) throws SQLException {
        checkClosed();
        throw new SQLFeatureNotSupportedException("Writes are not supported.", ExceptionUtils.SQL_STATE_FEATURE_NOT_SUPPORTED);
    }

    @Override
    public void updateCharacterStream(String columnLabel, Reader reader) throws SQLException {
        checkClosed();
        throw new SQLFeatureNotSupportedException("Writes are not supported.", ExceptionUtils.SQL_STATE_FEATURE_NOT_SUPPORTED);
    }

    @Override
    public void updateBlob(int columnIndex, InputStream inputStream) throws SQLException {
        checkClosed();
        throw new SQLFeatureNotSupportedException("Writes are not supported.", ExceptionUtils.SQL_STATE_FEATURE_NOT_SUPPORTED);
    }

    @Override
    public void updateBlob(String columnLabel, InputStream inputStream) throws SQLException {
        checkClosed();
        throw new SQLFeatureNotSupportedException("Writes are not supported.", ExceptionUtils.SQL_STATE_FEATURE_NOT_SUPPORTED);
    }

    @Override
    public void updateClob(int columnIndex, Reader reader) throws SQLException {
        checkClosed();
        throw new SQLFeatureNotSupportedException("Writes are not supported.", ExceptionUtils.SQL_STATE_FEATURE_NOT_SUPPORTED);
    }

    @Override
    public void updateClob(String columnLabel, Reader reader) throws SQLException {
        checkClosed();
        throw new SQLFeatureNotSupportedException("Writes are not supported.", ExceptionUtils.SQL_STATE_FEATURE_NOT_SUPPORTED);
    }

    @Override
    public void updateNClob(int columnIndex, Reader reader) throws SQLException {
        checkClosed();
        throw new SQLFeatureNotSupportedException("Writes are not supported.", ExceptionUtils.SQL_STATE_FEATURE_NOT_SUPPORTED);
    }

    @Override
    public void updateNClob(String columnLabel, Reader reader) throws SQLException {
        checkClosed();
        throw new SQLFeatureNotSupportedException("Writes are not supported.", ExceptionUtils.SQL_STATE_FEATURE_NOT_SUPPORTED);
    }

    @Override
    public <T> T getObject(int columnIndex, Class<T> type) throws SQLException {
        checkClosed();
        try {
            return (T) reader.readValue(columnIndex);
        } catch (Exception e) {
            throw ExceptionUtils.toSqlState(e);
        }
    }

    @Override
    public <T> T getObject(String columnLabel, Class<T> type) throws SQLException {
        checkClosed();
        try {
            return (T) reader.readValue(columnLabel);
        } catch (Exception e) {
            throw ExceptionUtils.toSqlState(e);
        }
    }

    @Override
    public void updateObject(int columnIndex, Object x, SQLType targetSqlType, int scaleOrLength) throws SQLException {
        checkClosed();
        ResultSet.super.updateObject(columnIndex, x, targetSqlType, scaleOrLength);
    }

    @Override
    public void updateObject(String columnLabel, Object x, SQLType targetSqlType, int scaleOrLength) throws SQLException {
        checkClosed();
        ResultSet.super.updateObject(columnLabel, x, targetSqlType, scaleOrLength);
    }

    @Override
    public void updateObject(int columnIndex, Object x, SQLType targetSqlType) throws SQLException {
        checkClosed();
        ResultSet.super.updateObject(columnIndex, x, targetSqlType);
    }

    @Override
    public void updateObject(String columnLabel, Object x, SQLType targetSqlType) throws SQLException {
        checkClosed();
        ResultSet.super.updateObject(columnLabel, x, targetSqlType);
    }
}<|MERGE_RESOLUTION|>--- conflicted
+++ resolved
@@ -1082,11 +1082,7 @@
     @Override
     public java.sql.Array getArray(int columnIndex) throws SQLException {
         checkClosed();
-<<<<<<< HEAD
-        return getArray(reader.getSchema().indexToName(columnIndex - 1));
-=======
         return getArray(reader.getSchema().columnIndexToName(columnIndex));
->>>>>>> 21923362
     }
 
     @Override
