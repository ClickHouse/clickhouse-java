package com.clickhouse.jdbc;

import com.clickhouse.client.api.DataTypeUtils;
import com.clickhouse.client.api.metadata.TableSchema;
import com.clickhouse.client.api.sql.SQLUtils;
import com.clickhouse.data.ClickHouseColumn;
import com.clickhouse.data.ClickHouseDataType;
import com.clickhouse.data.Tuple;
import com.clickhouse.jdbc.internal.ExceptionUtils;
import com.clickhouse.jdbc.internal.JdbcUtils;
import com.clickhouse.jdbc.internal.ParsedPreparedStatement;
import com.clickhouse.jdbc.metadata.ParameterMetaDataImpl;
import com.clickhouse.jdbc.metadata.ResultSetMetaDataImpl;
import org.slf4j.Logger;
import org.slf4j.LoggerFactory;

import java.io.IOException;
import java.io.InputStream;
import java.io.InputStreamReader;
import java.io.Reader;
import java.math.BigDecimal;
import java.net.InetAddress;
import java.net.URL;
import java.nio.charset.StandardCharsets;
import java.sql.Array;
import java.sql.Blob;
import java.sql.Clob;
import java.sql.Date;
import java.sql.JDBCType;
import java.sql.NClob;
import java.sql.ParameterMetaData;
import java.sql.PreparedStatement;
import java.sql.Ref;
import java.sql.ResultSet;
import java.sql.ResultSetMetaData;
import java.sql.RowId;
import java.sql.SQLException;
import java.sql.SQLFeatureNotSupportedException;
import java.sql.SQLType;
import java.sql.SQLXML;
import java.sql.Statement;
import java.sql.Struct;
import java.sql.Time;
import java.sql.Timestamp;
import java.time.Instant;
import java.time.LocalDate;
import java.time.LocalDateTime;
import java.time.LocalTime;
import java.time.OffsetDateTime;
import java.time.ZoneId;
import java.time.ZonedDateTime;
import java.time.format.DateTimeFormatter;
import java.time.format.DateTimeFormatterBuilder;
import java.time.temporal.ChronoField;
import java.util.ArrayList;
import java.util.Arrays;
import java.util.Calendar;
import java.util.Collection;
import java.util.Collections;
import java.util.List;
import java.util.Map;
import java.util.Stack;
import java.util.UUID;
import java.util.regex.Matcher;
import java.util.regex.Pattern;
import java.util.stream.Collectors;
import java.util.stream.IntStream;

public class PreparedStatementImpl extends StatementImpl implements PreparedStatement, JdbcV2Wrapper {
    private static final Logger LOG = LoggerFactory.getLogger(PreparedStatementImpl.class);

    public static final DateTimeFormatter TIME_FORMATTER = new DateTimeFormatterBuilder().appendPattern("HH:mm:ss")
            .appendFraction(ChronoField.NANO_OF_SECOND, 0, 9, true).toFormatter();
    public static final DateTimeFormatter DATETIME_FORMATTER = new DateTimeFormatterBuilder()
            .appendPattern("yyyy-MM-dd HH:mm:ss").appendFraction(ChronoField.NANO_OF_SECOND, 0, 9, true).toFormatter();

    private final Calendar defaultCalendar;

    private final String originalSql;
    private final String[] values; // temp value holder (set can be called > once)
    private final List<StringBuilder> batchValues; // composed value statements
    private final ParsedPreparedStatement parsedPreparedStatement;
    private final boolean insertStmtWithValues;
    private final String valueListTmpl;
    private final int[] paramPositionsInDataClause;

    private final int argCount;

    private final ParameterMetaData parameterMetaData;
    private ResultSetMetaData resultSetMetaData = null;

    public PreparedStatementImpl(ConnectionImpl connection, String sql, ParsedPreparedStatement parsedStatement) throws SQLException {
        super(connection);
        this.isPoolable = true; // PreparedStatement is poolable by default
        this.originalSql = sql;
        this.parsedPreparedStatement = parsedStatement;
        this.argCount = parsedStatement.getArgCount();

        this.defaultCalendar = connection.defaultCalendar;
        this.values = new String[argCount];
        this.parameterMetaData = new ParameterMetaDataImpl(this.values.length);

        int valueListStartPos = parsedStatement.getAssignValuesListStartPosition();
        int valueListStopPos = parsedStatement.getAssignValuesListStopPosition();
        if (parsedStatement.getAssignValuesGroups() == 1 && valueListStartPos > -1 && valueListStopPos > -1) {
            int[] positions = parsedStatement.getParamPositions();
            paramPositionsInDataClause = new int[argCount];
            for (int i = 0; i < argCount; i++) {
                int p = positions[i] - valueListStartPos;
                paramPositionsInDataClause[i] = p;
            }

            valueListTmpl = originalSql.substring(valueListStartPos, valueListStopPos + 1);
            insertStmtWithValues = true;
            batchValues = new ArrayList<>();
        } else {
            paramPositionsInDataClause = new int[0];
            batchValues = Collections.emptyList();
            valueListTmpl = "";
            insertStmtWithValues = false;
        }
    }

    private String buildSQL() throws SQLException {
        StringBuilder compiledSql = new StringBuilder(originalSql);
        int posOffset = 0;
        int[] positions = parsedPreparedStatement.getParamPositions();
        for (int i = 0; i < argCount; i++) {
            int p = positions[i] + posOffset;
            String val = values[i];
            if (val == null) {
                throw new SQLException("Parameter at position '" + i + "' is not set");
            }
            compiledSql.replace(p, p+1, val);
            posOffset += val.length() - 1;
        }
        return compiledSql.toString();
    }

    @Override
    public ResultSet executeQuery() throws SQLException {
        ensureOpen();
        String buildSQL = buildSQL();
        return super.executeQueryImpl(buildSQL, localSettings);
    }

    @Override
    public int executeUpdate() throws SQLException {
        ensureOpen();
        return (int) super.executeUpdateImpl(buildSQL(), localSettings);
    }

    @Override
    public void setNull(int parameterIndex, int sqlType) throws SQLException {
        ensureOpen();
        setNull(parameterIndex, sqlType, null);
    }

    @Override
    public void setBoolean(int parameterIndex, boolean x) throws SQLException {
        ensureOpen();
        values[parameterIndex - 1] = encodeObject(x, ClickHouseDataType.Bool, null);
    }

    @Override
    public void setByte(int parameterIndex, byte x) throws SQLException {
        ensureOpen();
        values[parameterIndex - 1] = encodeObject(x, ClickHouseDataType.Int8, null);
    }

    @Override
    public void setShort(int parameterIndex, short x) throws SQLException {
        ensureOpen();
        values[parameterIndex - 1] = encodeObject(x, ClickHouseDataType.Int16, null);
    }

    @Override
    public void setInt(int parameterIndex, int x) throws SQLException {
        ensureOpen();
        values[parameterIndex - 1] = encodeObject(x, ClickHouseDataType.Int32, null);
    }

    @Override
    public void setLong(int parameterIndex, long x) throws SQLException {
        ensureOpen();
        values[parameterIndex - 1] = encodeObject(x, ClickHouseDataType.Int64, null);
    }

    @Override
    public void setFloat(int parameterIndex, float x) throws SQLException {
        ensureOpen();
        values[parameterIndex - 1] = encodeObject(x, ClickHouseDataType.Float32, null);
    }

    @Override
    public void setDouble(int parameterIndex, double x) throws SQLException {
        ensureOpen();
        values[parameterIndex - 1] = encodeObject(x, ClickHouseDataType.Float64, null);
    }

    @Override
    public void setBigDecimal(int parameterIndex, BigDecimal x) throws SQLException {
        ensureOpen();
        values[parameterIndex - 1] = encodeObject(x, ClickHouseDataType.Decimal, 9L);
    }

    @Override
    public void setString(int parameterIndex, String x) throws SQLException {
        ensureOpen();
        values[parameterIndex - 1] = encodeObject(x, ClickHouseDataType.String, null);
    }

    @Override
    public void setBytes(int parameterIndex, byte[] x) throws SQLException {
        ensureOpen();
        values[parameterIndex - 1] = encodeObject(x, ClickHouseDataType.String, null);
    }

    @Override
    public void setDate(int parameterIndex, Date x) throws SQLException {
        setDate(parameterIndex, x, null);
    }

    @Override
    public void setTime(int parameterIndex, Time x) throws SQLException {
        setTime(parameterIndex, x, null);
    }

    @Override
    public void setTimestamp(int parameterIndex, Timestamp x) throws SQLException {
        setTimestamp(parameterIndex, x, null);
    }

    @Override
    public void setAsciiStream(int parameterIndex, InputStream x, int length) throws SQLException {
        ensureOpen();
        setAsciiStream(parameterIndex, x, (long)length);
    }

    @Override
    public void setUnicodeStream(int parameterIndex, InputStream x, int length) throws SQLException {
        ensureOpen();
        values[parameterIndex - 1] = encodeObject(x, ClickHouseDataType.String, (long) length);
    }

    @Override
    public void setBinaryStream(int parameterIndex, InputStream x, int length) throws SQLException {
        ensureOpen();
        setBinaryStream(parameterIndex, x, (long)length);
    }

    @Override
    public void clearParameters() throws SQLException {
        ensureOpen();
        Arrays.fill(this.values, null);
    }

    int getParametersCount() {
        return argCount;
    }

    @Override
    public void setObject(int parameterIndex, Object x, int targetSqlType) throws SQLException {
        ensureOpen();
        // targetSQLType is only of JDBCType
        values[parameterIndex-1] = encodeObject(x, jdbcType2ClickHouseDataType(JDBCType.valueOf(targetSqlType)), null);
    }

    @Override
    public void setObject(int parameterIndex, Object x, int targetSqlType, int scaleOrLength) throws SQLException {
        ensureOpen();
        // targetSQLType is only of JDBCType
        values[parameterIndex-1] = encodeObject(x, jdbcType2ClickHouseDataType(JDBCType.valueOf(targetSqlType)), (long) scaleOrLength);
    }

    @Override
    public void setObject(int parameterIndex, Object x, SQLType targetSqlType) throws SQLException {
        ensureOpen();
        values[parameterIndex-1] = encodeObject(x, sqlType2ClickHouseDataType(targetSqlType), null);
    }

    @Override
    public void setObject(int parameterIndex, Object x, SQLType targetSqlType, int scaleOrLength) throws SQLException {
        ensureOpen();
        values[parameterIndex-1] = encodeObject(x, sqlType2ClickHouseDataType(targetSqlType), (long) scaleOrLength);
    }

    @Override
    public void setObject(int parameterIndex, Object x) throws SQLException {
        ensureOpen();
        values[parameterIndex - 1] = encodeObject(x, null, null);
    }

    @Override
    public boolean execute() throws SQLException {
        ensureOpen();
        if (parsedPreparedStatement.isHasResultSet()) {
            currentResultSet = super.executeQueryImpl(buildSQL(), localSettings);
            return true;
        } else {
            currentUpdateCount = super.executeUpdateImpl(buildSQL(), localSettings);
            return false;
        }
    }

    @Override
    public void addBatch() throws SQLException {
        ensureOpen();

        if (insertStmtWithValues) {
            StringBuilder valuesClause = new StringBuilder(valueListTmpl);
            int posOffset = 0;
            for (int i = 0; i < argCount; i++) {
                int p = paramPositionsInDataClause[i] + posOffset;
                valuesClause.replace(p, p + 1, values[i]);
                posOffset += values[i].length() - 1;
            }
            batchValues.add(valuesClause);
        } else {
            super.addBatch(buildSQL());
        }
    }

    @Override
    public int[] executeBatch() throws SQLException {
        ensureOpen();
        return executeBatchImpl().stream().mapToInt(Integer::intValue).toArray();
    }

    @Override
    public long[] executeLargeBatch() throws SQLException {
        ensureOpen();
        return executeBatchImpl().stream().mapToLong(Integer::longValue).toArray();
    }

    private List<Integer> executeBatchImpl() throws SQLException {
        List<Integer> results;
        if (insertStmtWithValues) {
            results = executeInsertBatch();
        } else {
            results = new ArrayList<>();
            for (String sql : batch) {
                results.add((int) executeUpdateImpl(sql, localSettings));
            }
        }
        clearBatch();
        return results;
    }

    @Override
    public void clearBatch() throws SQLException {
        super.clearBatch(); /// clear super#batch
        batchValues.clear();
    }

    private List<Integer> executeInsertBatch() throws SQLException {
        StringBuilder insertSql = new StringBuilder(originalSql.substring(0,
                parsedPreparedStatement.getAssignValuesListStartPosition()));

        for (StringBuilder valuesList : batchValues) {
            insertSql.append(valuesList).append(',');
        }
        insertSql.setLength(insertSql.length() - 1);

        int updateCount = (int) super.executeUpdateImpl(insertSql.toString(), localSettings);
        if (updateCount == batchValues.size()) {
            return Collections.nCopies(batchValues.size(), 1);
        } else {
            return Collections.nCopies(batchValues.size(), Statement.SUCCESS_NO_INFO);
        }
    }

    @Override
    public void setCharacterStream(int parameterIndex, Reader x, int length) throws SQLException {
        ensureOpen();
        setCharacterStream(parameterIndex, x, (long)length);
    }

    @Override
    public void setRef(int parameterIndex, Ref x) throws SQLException {
        ensureOpen();
        if (!connection.config.isIgnoreUnsupportedRequests()) {
            throw new SQLFeatureNotSupportedException("Ref is not supported.", ExceptionUtils.SQL_STATE_FEATURE_NOT_SUPPORTED);
        }
    }

    @Override
    public void setBlob(int parameterIndex, Blob x) throws SQLException {
        ensureOpen();
        values[parameterIndex - 1] = encodeObject(x, ClickHouseDataType.String, null);
    }

    @Override
    public void setClob(int parameterIndex, Clob x) throws SQLException {
        ensureOpen();
        values[parameterIndex - 1] = encodeObject(x, ClickHouseDataType.String, null);
    }

    @Override
    public void setArray(int parameterIndex, Array x) throws SQLException {
        ensureOpen();
        values[parameterIndex - 1] = encodeObject(x, ClickHouseDataType.String, null);
    }

    @Override
    public ResultSetMetaData getMetaData() throws SQLException {
        ensureOpen();

        if (resultSetMetaData == null && currentResultSet == null) {
            // before execution
            if (parsedPreparedStatement.isHasResultSet()) {
                try {
                    // Replace '?' with NULL to make SQL valid for DESCRIBE
                    String sql = replaceQuestionMarks(originalSql, NULL_LITERAL);
                    TableSchema tSchema = connection.getClient().getTableSchemaFromQuery(sql);
                    resultSetMetaData = new ResultSetMetaDataImpl(tSchema.getColumns(),
                            connection.getSchema(), connection.getCatalog(),
                            tSchema.getTableName(), JdbcUtils.DATA_TYPE_CLASS_MAP);
                } catch (Exception e) {
                    LOG.warn("Failed to get schema for statement '{}'", originalSql);
                }
            }

            if (resultSetMetaData == null) {
                List<ClickHouseColumn> columns = IntStream.range(0, argCount)
                        .mapToObj(value -> ClickHouseColumn.of("v_" + value, "Nothing"))
                        .collect(Collectors.toList());
                resultSetMetaData = new ResultSetMetaDataImpl(columns,
                        connection.getSchema(), connection.getCatalog(),
                        "", JdbcUtils.DATA_TYPE_CLASS_MAP);
            }
        } else if (currentResultSet != null) {
            resultSetMetaData = currentResultSet.getMetaData();
        }

        return resultSetMetaData;
    }

    public static final String NULL_LITERAL = "NULL";

    private static final Pattern REPLACE_Q_MARK_PATTERN = Pattern.compile("(\"[^\"]*\"|`[^`]*`|'[^']*')|(\\?)");

    public static String replaceQuestionMarks(String sql, final String replacement) {
        Matcher matcher = REPLACE_Q_MARK_PATTERN.matcher(sql);

        StringBuilder result = new StringBuilder();

        int lastPos = 0;
        while (matcher.find()) {
            String text;
            if ((text = matcher.group(1)) != null) {
                // Quoted string — keep as-is
                String str = Matcher.quoteReplacement(text);
                result.append(sql, lastPos, matcher.start()).append(str);
                lastPos = matcher.end();
            } else if (matcher.group(2) != null) {
                // Question mark outside quotes — replace it
                String str = Matcher.quoteReplacement(replacement);
                result.append(sql, lastPos, matcher.start()).append(str);
                lastPos = matcher.end();
            }
        }

        // Add rest of the `sql`
        result.append(sql, lastPos, sql.length());
        return result.toString();
    }

    @Override
    public void setDate(int parameterIndex, Date x, Calendar cal) throws SQLException {
        ensureOpen();
        values[parameterIndex - 1] = encodeObject(x, ClickHouseDataType.Date, null);
    }

    protected Instant sqlDateToInstant(Date x, Calendar cal) {
        LocalDate d = x.toLocalDate();
        Calendar c = (Calendar) (cal != null ? cal : defaultCalendar).clone();
        c.clear();
        c.set(d.getYear(), d.getMonthValue() - 1, d.getDayOfMonth(), 0, 0, 0);
        return c.toInstant();
    }

    @Override
    public void setTime(int parameterIndex, Time x, Calendar cal) throws SQLException {
        ensureOpen();
        values[parameterIndex - 1] = encodeObject(x, ClickHouseDataType.Time, null);
    }

    protected Instant sqlTimeToInstant(Time x, Calendar cal) {
        LocalTime t = x.toLocalTime();
        Calendar c = (Calendar) (cal != null ? cal : defaultCalendar).clone();
        c.clear();
        c.set(1970, Calendar.JANUARY, 1, t.getHour(), t.getMinute(), t.getSecond());
        return c.toInstant();
    }

    @Override
    public void setTimestamp(int parameterIndex, Timestamp x, Calendar cal) throws SQLException {
        ensureOpen();
        values[parameterIndex - 1] = encodeObject(sqlTimestampToZDT(x, cal), ClickHouseDataType.DateTime64, 9L);
    }

    protected ZonedDateTime sqlTimestampToZDT(Timestamp x, Calendar cal) {
        LocalDateTime ldt = x.toLocalDateTime();
        Calendar c = (Calendar) (cal != null ? cal : defaultCalendar).clone();
        c.clear();
        c.set(ldt.getYear(), ldt.getMonthValue() - 1, ldt.getDayOfMonth(), ldt.getHour(), ldt.getMinute(), ldt.getSecond());
        return c.toInstant().atZone(ZoneId.of("UTC")).withNano(x.getNanos());
    }

    @Override
    public void setNull(int parameterIndex, int sqlType, String typeName) throws SQLException {
        ensureOpen();
        values[parameterIndex - 1] = encodeObject(null, sqlType2ClickHouseDataType(JDBCType.valueOf(sqlType)), null);
    }

    @Override
    public void setURL(int parameterIndex, URL x) throws SQLException {
        ensureOpen();
        values[parameterIndex - 1] = encodeObject(x, ClickHouseDataType.String, null);
    }

    /**
     * Returned metadata has only minimal information about parameters. Currently only their count.
     * Current implementation do not parse SQL to detect type of each parameter.
     *
     * @see ParameterMetaDataImpl
     * @return {@link ParameterMetaDataImpl}
     * @throws SQLException if the statement is close
     */
    @Override
    public ParameterMetaData getParameterMetaData() throws SQLException {
        ensureOpen();
        return parameterMetaData;
    }

    @Override
    public void setRowId(int parameterIndex, RowId x) throws SQLException {
        ensureOpen();
        throw new SQLException("ROWID type is not supported by ClickHouse.",
                ExceptionUtils.SQL_STATE_FEATURE_NOT_SUPPORTED);
    }

    @Override
    public void setNString(int parameterIndex, String x) throws SQLException {
        ensureOpen();
        values[parameterIndex - 1] = encodeObject(x, ClickHouseDataType.String, null);
    }

    @Override
    public void setNCharacterStream(int parameterIndex, Reader x, long length) throws SQLException {
        ensureOpen();
        values[parameterIndex - 1] = encodeObject(x, ClickHouseDataType.String, length);
    }

    @Override
    public void setNClob(int parameterIndex, NClob x) throws SQLException {
        ensureOpen();
        values[parameterIndex - 1] = encodeObject(x, ClickHouseDataType.String, null);
    }

    @Override
    public void setClob(int parameterIndex, Reader x, long length) throws SQLException {
        ensureOpen();
        values[parameterIndex - 1] = encodeObject(x, ClickHouseDataType.String, length);
    }

    @Override
    public void setBlob(int parameterIndex, InputStream x, long length) throws SQLException {
        ensureOpen();
        values[parameterIndex - 1] = encodeObject(x, ClickHouseDataType.String, length);
    }

    @Override
    public void setNClob(int parameterIndex, Reader x, long length) throws SQLException {
        ensureOpen();
        values[parameterIndex - 1] = encodeObject(x, ClickHouseDataType.String, length);
    }

    @Override
    public void setSQLXML(int parameterIndex, SQLXML x) throws SQLException {
        ensureOpen();
        values[parameterIndex - 1] = encodeObject(x, ClickHouseDataType.String, null);
    }

    @Override
    public void setAsciiStream(int parameterIndex, InputStream x, long length) throws SQLException {
        ensureOpen();
        values[parameterIndex - 1] = encodeObject(x, ClickHouseDataType.String, length);
    }

    @Override
    public void setBinaryStream(int parameterIndex, InputStream x, long length) throws SQLException {
        ensureOpen();
        values[parameterIndex - 1] = encodeObject(x, ClickHouseDataType.String, length);
    }

    @Override
    public void setCharacterStream(int parameterIndex, Reader x, long length) throws SQLException {
        ensureOpen();
        values[parameterIndex - 1] = encodeObject(x, ClickHouseDataType.String, length);
    }

    @Override
    public void setAsciiStream(int parameterIndex, InputStream x) throws SQLException {
        ensureOpen();
        values[parameterIndex - 1] = encodeObject(x, ClickHouseDataType.String, null);
    }

    @Override
    public void setBinaryStream(int parameterIndex, InputStream x) throws SQLException {
        ensureOpen();
        values[parameterIndex - 1] = encodeObject(x, ClickHouseDataType.String, null);
    }

    @Override
    public void setCharacterStream(int parameterIndex, Reader x) throws SQLException {
        ensureOpen();
        values[parameterIndex - 1] = encodeObject(x, ClickHouseDataType.String, null);
    }

    @Override
    public void setNCharacterStream(int parameterIndex, Reader x) throws SQLException {
        ensureOpen();
        values[parameterIndex - 1] = encodeObject(x, ClickHouseDataType.String, null);
    }

    @Override
    public void setClob(int parameterIndex, Reader x) throws SQLException {
        ensureOpen();
        values[parameterIndex - 1] = encodeObject(x, ClickHouseDataType.String, null);
    }

    @Override
    public void setBlob(int parameterIndex, InputStream x) throws SQLException {
        ensureOpen();
        values[parameterIndex - 1] = encodeObject(x, ClickHouseDataType.String, null);
    }

    @Override
    public void setNClob(int parameterIndex, Reader x) throws SQLException {
        ensureOpen();
        values[parameterIndex - 1] = encodeObject(x, ClickHouseDataType.String, null);
    }

    @Override
    public long executeLargeUpdate() throws SQLException {
        return executeUpdate();
    }

    @Override
    public final void addBatch(String sql) throws SQLException {
        ensureOpen();
        throw new SQLException(
                        "addBatch(String) cannot be called in PreparedStatement or CallableStatement!",
                ExceptionUtils.SQL_STATE_WRONG_OBJECT_TYPE);
    }

    @Override
    public final boolean execute(String sql) throws SQLException {
        ensureOpen();
        throw new SQLException(
                        "execute(String) cannot be called in PreparedStatement or CallableStatement!",
                ExceptionUtils.SQL_STATE_WRONG_OBJECT_TYPE);
    }

    @Override
    public final boolean execute(String sql, int autoGeneratedKeys) throws SQLException {
        ensureOpen();
        throw new SQLException(
                        "execute(String, int) cannot be called in PreparedStatement or CallableStatement!",
                ExceptionUtils.SQL_STATE_WRONG_OBJECT_TYPE);
    }

    @Override
    public final boolean execute(String sql, int[] columnIndexes) throws SQLException {
        ensureOpen();
        throw new SQLException(
                        "execute(String, int[]) cannot be called in PreparedStatement or CallableStatement!",
                ExceptionUtils.SQL_STATE_WRONG_OBJECT_TYPE);
    }

    @Override
    public final boolean execute(String sql, String[] columnNames) throws SQLException {
        ensureOpen();
        throw new SQLException(
                        "execute(String, String[]) cannot be called in PreparedStatement or CallableStatement!",
                ExceptionUtils.SQL_STATE_WRONG_OBJECT_TYPE);
    }

    @Override
    public final long executeLargeUpdate(String sql) throws SQLException {
        ensureOpen();
        throw new SQLException(
                        "executeLargeUpdate(String) cannot be called in PreparedStatement or CallableStatement!",
                ExceptionUtils.SQL_STATE_WRONG_OBJECT_TYPE);
    }

    @Override
    public final long executeLargeUpdate(String sql, int autoGeneratedKeys) throws SQLException {
        ensureOpen();
        throw new SQLException(
                        "executeLargeUpdate(String, int) cannot be called in PreparedStatement or CallableStatement!",
                ExceptionUtils.SQL_STATE_WRONG_OBJECT_TYPE);
    }

    @Override
    public final long executeLargeUpdate(String sql, int[] columnIndexes) throws SQLException {
        ensureOpen();
        throw new SQLException(
                        "executeLargeUpdate(String, int[]) cannot be called in PreparedStatement or CallableStatement!",
                ExceptionUtils.SQL_STATE_WRONG_OBJECT_TYPE);
    }

    @Override
    public final long executeLargeUpdate(String sql, String[] columnNames) throws SQLException {
        ensureOpen();
        throw new SQLException(
                        "executeLargeUpdate(String, String[]) cannot be called in PreparedStatement or CallableStatement!",
                ExceptionUtils.SQL_STATE_WRONG_OBJECT_TYPE);
    }

    @Override
    public final ResultSet executeQuery(String sql) throws SQLException {
        ensureOpen();
        throw new SQLException(
                        "executeQuery(String) cannot be called in PreparedStatement or CallableStatement!",
                ExceptionUtils.SQL_STATE_WRONG_OBJECT_TYPE);
    }

    @Override
    public final int executeUpdate(String sql) throws SQLException {
        ensureOpen();
        throw new SQLException(
                        "executeUpdate(String) cannot be called in PreparedStatement or CallableStatement!",
                ExceptionUtils.SQL_STATE_WRONG_OBJECT_TYPE);
    }

    @Override
    public final int executeUpdate(String sql, int autoGeneratedKeys) throws SQLException {
        ensureOpen();
        throw new SQLException(
                        "executeUpdate(String, int) cannot be called in PreparedStatement or CallableStatement!",
                ExceptionUtils.SQL_STATE_WRONG_OBJECT_TYPE);
    }

    @Override
    public final int executeUpdate(String sql, int[] columnIndexes) throws SQLException {
        ensureOpen();
        throw new SQLException(
                        "executeUpdate(String, int[]) cannot be called in PreparedStatement or CallableStatement!",
                ExceptionUtils.SQL_STATE_WRONG_OBJECT_TYPE);
    }

    @Override
    public final int executeUpdate(String sql, String[] columnNames) throws SQLException {
        ensureOpen();
        throw new SQLException(
                        "executeUpdate(String, String[]) cannot be called in PreparedStatement or CallableStatement!",
                ExceptionUtils.SQL_STATE_WRONG_OBJECT_TYPE);
    }
    private String encodeObject(Object x, ClickHouseDataType clickHouseDataType) throws SQLException {
        return encodeObject(x, clickHouseDataType, (Long)null);
    }
    
    private static final char QUOTE = '\'';

    private static final char O_BRACKET = '[';
    private static final char C_BRACKET = ']';


    private String encodeObject(Object x, ClickHouseDataType clickHouseDataType, Long scaleOrLength) throws SQLException {
        LOG.trace("Encoding object: {}", x);
        String typeCast = clickHouseDataType == null || clickHouseDataType == ClickHouseDataType.String ? "" : "::" + clickHouseDataType.getName();
        if (clickHouseDataType != null && clickHouseDataType.hasParameter()) {
                if (scaleOrLength == null && (!clickHouseDataType.isNested())) {
                    throw new SQLException("Target type " + clickHouseDataType + " requires a parameter");
                }
                typeCast += "(" + scaleOrLength + ")";
        }

        try {
            if (x == null) {
                return "NULL";
            } else if (x instanceof String) {
                return QUOTE + SQLUtils.escapeSingleQuotes((String) x) + QUOTE + typeCast;
            } else if (x instanceof BigDecimal) {
                return x.toString();
            } else if (x instanceof Number) {
                return x.toString() + typeCast;
            } else if (x instanceof Boolean) {
                return (Boolean) x ? "1" : "0" + typeCast;
            } else if (x instanceof Date) {
                return QUOTE + DataTypeUtils.DATE_FORMATTER.format(((Date) x).toLocalDate()) + QUOTE + "::Date32";
            } else if (x instanceof LocalDate) {
                return QUOTE + DataTypeUtils.DATE_FORMATTER.format((LocalDate) x) + QUOTE + "::Date32";
            } else if (x instanceof Time) {
                return QUOTE + TIME_FORMATTER.format(((Time) x).toLocalTime()) + QUOTE + "::Time";
            } else if (x instanceof LocalTime) {
                return QUOTE + TIME_FORMATTER.format((LocalTime) x) + QUOTE + "::Time";
            } else if (x instanceof Timestamp) {
                return QUOTE + DATETIME_FORMATTER.format(((Timestamp) x).toLocalDateTime()) + QUOTE + "::DateTime64(9)";
            } else if (x instanceof LocalDateTime) {
                return QUOTE + DATETIME_FORMATTER.format((LocalDateTime) x) + QUOTE + "::DateTime64(9)";
            } else if (x instanceof OffsetDateTime) {
                return encodeObject(((OffsetDateTime) x).toInstant(), ClickHouseDataType.DateTime64,  9L) + "::DateTime64";
            } else if (x instanceof ZonedDateTime) {
                ZonedDateTime zdt = (ZonedDateTime) x;
                return QUOTE + DATETIME_FORMATTER.format(zdt) + QUOTE + "::DateTime64(9, " + zdt.getZone().getId() + ")";
            } else if (x instanceof Instant) {
                return "fromUnixTimestamp64Nano(" + (((Instant) x).getEpochSecond() * 1_000_000_000L + ((Instant) x).getNano()) + ")";
            } else if (x instanceof InetAddress) {
                return QUOTE + ((InetAddress) x).getHostAddress() + QUOTE + typeCast;
            } else if (x instanceof java.sql.Array) {
                com.clickhouse.jdbc.types.Array array = (com.clickhouse.jdbc.types.Array) x;
                int nestedLevel = Math.max(1, array.getNestedLevel());
                return encodeArray((Object[]) array.getArray(), nestedLevel, array.getBaseDataType());
            } else if (x instanceof Object[]) {
                StringBuilder arrayString = new StringBuilder();
                arrayString.append(O_BRACKET);
                appendArrayElements((Object[]) x, arrayString);
                arrayString.append(C_BRACKET);
                return arrayString.toString();
            } else if (x.getClass().isArray()) {
                StringBuilder listString = new StringBuilder();
                listString.append(O_BRACKET);
                if (x.getClass().getComponentType().isPrimitive()) {
                    int len = java.lang.reflect.Array.getLength(x);
                    for (int  i = 0; i < len; i++) {
                        listString.append(encodeObject(java.lang.reflect.Array.get(x, i), null, null)).append(',');
                    }
                    if (len > 0) {
                        listString.setLength(listString.length() - 1);
                    }
                } else {
                    appendArrayElements((Object[]) x, listString);
                }
                listString.append(C_BRACKET);

                return listString.toString();
            } else if (x instanceof Collection) {
                StringBuilder listString = new StringBuilder();
                listString.append(O_BRACKET);
                Collection<?> collection = (Collection<?>) x;
                for (Object item : collection) {
                    listString.append(encodeObject(item, null, null)).append(',');
                }
                if (!collection.isEmpty()) {
                    listString.setLength(listString.length() - 1);
                }
                listString.append(C_BRACKET);

                return listString.toString();
            } else if (x instanceof Map) {
                Map<?, ?> tmpMap = (Map<?, ?>) x;
                StringBuilder mapString = new StringBuilder();
                mapString.append('{');
                for (Object key : tmpMap.keySet()) {
                    mapString.append(encodeObject(key, null, null)).
                            append(": ").append(encodeObject(tmpMap.get(key), null, null)).append(',');
                }
                if (!tmpMap.isEmpty()) {
                    mapString.setLength(mapString.length() - 1);
                }

                mapString.append('}');

                return mapString.toString();
            } else if (x instanceof Reader) {
                return encodeCharacterStream((Reader) x, scaleOrLength);
            } else if (x instanceof InputStream) {
                return encodeCharacterStream((InputStream) x, scaleOrLength);
            } else if (x instanceof Tuple) {
                return encodeTuple(((Tuple)x).getValues());
            } else if (x instanceof Struct) {
                return encodeTuple(((Struct)x).getAttributes());
            } else if (x instanceof UUID) {
                return QUOTE + ((UUID) x).toString() + QUOTE;
            }

            return SQLUtils.escapeSingleQuotes(x.toString()); //Escape single quotes
        } catch (Exception e) {
            LOG.error("Error encoding object", e);
            throw new SQLException("Error encoding object", ExceptionUtils.SQL_STATE_SQL_ERROR, e);
        }
    }

    private void appendArrayElements(Object[] array, StringBuilder sb) throws SQLException {
        appendArrayElements(array, sb, null);
    }

    private void appendArrayElements(Object[] array, StringBuilder sb, ClickHouseDataType elementType) throws SQLException {
        if (array == null) {
            return;
        }
        for (Object item : array) {
            if (elementType == ClickHouseDataType.Tuple && item != null && item.getClass().isArray()) {
                sb.append(encodeTuple((Object[]) item));
            } else {
                sb.append(encodeObject(item, null, null)).append(',');
            }
        }
        if (array.length > 0) {
            sb.setLength(sb.length() - 1);
        }
    }

    public String encodeArray(Object[] elements, int levels, ClickHouseDataType elementType) throws SQLException {
        if (elements == null) {
            return "[]";
        }

        StringBuilder arraySb = new StringBuilder();
        Stack<ArrayProcessingCursor> stack = new Stack<>();
        ArrayProcessingCursor cursor = new ArrayProcessingCursor(elements, 0, levels);

        arraySb.append(O_BRACKET);
        while (cursor != null) {
            if (cursor.pos >= cursor.array.length) {
                if (cursor.array.length > 0) {
                    arraySb.setLength(arraySb.length() - 1);
                }
                arraySb.append(C_BRACKET);
                cursor = stack.isEmpty() ? null : stack.pop();
                if (cursor != null) {
                    arraySb.append(',');
                }
                continue;
            }

            Object element = cursor.array[cursor.pos];
            if (element == null) {
                if (cursor.level == 1) {
                    arraySb.append("NULL");
                } else {
                    arraySb.append("[]");
                }
                arraySb.append(',');
                cursor.pos++;
            } else if (cursor.arrayObjAsTuple) {
                arraySb.append(encodeTuple((Object[]) ((Array)element).getArray())).append(',');
                cursor.pos++;
            } else if (cursor.arrayAsTuple) {
                arraySb.append(encodeTuple((Object[]) element)).append(',');
                cursor.pos++;
            } else if (cursor.level == 1 && isTupleType(elementType) && element instanceof Array ) {
               cursor.arrayObjAsTuple = true;
            } else if (cursor.level == 1 && isTupleType(elementType) && element instanceof Object[] ) {
               cursor.arrayAsTuple = true;
            } else if (cursor.level == 1) {
                arraySb.append(encodeObject(element, null, null)).append(',');
                cursor.pos++;
            } else {
                cursor.pos++;
                stack.push(cursor);
                cursor = new  ArrayProcessingCursor((Object[]) element, 0, cursor.level - 1);
                arraySb.append(O_BRACKET);
            }
        }

        return arraySb.toString();
    }

    private static boolean isTupleType(ClickHouseDataType type ) {
        return type == ClickHouseDataType.Tuple || type == ClickHouseDataType.Point;
    }

    private static final class ArrayProcessingCursor {
        Object[] array; // current array
        int pos; // processing position
        int level;
        boolean arrayAsTuple = false;
        boolean arrayObjAsTuple = false;
        public  ArrayProcessingCursor(Object[] array, int pos, int level) {
            this.array = array;
            this.pos = pos;
            this.level = level;
        }
    }

    private String encodeTuple(Object[] array) throws SQLException {
        StringBuilder sb = new StringBuilder();
        sb.append('(');
        if (array != null) {
            appendArrayElements(array, sb);
        }
        sb.append(')');
        return sb.toString();
    }

    private static String encodeCharacterStream(InputStream stream, Long length) throws SQLException {
        return encodeCharacterStream(new InputStreamReader(stream, StandardCharsets.UTF_8), length);
    }

    private static String encodeCharacterStream(Reader reader, Long length) throws SQLException {
        if (reader == null) {
            throw new  SQLException("Source cannot be null");
        }

        StringBuilder sb = new StringBuilder();
        try {
            char[] buffer = new char[1024];
            int len;
            while ((len = reader.read(buffer)) != -1) {
                sb.append(buffer, 0, len);
            }

            reader.close();
        } catch (IOException e) {
            LOG.error("Error reading string from input stream", e);
            throw new SQLException("Error reading string from input stream", ExceptionUtils.SQL_STATE_SQL_ERROR, e);
        }

        if (length == null) {
            return "'" + SQLUtils.escapeSingleQuotes(sb.toString()) + "'";
        } else {
            return "'" + SQLUtils.escapeSingleQuotes(sb.substring(0, length.intValue())) + "'";
        }
    }

    private ClickHouseDataType jdbcType2ClickHouseDataType(JDBCType type) throws SQLException{
        ClickHouseDataType clickHouseDataType = JdbcUtils.SQL_TO_CLICKHOUSE_TYPE_MAP.get(type);
        if (clickHouseDataType == null) {
            throw new SQLException("Cannot convert " + type + " to a ClickHouse one. Consider using java.sql.JDBCType or com.clickhouse.data.ClickHouseDataType");
        }

        return clickHouseDataType;
    }

    private ClickHouseDataType sqlType2ClickHouseDataType(SQLType type) throws SQLException {
        ClickHouseDataType clickHouseDataType = null;
        if (type instanceof JDBCType) {
            clickHouseDataType = JdbcUtils.SQL_TO_CLICKHOUSE_TYPE_MAP.get(type);
        } else  if (type instanceof ClickHouseDataType) {
            clickHouseDataType = (ClickHouseDataType) type;
            if (JdbcUtils.INVALID_TARGET_TYPES.contains(clickHouseDataType)) {
                throw new  SQLException("Type " + clickHouseDataType + " cannot be used as target type here because requires additional parameters and API doesn't have a way to pass them. ");
            }
        }

        if (clickHouseDataType == null) {
            throw new SQLException("Cannot convert " + type + " to a ClickHouse one. Consider using java.sql.JDBCType or com.clickhouse.data.ClickHouseDataType");
        }

        return clickHouseDataType;
    }

<<<<<<< HEAD
//    private String encodeObject(Object x, ClickHouseDataType clickHouseDataType, Integer scaleOrLength) throws SQLException {
//        String encodedObject = encodeObject(x);
//        if (clickHouseDataType != null) {
//            encodedObject += "::" + clickHouseDataType.name();
//            if (clickHouseDataType.hasParameter()) {
//                if (scaleOrLength == null) {
//                    throw new SQLException("Target type " + clickHouseDataType + " requires a parameter");
//                }
//                encodedObject += "(" + scaleOrLength + ")";
//            }
//        }
//        return encodedObject;
//    }
=======
    private String encodeObject(Object x, ClickHouseDataType clickHouseDataType, Integer scaleOrLength) throws SQLException {
        String encodedObject = encodeObject(x);
        if (clickHouseDataType != null) {
            encodedObject = "CAST (" + encodedObject + " AS " + clickHouseDataType.name();
            if (clickHouseDataType.hasParameter()) {
                if (scaleOrLength == null) {
                    throw new SQLException("Target type " + clickHouseDataType + " requires a parameter");
                }
                encodedObject += "(" + scaleOrLength + ")";
            }
            encodedObject += ")";
        }
        return encodedObject;
    }
>>>>>>> f9f588d9
}<|MERGE_RESOLUTION|>--- conflicted
+++ resolved
@@ -1045,34 +1045,18 @@
         return clickHouseDataType;
     }
 
-<<<<<<< HEAD
 //    private String encodeObject(Object x, ClickHouseDataType clickHouseDataType, Integer scaleOrLength) throws SQLException {
 //        String encodedObject = encodeObject(x);
 //        if (clickHouseDataType != null) {
-//            encodedObject += "::" + clickHouseDataType.name();
+//            encodedObject = "CAST (" + encodedObject + " AS " + clickHouseDataType.name();
 //            if (clickHouseDataType.hasParameter()) {
 //                if (scaleOrLength == null) {
 //                    throw new SQLException("Target type " + clickHouseDataType + " requires a parameter");
 //                }
 //                encodedObject += "(" + scaleOrLength + ")";
 //            }
+            encodedObject += ")";
 //        }
 //        return encodedObject;
 //    }
-=======
-    private String encodeObject(Object x, ClickHouseDataType clickHouseDataType, Integer scaleOrLength) throws SQLException {
-        String encodedObject = encodeObject(x);
-        if (clickHouseDataType != null) {
-            encodedObject = "CAST (" + encodedObject + " AS " + clickHouseDataType.name();
-            if (clickHouseDataType.hasParameter()) {
-                if (scaleOrLength == null) {
-                    throw new SQLException("Target type " + clickHouseDataType + " requires a parameter");
-                }
-                encodedObject += "(" + scaleOrLength + ")";
-            }
-            encodedObject += ")";
-        }
-        return encodedObject;
-    }
->>>>>>> f9f588d9
 }