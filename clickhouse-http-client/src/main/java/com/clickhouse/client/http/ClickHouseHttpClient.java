--- conflicted
+++ resolved
@@ -7,16 +7,12 @@
 import java.net.NetworkInterface;
 import java.net.SocketException;
 import java.nio.charset.StandardCharsets;
-<<<<<<< HEAD
 import java.util.Collection;
 import java.util.Collections;
 import java.util.HashSet;
 import java.util.List;
 import java.util.Map;
 import java.util.Set;
-=======
-import java.util.*;
->>>>>>> 2ca52fc9
 import java.util.concurrent.CompletionException;
 import java.util.concurrent.ConcurrentSkipListSet;
 
@@ -41,9 +37,6 @@
 
     static final List<ClickHouseProtocol> SUPPORTED = Collections.singletonList(ClickHouseProtocol.HTTP);
 
-<<<<<<< HEAD
-    private ConcurrentSkipListSet<String> roles = new ConcurrentSkipListSet<>();
-=======
     public static class HostNameAndAddress{
         public String hostName;
         public String address;
@@ -94,7 +87,8 @@
                 LOCAL_HOST = getLocalHost();
         }
     }
->>>>>>> 2ca52fc9
+
+    private ConcurrentSkipListSet<String> roles = new ConcurrentSkipListSet<>();
 
     @Override
     protected boolean checkConnection(ClickHouseHttpConnection connection, ClickHouseNode requestServer,
@@ -197,13 +191,8 @@
             ClickHouseNode server = sealedRequest.getServer();
             httpResponse = conn.post(config, sql, sealedRequest.getInputStream().orElse(null),
                     sealedRequest.getExternalTables(), sealedRequest.getOutputStream().orElse(null),
-<<<<<<< HEAD
                     ClickHouseHttpConnection.buildUrl(server.getBaseUri(), sealedRequest, additionalParams),
-                    ClickHouseHttpConnection.createDefaultHeaders(config, server, conn.getUserAgent()),
-=======
-                    ClickHouseHttpConnection.buildUrl(server.getBaseUri(), sealedRequest),
                     ClickHouseHttpConnection.createDefaultHeaders(config, server, conn.getUserAgent(), getReferer(config)),
->>>>>>> 2ca52fc9
                     postAction);
         } else {
             httpResponse = conn.post(config, sql, sealedRequest.getInputStream().orElse(null),
