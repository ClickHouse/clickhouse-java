package com.clickhouse.client.http;

import com.clickhouse.client.AbstractSocketClient;
import com.clickhouse.client.ClickHouseClient;
import com.clickhouse.client.ClickHouseConfig;
import com.clickhouse.client.ClickHouseNode;
import com.clickhouse.client.ClickHouseRequest;
import com.clickhouse.client.ClickHouseSocketFactory;
import com.clickhouse.client.ClickHouseSslContextProvider;
import com.clickhouse.client.config.ClickHouseClientOption;
import com.clickhouse.client.config.ClickHouseProxyType;
import com.clickhouse.client.config.ClickHouseSslMode;
import com.clickhouse.client.http.config.ClickHouseHttpOption;
import com.clickhouse.data.ClickHouseChecker;
import com.clickhouse.data.ClickHouseExternalTable;
import com.clickhouse.data.ClickHouseFormat;
import com.clickhouse.data.ClickHouseInputStream;
import com.clickhouse.data.ClickHouseOutputStream;
import com.clickhouse.data.ClickHouseUtils;
import com.clickhouse.logging.Logger;
import com.clickhouse.logging.LoggerFactory;
import org.apache.hc.client5.http.classic.methods.HttpGet;
import org.apache.hc.client5.http.classic.methods.HttpPost;
import org.apache.hc.client5.http.config.ConnectionConfig;
import org.apache.hc.client5.http.impl.classic.CloseableHttpClient;
import org.apache.hc.client5.http.impl.classic.CloseableHttpResponse;
import org.apache.hc.client5.http.impl.classic.HttpClientBuilder;
import org.apache.hc.client5.http.impl.io.PoolingHttpClientConnectionManager;
import org.apache.hc.client5.http.socket.ConnectionSocketFactory;
import org.apache.hc.client5.http.socket.PlainConnectionSocketFactory;
import org.apache.hc.client5.http.ssl.DefaultHostnameVerifier;
import org.apache.hc.client5.http.ssl.SSLConnectionSocketFactory;
import org.apache.hc.core5.http.ConnectionClosedException;
import org.apache.hc.core5.http.Header;
import org.apache.hc.core5.http.HttpHost;
import org.apache.hc.core5.http.HttpRequest;
import org.apache.hc.core5.http.NoHttpResponseException;
import org.apache.hc.core5.http.config.Registry;
import org.apache.hc.core5.http.config.RegistryBuilder;
import org.apache.hc.core5.http.io.SocketConfig;
import org.apache.hc.core5.http.io.entity.EntityUtils;
import org.apache.hc.core5.http.protocol.HttpContext;
import org.apache.hc.core5.ssl.SSLContexts;
import org.apache.hc.core5.util.Timeout;
import org.apache.hc.core5.util.VersionInfo;

import javax.net.ssl.SSLContext;
import javax.net.ssl.SSLException;
import java.io.BufferedReader;
import java.io.ByteArrayInputStream;
import java.io.ByteArrayOutputStream;
import java.io.IOException;
import java.io.InputStream;
import java.io.InputStreamReader;
import java.io.OutputStream;
import java.io.UncheckedIOException;
import java.net.ConnectException;
import java.net.HttpURLConnection;
import java.net.InetSocketAddress;
import java.net.Socket;
import java.nio.charset.StandardCharsets;
import java.util.Collections;
import java.util.List;
import java.util.Map;
import java.util.TimeZone;
import java.util.concurrent.ExecutorService;
import java.util.concurrent.TimeUnit;

/**
 * Created by wujianchao on 2022/12/1.
 */
public class ApacheHttpConnectionImpl extends ClickHouseHttpConnection {
    private static final Logger log = LoggerFactory.getLogger(ApacheHttpConnectionImpl.class);

    private final CloseableHttpClient client;

    protected ApacheHttpConnectionImpl(ClickHouseNode server, ClickHouseRequest<?> request, ExecutorService executor)
            throws IOException {
        super(server, request, Collections.emptyMap());

        client = newConnection(config);
    }

    private CloseableHttpClient newConnection(ClickHouseConfig c) throws IOException {
        final ClickHouseSocketFactory socketFactory = AbstractSocketClient.getCustomSocketFactory(
                c.getCustomSocketFactory(), ApacheHttpClientSocketFactory.instance, PlainConnectionSocketFactory.class);

        RegistryBuilder<ConnectionSocketFactory> r = RegistryBuilder.<ConnectionSocketFactory>create()
                .register("http", socketFactory.create(c, PlainConnectionSocketFactory.class));
        if (c.isSsl()) {
            r.register("https", socketFactory.create(c, SSLConnectionSocketFactory.class));
        }

        HttpConnectionManager connManager = new HttpConnectionManager(r.build(), c);
        int maxConnection = config.getIntOption(ClickHouseHttpOption.MAX_OPEN_CONNECTIONS);

        connManager.setMaxTotal(maxConnection);
        connManager.setDefaultMaxPerRoute(maxConnection);

        HttpClientBuilder builder = HttpClientBuilder.create().setConnectionManager(connManager)
                .disableContentCompression();
        if (c.getProxyType() == ClickHouseProxyType.HTTP) {
            builder.setProxy(new HttpHost(c.getProxyHost(), c.getProxyPort()));
        }
        return builder.build();
    }

    private ClickHouseHttpResponse buildResponse(ClickHouseConfig config, CloseableHttpResponse response,
            ClickHouseOutputStream output, Runnable postCloseAction) throws IOException {
        // X-ClickHouse-Server-Display-Name: xxx
        // X-ClickHouse-Query-Id: xxx
        // X-ClickHouse-Format: RowBinaryWithNamesAndTypes
        // X-ClickHouse-Timezone: UTC
        // X-ClickHouse-Summary:
        // {"read_rows":"0","read_bytes":"0","written_rows":"0","written_bytes":"0","total_rows_to_read":"0"}
        String displayName = getResponseHeader(response, "X-ClickHouse-Server-Display-Name", server.getHost());
        String queryId = getResponseHeader(response, "X-ClickHouse-Query-Id", "");
        String summary = getResponseHeader(response, "X-ClickHouse-Summary", "{}");

        ClickHouseFormat format = config.getFormat();
        TimeZone timeZone = config.getServerTimeZone();
        boolean hasCustomOutput = output != null && output.getUnderlyingStream().hasOutput();
        boolean hasQueryResult = false;
        // queryId, format and timeZone are only available for queries
        if (!ClickHouseChecker.isNullOrEmpty(queryId)) {
            String value = getResponseHeader(response, "X-ClickHouse-Format", "");
            if (!ClickHouseChecker.isNullOrEmpty(value)) {
                format = ClickHouseFormat.valueOf(value);
                hasQueryResult = true;
            }
            value = getResponseHeader(response, "X-ClickHouse-Timezone", "");
            timeZone = !ClickHouseChecker.isNullOrEmpty(value) ? TimeZone.getTimeZone(value)
                    : timeZone;
        }

        final InputStream source;
        final Runnable action;
        if (output != null) {
            source = ClickHouseInputStream.empty();
            action = () -> {
                try (OutputStream o = output) {
                    ClickHouseInputStream.pipe(response.getEntity().getContent(), o, config.getWriteBufferSize());
                    if (postCloseAction != null) {
                        postCloseAction.run();
                    }
                } catch (IOException e) {
                    throw new UncheckedIOException("Failed to redirect response to given output stream", e);
                }
            };
        } else {
            source = response.getEntity().getContent();
            action = postCloseAction;
        }
        return new ClickHouseHttpResponse(this,
                hasCustomOutput ? ClickHouseInputStream.of(source, config.getReadBufferSize(), action)
                        : (hasQueryResult ? ClickHouseClient.getAsyncResponseInputStream(config, source, action)
                                : ClickHouseClient.getResponseInputStream(config, source, action)),
                displayName, queryId, summary, format, timeZone);
    }

    private String getResponseHeader(CloseableHttpResponse response, String header, String defaultValue) {
        Header h = response.getFirstHeader(header);
        return h == null ? defaultValue : h.getValue();
    }

    private void setHeaders(HttpRequest request, Map<String, String> headers) {
        headers = mergeHeaders(headers);

        if (headers != null && !headers.isEmpty()) {
            for (Map.Entry<String, String> header : headers.entrySet()) {
                request.setHeader(header.getKey(), header.getValue());
            }
        }
    }

    private void checkResponse(ClickHouseConfig config, CloseableHttpResponse response) throws IOException {
        if (response.getCode() == HttpURLConnection.HTTP_OK) {
            return;
        }

        final Header errorCode = response.getFirstHeader("X-ClickHouse-Exception-Code");
        final Header serverName = response.getFirstHeader("X-ClickHouse-Server-Display-Name");
        if (response.getEntity() == null) {
            throw new ConnectException(
                    ClickHouseUtils.format("HTTP response %d %s(code %s returned from server %s)",
                            response.getCode(), response.getReasonPhrase(),
                            errorCode == null ? null : errorCode.getValue(),
                            serverName == null ? null : serverName.getValue()));
        }

        String errorMsg;

        int bufferSize = config.getReadBufferSize();
        ByteArrayOutputStream output = new ByteArrayOutputStream(bufferSize);
        ClickHouseInputStream.pipe(response.getEntity().getContent(), output, bufferSize);
        byte[] bytes = output.toByteArray();

        try (BufferedReader reader = new BufferedReader(new InputStreamReader(
                ClickHouseClient.getResponseInputStream(config, new ByteArrayInputStream(bytes), null),
                StandardCharsets.UTF_8))) {
            StringBuilder builder = new StringBuilder();
            while ((errorMsg = reader.readLine()) != null) {
                builder.append(errorMsg).append('\n');
            }
            errorMsg = builder.toString();
        } catch (IOException e) {
            errorMsg = parseErrorFromException(errorCode != null ? errorCode.getValue() : null,
                    serverName != null ? serverName.getValue() : null, e, bytes);
        }
        if (errorMsg != null && errorMsg.isEmpty()) {
            // if we have both errorCode and serverName, we can wrap them into the exception message ????
            if (errorCode != null && serverName != null ) {
                String errorCodeValue = errorCode.getValue();
                String serverNameValue = serverName.getValue();
                if (errorCodeValue != null && serverNameValue != null) {
                    throw new IOException(
                            ClickHouseUtils.format("Code: %s, server: %s, %s", errorCodeValue, serverNameValue, response.toString()));
                }
            }
        }
        throw new IOException(errorMsg);
    }

    @Override
    protected final String getDefaultUserAgent() {
        return HttpConnectionManager.USER_AGENT;
    }

    @Override
    protected boolean isReusable() {
        return true;
    }

    @Override
    protected ClickHouseHttpResponse post(ClickHouseConfig config, String sql, ClickHouseInputStream data,
            List<ClickHouseExternalTable> tables, ClickHouseOutputStream output, String url,
            Map<String, String> headers, Runnable postCloseAction) throws IOException {
        HttpPost post = new HttpPost(url == null ? this.url : url);
        setHeaders(post, headers);
        byte[] boundary = null;
        String contentType = "text/plain; charset=UTF-8";
        if (tables != null && !tables.isEmpty()) {
            String uuid = rm.createUniqueId();
            contentType = "multipart/form-data; boundary=".concat(uuid);
            boundary = uuid.getBytes(StandardCharsets.US_ASCII);
        }
        post.setHeader("Content-Type", contentType);

        String contentEncoding = headers == null ? null : headers.getOrDefault("content-encoding", null);
        ClickHouseHttpEntity postBody = new ClickHouseHttpEntity(config, contentType, contentEncoding, boundary,
                sql, data, tables);
        post.setEntity(postBody);
        CloseableHttpResponse response = null;

        int retryAttempts = config.getBoolOption(ClickHouseHttpOption.AHC_RETRY_ON_FAILURE) ? 2 : 1;
        for (int attempt = 0; attempt < retryAttempts; attempt++) {
            boolean isLastAttempt = attempt == retryAttempts - 1;
            log.debug("HTTP request attempt " + attempt);
            try {
                response = client.execute(post);

                if (!isLastAttempt && (response.getCode() == HttpURLConnection.HTTP_UNAVAILABLE)) {
                    log.debug("HTTP request failed with status code 503, retrying...");
                    continue;
                }

                break;
            } catch (NoHttpResponseException | ConnectionClosedException e) {
                if (isLastAttempt) {
                    throw new ConnectException(e.getMessage());
                } else {
                    continue;
                }
            } catch (IOException e) {
                log.error("HTTP request failed", e);
                throw new ConnectException(e.getMessage());
            }
        }
        if (response == null) {
            // Should not happen but needed for compiler
            throw new ConnectException("HTTP request failed");
        }

        checkResponse(config, response);
        // buildResponse should use the config of current request in case of reusable
        // connection.
        return buildResponse(config, response, output, postCloseAction);
    }

    @Override
    public boolean ping(int timeout) {
        String url = getBaseUrl().concat("ping");
        HttpGet ping = new HttpGet(url);

        ClickHouseConfig c = config;
        try (CloseableHttpClient httpClient = newConnection(c);
                CloseableHttpResponse response = httpClient.execute(ping)) {
            // TODO set timeout
            checkResponse(c, response);
            String ok = c.getStrOption(ClickHouseHttpOption.DEFAULT_RESPONSE);
            return ok.equals(EntityUtils.toString(response.getEntity()));

        } catch (Exception e) {
            log.debug("Failed to ping url %s due to: %s", url, e.getMessage());
        }

        return false;
    }

    @Override
    public void close() throws IOException {
        client.close();
    }

    static class ApacheHttpClientSocketFactory implements ClickHouseSocketFactory {
        static final ApacheHttpClientSocketFactory instance = new ApacheHttpClientSocketFactory();

        @Override
        public <T> T create(ClickHouseConfig config, Class<T> clazz) throws IOException, UnsupportedOperationException {
            if (config == null || clazz == null) {
                throw new IllegalArgumentException("Non-null configuration and class are required");
            } else if (SSLConnectionSocketFactory.class.equals(clazz)) {
                return clazz.cast(new SSLSocketFactory(config));
            } else if (PlainConnectionSocketFactory.class.equals(clazz)) {
                return clazz.cast(new SocketFactory(config));
            }

            throw new UnsupportedOperationException(ClickHouseUtils.format("Class %s is not supported", clazz));
        }

        @Override
        public boolean supports(Class<?> clazz) {
            return PlainConnectionSocketFactory.class.equals(clazz) || SSLConnectionSocketFactory.class.equals(clazz);
        }

        private ApacheHttpClientSocketFactory() {
        }
    }

    static class SocketFactory extends PlainConnectionSocketFactory {
        private final ClickHouseConfig config;

        private SocketFactory(ClickHouseConfig config) {
            this.config = config;
        }

        @Override
        public Socket createSocket(final HttpContext context) throws IOException {
            return AbstractSocketClient.setSocketOptions(config, new Socket());
        }

        public static SocketFactory create(ClickHouseConfig config) {
            return new SocketFactory(config);
        }
    }

    static class SSLSocketFactory extends SSLConnectionSocketFactory {
        private final ClickHouseConfig config;

        private SSLSocketFactory(ClickHouseConfig config) throws SSLException {
            super(ClickHouseSslContextProvider.getProvider().getSslContext(SSLContext.class, config)
                    .orElse(SSLContexts.createDefault()),
                    config.getSslMode() == ClickHouseSslMode.STRICT
                            ? new DefaultHostnameVerifier()
                            : (hostname, session) -> true); // NOSONAR
            this.config = config;
        }

        @Override
        public Socket createSocket(HttpContext context) throws IOException {
            return AbstractSocketClient.setSocketOptions(config, new Socket());
        }

        public static SSLSocketFactory create(ClickHouseConfig config) throws SSLException {
            return new SSLSocketFactory(config);
        }
    }

    static class HttpConnectionManager extends PoolingHttpClientConnectionManager {
        private static final String PROVIDER = "Apache-HttpClient";
        private static final String USER_AGENT;

        static {
            String versionInfo = null;
            try {
                String pkg = VersionInfo.class.getPackage().getName();
                pkg = pkg.substring(0, pkg.lastIndexOf('.'));
                versionInfo = VersionInfo.getSoftwareInfo(PROVIDER, pkg, HttpClientBuilder.class).split("\\s")[0];
            } catch (Throwable e) { // NOSONAR
                // ignore
            }

            USER_AGENT = ClickHouseClientOption.buildUserAgent(null,
                    versionInfo != null && !versionInfo.isEmpty() ? versionInfo : PROVIDER);
        }

        public HttpConnectionManager(Registry<ConnectionSocketFactory> socketFactory, ClickHouseConfig config) {
            super(socketFactory);

            ConnectionConfig connConfig = ConnectionConfig.custom()
                    .setConnectTimeout(Timeout.of(config.getConnectionTimeout(), TimeUnit.MILLISECONDS))
<<<<<<< HEAD
                    .setTimeToLive(20, TimeUnit.SECONDS)
                    .setValidateAfterInactivity(10, TimeUnit.SECONDS)
=======
                    .setValidateAfterInactivity(config.getLongOption(ClickHouseHttpOption.AHC_VALIDATE_AFTER_INACTIVITY), TimeUnit.MILLISECONDS)
>>>>>>> 66f8bcef
                    .build();
            setDefaultConnectionConfig(connConfig);

            SocketConfig.Builder builder = SocketConfig.custom()
                    .setSoTimeout(Timeout.of(config.getSocketTimeout(), TimeUnit.MILLISECONDS))
                    .setRcvBufSize(config.getReadBufferSize())
                    .setSndBufSize(config.getWriteBufferSize());
            if (config.hasOption(ClickHouseClientOption.SOCKET_KEEPALIVE)) {
                builder.setSoKeepAlive(config.getBoolOption(ClickHouseClientOption.SOCKET_KEEPALIVE));
            }
            if (config.hasOption(ClickHouseClientOption.SOCKET_LINGER)) {
                int solinger = config.getIntOption(ClickHouseClientOption.SOCKET_LINGER);
                builder.setSoLinger(solinger, TimeUnit.SECONDS);
            }
            if (config.hasOption(ClickHouseClientOption.SOCKET_REUSEADDR)) {
                builder.setSoReuseAddress(config.getBoolOption(ClickHouseClientOption.SOCKET_REUSEADDR));
            }
            if (config.hasOption(ClickHouseClientOption.SOCKET_TCP_NODELAY)) {
                builder.setTcpNoDelay(config.getBoolOption(ClickHouseClientOption.SOCKET_TCP_NODELAY));
            }
            if (config.getProxyType() == ClickHouseProxyType.SOCKS) {
                builder.setSocksProxyAddress(new InetSocketAddress(config.getProxyHost(), config.getProxyPort()));
            }
            if (config.hasOption(ClickHouseClientOption.SOCKET_RCVBUF)) {
                int bufferSize = config.getIntOption(ClickHouseClientOption.SOCKET_RCVBUF);
                builder.setRcvBufSize(bufferSize > 0 ? bufferSize : config.getReadBufferSize());
            } else {
                int bufferSize = config.getBufferSize();
                int maxQueuedBuffers = config.getMaxQueuedBuffers();
                builder.setRcvBufSize(bufferSize * maxQueuedBuffers);
            }
            if (config.hasOption(ClickHouseClientOption.SOCKET_SNDBUF)) {
                int bufferSize = config.getIntOption(ClickHouseClientOption.SOCKET_SNDBUF);
                builder.setSndBufSize(bufferSize > 0 ? bufferSize : config.getWriteBufferSize());
            } else {
                int bufferSize = config.getBufferSize();
                int maxQueuedBuffers = config.getMaxQueuedBuffers();
                builder.setSndBufSize(bufferSize * maxQueuedBuffers);
            }
            setDefaultSocketConfig(builder.build());
        }
    }
}<|MERGE_RESOLUTION|>--- conflicted
+++ resolved
@@ -399,12 +399,7 @@
 
             ConnectionConfig connConfig = ConnectionConfig.custom()
                     .setConnectTimeout(Timeout.of(config.getConnectionTimeout(), TimeUnit.MILLISECONDS))
-<<<<<<< HEAD
-                    .setTimeToLive(20, TimeUnit.SECONDS)
-                    .setValidateAfterInactivity(10, TimeUnit.SECONDS)
-=======
                     .setValidateAfterInactivity(config.getLongOption(ClickHouseHttpOption.AHC_VALIDATE_AFTER_INACTIVITY), TimeUnit.MILLISECONDS)
->>>>>>> 66f8bcef
                     .build();
             setDefaultConnectionConfig(connConfig);
 
