--- conflicted
+++ resolved
@@ -68,7 +68,14 @@
             "Whether to remember last set role and send them in every next requests as query parameters."),
 
     /**
-<<<<<<< HEAD
+     * The time in milliseconds after which the connection is validated after inactivity.
+     * Default value is 5000 ms. If set to negative value, the connection is never validated.
+     * It is used only for Apache Http Client connection provider.
+     */
+    AHC_VALIDATE_AFTER_INACTIVITY("ahc_validate_after_inactivity", 5000L,
+            "The time in milliseconds after which the connection is validated after inactivity."),
+
+    /**
      * Whether to retry on failure with AsyncHttpClient. Failure includes some 'critical' IO exceptions:
      * <ul>
      *     <li>{@code org.apache.hc.core5.http.ConnectionClosedException}</li>
@@ -81,14 +88,6 @@
      * </ul>
      */
     AHC_RETRY_ON_FAILURE("ahc_retry_on_failure", false, "Whether to retry on failure with AsyncHttpClient.")
-=======
-     * The time in milliseconds after which the connection is validated after inactivity.
-     * Default value is 5000 ms. If set to negative value, the connection is never validated.
-     * It is used only for Apache Http Client connection provider.
-     */
-    AHC_VALIDATE_AFTER_INACTIVITY("ahc_validate_after_inactivity", 5000L,
-            "The time in milliseconds after which the connection is validated after inactivity."),
->>>>>>> 66f8bcef
     ;
 
     private final String key;
