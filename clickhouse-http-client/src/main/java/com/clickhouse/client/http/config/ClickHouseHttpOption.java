package com.clickhouse.client.http.config;

import com.clickhouse.config.ClickHouseOption;
import com.clickhouse.data.ClickHouseChecker;

import java.io.Serializable;

/**
 * Http client options.
 */
public enum ClickHouseHttpOption implements ClickHouseOption {
    /**
     * HTTP connection provider.
     */
    CONNECTION_PROVIDER("http_connection_provider", HttpConnectionProvider.APACHE_HTTP_CLIENT,
            "APACHE HTTP CLIENT connection provider. HTTP_CLIENT is only supported in JDK 11 or above."),
    /**
     * Custom HTTP headers.
     */
    CUSTOM_HEADERS("custom_http_headers", "", "Custom HTTP headers."),
    /**
     * Custom HTTP query parameters. Consider
     * {@link com.clickhouse.client.config.ClickHouseClientOption#CUSTOM_SETTINGS}
     * if you don't want your implementation ties to http protocol.
     */
    CUSTOM_PARAMS("custom_http_params", "", "Custom HTTP query parameters."),
    /**
     * Default server response.
     */
    DEFAULT_RESPONSE("http_server_default_response", "Ok.\n",
            "Default server response, which is used for validating connection."),
    /**
     * Whether to enable keep-alive or not.
     */
    KEEP_ALIVE("http_keep_alive", true, "Whether to use keep-alive or not"),
    /**
     * Max open connections apply with Apache HttpClient only.
     */
    MAX_OPEN_CONNECTIONS("max_open_connections", 10, "Max open connections apply with Apache HttpClient only."),
    /**
     * Whether to receive information about the progress of a query in response
     * headers.
     */
    RECEIVE_QUERY_PROGRESS("receive_query_progress", true,
            "Whether to receive information about the progress of a query in response headers."),
<<<<<<< HEAD
=======
    /**
     * Indicates whether http client would send its identification through Referer header to server.
     * Valid values:
     *      1. empty string - nothing is sent
     *      2. IP_ADDRESS - client's IP address is used
     *      3. HOST_NAME - host name is used
     */
    SEND_HTTP_CLIENT_ID("send_http_client_id", "", "Indicates whether http client would send its identification through Referer header to server. " +
            "Valid values: empty string - nothing is sent. IP_ADDRESS - client's IP address is used. HOST_NAME - host name is used.");

>>>>>>> 2ca52fc9
    // SEND_PROGRESS("send_progress_in_http_headers", false,
    // "Enables or disables X-ClickHouse-Progress HTTP response headers in
    // clickhouse-server responses."),
    // SEND_PROGRESS_INTERVAL("http_headers_progress_interval_ms", 3000, ""),
    // WAIT_END_OF_QUERY("wait_end_of_query", false, ""),

    /**
     * Whether to remember last set role and send them in every next requests as query parameters.
     * Only one role can be set at a time.
     */
    REMEMBER_LAST_SET_ROLES("remember_last_set_roles", false,
            "Whether to remember last set role and send them in every next requests as query parameters.");

    private final String key;
    private final Serializable defaultValue;
    private final Class<? extends Serializable> clazz;
    private final String description;
    private final boolean sensitive;

    <T extends Serializable> ClickHouseHttpOption(String key, T defaultValue, String description) {
        this(key, defaultValue, description, false);
    }

    <T extends Serializable> ClickHouseHttpOption(String key, T defaultValue, String description, boolean sensitive) {
        this.key = ClickHouseChecker.nonNull(key, "key");
        this.defaultValue = ClickHouseChecker.nonNull(defaultValue, "defaultValue");
        this.clazz = defaultValue.getClass();
        this.description = ClickHouseChecker.nonNull(description, "description");
        this.sensitive = sensitive;
    }

    @Override
    public Serializable getDefaultValue() {
        return defaultValue;
    }

    @Override
    public String getDescription() {
        return description;
    }

    @Override
    public String getKey() {
        return key;
    }

    @Override
    public Class<? extends Serializable> getValueType() {
        return clazz;
    }

    @Override
    public boolean isSensitive() {
        return sensitive;
    }
}<|MERGE_RESOLUTION|>--- conflicted
+++ resolved
@@ -43,8 +43,6 @@
      */
     RECEIVE_QUERY_PROGRESS("receive_query_progress", true,
             "Whether to receive information about the progress of a query in response headers."),
-<<<<<<< HEAD
-=======
     /**
      * Indicates whether http client would send its identification through Referer header to server.
      * Valid values:
@@ -53,9 +51,8 @@
      *      3. HOST_NAME - host name is used
      */
     SEND_HTTP_CLIENT_ID("send_http_client_id", "", "Indicates whether http client would send its identification through Referer header to server. " +
-            "Valid values: empty string - nothing is sent. IP_ADDRESS - client's IP address is used. HOST_NAME - host name is used.");
+            "Valid values: empty string - nothing is sent. IP_ADDRESS - client's IP address is used. HOST_NAME - host name is used."),
 
->>>>>>> 2ca52fc9
     // SEND_PROGRESS("send_progress_in_http_headers", false,
     // "Enables or disables X-ClickHouse-Progress HTTP response headers in
     // clickhouse-server responses."),
