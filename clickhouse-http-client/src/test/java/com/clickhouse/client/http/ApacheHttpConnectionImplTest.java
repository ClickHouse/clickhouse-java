--- conflicted
+++ resolved
@@ -30,14 +30,11 @@
 import com.github.tomakehurst.wiremock.core.WireMockConfiguration;
 import com.github.tomakehurst.wiremock.http.Fault;
 import com.github.tomakehurst.wiremock.stubbing.Scenario;
-<<<<<<< HEAD
 import com.github.tomakehurst.wiremock.stubbing.StubMapping;
-import org.apache.hc.client5.http.socket.PlainConnectionSocketFactory;
-import org.apache.hc.core5.http.HttpStatus;
-=======
+import com.github.tomakehurst.wiremock.stubbing.Scenario;
 import org.apache.hc.client5.http.socket.PlainConnectionSocketFactory;
 import org.apache.hc.core5.http.NoHttpResponseException;
->>>>>>> 66f8bcef
+import org.apache.hc.core5.http.HttpStatus;
 import org.testng.Assert;
 import org.testng.annotations.DataProvider;
 import org.testng.annotations.Test;
@@ -195,7 +192,6 @@
         }
     }
 
-<<<<<<< HEAD
     @DataProvider(name = "retryOnFailureProvider")
     private static StubMapping[] retryOnFailureProvider() {
         return new StubMapping[] {
@@ -214,7 +210,8 @@
                         .willSetStateTo("Failed")
                         .build()
         };
-=======
+    }
+
     @Test(groups = {"unit"}, dataProvider = "validationTimeoutProvider")
     public void testNoHttpResponseExceptionWithValidation(long validationTimeout) {
 
@@ -272,6 +269,5 @@
     @DataProvider(name = "validationTimeoutProvider")
     public static Object[] validationTimeoutProvider() {
         return new Long[] {-1L , 100L };
->>>>>>> 66f8bcef
     }
 }