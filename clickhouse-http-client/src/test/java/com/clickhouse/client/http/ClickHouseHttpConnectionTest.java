package com.clickhouse.client.http;

import java.io.IOException;
import java.io.Serializable;
import java.net.URI;
import java.net.URL;
import java.net.URLDecoder;
import java.util.Collections;
import java.util.HashMap;
import java.util.HashSet;
import java.util.List;
import java.util.Map;

import com.clickhouse.client.ClickHouseClient;
import com.clickhouse.client.ClickHouseConfig;
import com.clickhouse.client.ClickHouseNode;
import com.clickhouse.client.ClickHouseProtocol;
import com.clickhouse.client.ClickHouseRequest;
import com.clickhouse.client.http.config.ClickHouseHttpOption;
import com.clickhouse.data.ClickHouseExternalTable;
import com.clickhouse.data.ClickHouseFormat;
import com.clickhouse.data.ClickHouseInputStream;
import com.clickhouse.data.ClickHouseOutputStream;

import org.apache.hc.core5.net.URIBuilder;
import org.testng.Assert;
import org.testng.annotations.DataProvider;
import org.testng.annotations.Test;
import org.testng.collections.Sets;
import org.testng.internal.invokers.Arguments;

public class ClickHouseHttpConnectionTest {
    static class SimpleHttpConnection extends ClickHouseHttpConnection {
        protected SimpleHttpConnection(ClickHouseNode server, ClickHouseRequest<?> request) {
            super(server, request);
        }

        @Override
        protected ClickHouseHttpResponse post(ClickHouseConfig config, String query, ClickHouseInputStream data,
                List<ClickHouseExternalTable> tables, ClickHouseOutputStream output, String url,
                Map<String, String> headers, Runnable postAction) throws IOException {
            return null;
        }

        @Override
        public boolean ping(int timeout) {
            return false;
        }

        @Override
        public void close() {
        }
    }

    @Test(groups = { "unit" })
    public void testBuildUrl() {
        ClickHouseNode server = ClickHouseNode.builder().port(ClickHouseProtocol.HTTP).build();
        ClickHouseRequest<?> request = ClickHouseClient.newInstance().read(server);
        ClickHouseNode s = request.getServer();
        Assert.assertEquals(ClickHouseHttpConnection.buildUrl(server.getBaseUri(), request, Collections.emptyMap()),
                "http://localhost:8123/?compress=1&extremes=0");
    }

    @Test(groups = { "unit" })
    public void testDefaultHeaders() {
        ClickHouseNode server = ClickHouseNode.builder().build();
        ClickHouseRequest<?> request = ClickHouseClient.newInstance().read(server);
        SimpleHttpConnection sc = new SimpleHttpConnection(server, request);
        Assert.assertTrue(!sc.defaultHeaders.isEmpty());
        Assert.assertEquals(sc.defaultHeaders, sc.mergeHeaders(null));

        sc = new SimpleHttpConnection(server, request.format(ClickHouseFormat.ArrowStream));
        Assert.assertTrue(!sc.defaultHeaders.isEmpty());
        Assert.assertEquals(sc.defaultHeaders, sc.mergeHeaders(null));
    }

    @Test(groups = { "unit" })
    public void testGetBaseUrl() {
        ClickHouseNode server = ClickHouseNode.of("https://localhost/db1");
        ClickHouseRequest<?> request = ClickHouseClient.newInstance().read(server);
        Assert.assertEquals(ClickHouseHttpConnection.buildUrl(server.getBaseUri(), request, Collections.emptyMap()),
                "https://localhost:8443/?compress=1&extremes=0");
        try (SimpleHttpConnection c = new SimpleHttpConnection(server, request)) {
            Assert.assertEquals(c.getBaseUrl(), "https://localhost:8443/");
        }
    }

<<<<<<< HEAD
    @Test(groups = { "unit" }, dataProvider = "roles")
    public void testRolesQParam(String role) {
        ClickHouseNode server = ClickHouseNode.of("https://localhost/db1");
        ClickHouseRequest<?> request = ClickHouseClient.newInstance().read(server);
        Map<String, Serializable> additionalParams = Collections.singletonMap("_roles", (Serializable) Sets.newHashSet(role));
        String url = ClickHouseHttpConnection.buildUrl(server.getBaseUri(), request, additionalParams);

        try {
            URIBuilder uriBuilder = new URIBuilder(new URI(url));
            String queryRole = uriBuilder.getQueryParams().stream()
                .filter(p -> "role".equals(p.getName()))
                .findFirst()
                .map(p -> p.getValue())
                .orElse(null);
            Assert.assertEquals(role, queryRole);
        } catch (Exception e) {
            Assert.fail("Failed to build URL with roles query parameter", e);
        }
    }

    @DataProvider(name = "roles")
    private static Object[][] getRolesQParamArguments() {
        return new Object[][] {
            { "ROLE1" },
            { "ROl2,," },
            { "role☺," },
            { "ROL3∕" },

        };
=======
    @Test(groups = { "unit" })
    public void testReferer() {

        ClickHouseNode server = ClickHouseNode.of("https://localhost/db1");
        ClickHouseRequest<?> request = ClickHouseClient.newInstance().read(server);

        try (SimpleHttpConnection sc = new SimpleHttpConnection(server, request)) {
            Assert.assertFalse(sc.defaultHeaders.containsKey("referer"));
        }

        request.option(ClickHouseHttpOption.SEND_HTTP_CLIENT_ID, "IP_ADDRESS");
        try (SimpleHttpConnection sc = new SimpleHttpConnection(server, request)) {
            Assert.assertTrue(sc.defaultHeaders.containsKey("referer"));
            Assert.assertEquals(ClickHouseHttpClient.LOCAL_HOST.address, sc.defaultHeaders.get("referer"));
        }

        request.option(ClickHouseHttpOption.SEND_HTTP_CLIENT_ID, "HOST_NAME");
        try (SimpleHttpConnection sc = new SimpleHttpConnection(server, request)) {
            Assert.assertTrue(sc.defaultHeaders.containsKey("referer"));
            Assert.assertEquals(ClickHouseHttpClient.LOCAL_HOST.hostName, sc.defaultHeaders.get("referer"));
        }
>>>>>>> 2ca52fc9
    }
}<|MERGE_RESOLUTION|>--- conflicted
+++ resolved
@@ -85,7 +85,29 @@
         }
     }
 
-<<<<<<< HEAD
+    @Test(groups = { "unit" })
+    public void testReferer() {
+
+        ClickHouseNode server = ClickHouseNode.of("https://localhost/db1");
+        ClickHouseRequest<?> request = ClickHouseClient.newInstance().read(server);
+
+        try (SimpleHttpConnection sc = new SimpleHttpConnection(server, request)) {
+            Assert.assertFalse(sc.defaultHeaders.containsKey("referer"));
+        }
+
+        request.option(ClickHouseHttpOption.SEND_HTTP_CLIENT_ID, "IP_ADDRESS");
+        try (SimpleHttpConnection sc = new SimpleHttpConnection(server, request)) {
+            Assert.assertTrue(sc.defaultHeaders.containsKey("referer"));
+            Assert.assertEquals(ClickHouseHttpClient.LOCAL_HOST.address, sc.defaultHeaders.get("referer"));
+        }
+
+        request.option(ClickHouseHttpOption.SEND_HTTP_CLIENT_ID, "HOST_NAME");
+        try (SimpleHttpConnection sc = new SimpleHttpConnection(server, request)) {
+            Assert.assertTrue(sc.defaultHeaders.containsKey("referer"));
+            Assert.assertEquals(ClickHouseHttpClient.LOCAL_HOST.hostName, sc.defaultHeaders.get("referer"));
+        }
+    }
+
     @Test(groups = { "unit" }, dataProvider = "roles")
     public void testRolesQParam(String role) {
         ClickHouseNode server = ClickHouseNode.of("https://localhost/db1");
@@ -115,28 +137,5 @@
             { "ROL3∕" },
 
         };
-=======
-    @Test(groups = { "unit" })
-    public void testReferer() {
-
-        ClickHouseNode server = ClickHouseNode.of("https://localhost/db1");
-        ClickHouseRequest<?> request = ClickHouseClient.newInstance().read(server);
-
-        try (SimpleHttpConnection sc = new SimpleHttpConnection(server, request)) {
-            Assert.assertFalse(sc.defaultHeaders.containsKey("referer"));
-        }
-
-        request.option(ClickHouseHttpOption.SEND_HTTP_CLIENT_ID, "IP_ADDRESS");
-        try (SimpleHttpConnection sc = new SimpleHttpConnection(server, request)) {
-            Assert.assertTrue(sc.defaultHeaders.containsKey("referer"));
-            Assert.assertEquals(ClickHouseHttpClient.LOCAL_HOST.address, sc.defaultHeaders.get("referer"));
-        }
-
-        request.option(ClickHouseHttpOption.SEND_HTTP_CLIENT_ID, "HOST_NAME");
-        try (SimpleHttpConnection sc = new SimpleHttpConnection(server, request)) {
-            Assert.assertTrue(sc.defaultHeaders.containsKey("referer"));
-            Assert.assertEquals(ClickHouseHttpClient.LOCAL_HOST.hostName, sc.defaultHeaders.get("referer"));
-        }
->>>>>>> 2ca52fc9
     }
 }