package com.clickhouse.client;

import com.clickhouse.client.api.Client;
import com.clickhouse.client.api.ClientException;
import com.clickhouse.client.api.enums.Protocol;
import com.clickhouse.client.api.query.GenericRecord;
import com.clickhouse.client.api.query.QuerySettings;
import com.clickhouse.client.api.query.Records;
import com.clickhouse.client.config.ClickHouseClientOption;
import org.testng.Assert;
import org.testng.annotations.DataProvider;
import org.testng.annotations.Test;

import java.net.ConnectException;
import java.util.List;
import java.util.Optional;
import java.util.concurrent.TimeUnit;

public class ClientTests extends BaseIntegrationTest {

//    static {
//        System.setProperty("org.slf4j.simpleLogger.defaultLogLevel", "DEBUG");
//    }

    @Test(dataProvider = "clientProvider")
    public void testAddSecureEndpoint(Client client) {
        try {
            Optional<GenericRecord> genericRecord = client
                    .queryAll("SELECT hostname()").stream().findFirst();
            Assert.assertTrue(genericRecord.isPresent());
        } catch (ClientException e) {
            e.printStackTrace();
            if (e.getCause().getCause() instanceof ClickHouseException) {
                Exception cause = (Exception) e.getCause().getCause().getCause();
                Assert.assertTrue(cause instanceof ConnectException);
                // TODO: correct when SSL support is fully implemented.
                Assert.assertTrue(cause.getMessage()
                        .startsWith("HTTP request failed: PKIX path building failed"));
                return;
            }
            Assert.fail(e.getMessage());
        } finally {
            client.close();
        }
    }

    @DataProvider(name = "clientProvider")
    private static Client[] secureClientProvider() throws Exception {
        ClickHouseNode node = ClickHouseServerForTest.getClickHouseNode(ClickHouseProtocol.HTTP,
                true, ClickHouseNode.builder()
                                .addOption(ClickHouseClientOption.SSL_MODE.getKey(), "none")
                        .addOption(ClickHouseClientOption.SSL.getKey(), "true").build());
        return new Client[]{
                new Client.Builder()
                        .addEndpoint("https://" + node.getHost() + ":" + node.getPort())
                        .setUsername("default")
                        .setPassword("")
                        .setRootCertificate("containers/clickhouse-server/certs/localhost.crt")
                        .build(),
                new Client.Builder()
                        .addEndpoint(Protocol.HTTP, node.getHost(), node.getPort(), true)
                        .setUsername("default")
                        .setPassword("")
                        .setRootCertificate("containers/clickhouse-server/certs/localhost.crt")
                        .build()
        };
    }

    @Test(groups = { "integration" })
    public void testSecureConnection() {
        ClickHouseNode secureServer = getSecureServer(ClickHouseProtocol.HTTP);

        try (Client client = new Client.Builder()
                .addEndpoint("https://localhost:" + secureServer.getPort())
                .setUsername("default")
                .setPassword("")
                .setRootCertificate("containers/clickhouse-server/certs/localhost.crt")
                .useNewImplementation(System.getProperty("client.tests.useNewImplementation", "false").equals("true"))
                .build()) {

            List<GenericRecord> records = client.queryAll("SELECT timezone()");
            Assert.assertTrue(records.size() > 0);
            Assert.assertEquals(records.get(0).getString(1), "UTC");
        } catch (Exception e) {
            e.printStackTrace();
            Assert.fail(e.getMessage());
        }
    }

    @Test
    public void testRawSettings() {
        ClickHouseNode node = getServer(ClickHouseProtocol.HTTP);
        Client client = new Client.Builder()
                .addEndpoint(node.toUri().toString())
                .setUsername("default")
                .setPassword("")
                .setOption("custom_setting_1", "value_1")
                .build();

        client.execute("SELECT 1");

        QuerySettings querySettings = new QuerySettings();
        querySettings.setOption("session_timezone", "Europe/Zurich");

        try (Records response =
                     client.queryRecords("SELECT timeZone(), serverTimeZone()", querySettings).get(10, TimeUnit.SECONDS)) {

            response.forEach(record -> {
                System.out.println(record.getString(1) + " " + record.getString(2));
                Assert.assertEquals("Europe/Zurich", record.getString(1));
                Assert.assertEquals("UTC", record.getString(2));
            });
        } catch (Exception e) {
            e.printStackTrace();
            Assert.fail(e.getMessage());
        } finally {
            client.close();
        }
    }
<<<<<<< HEAD
=======

    @Test
    public void testPing() {
        ClickHouseNode node = getServer(ClickHouseProtocol.HTTP);
        try (Client client = new Client.Builder()
                .addEndpoint(node.toUri().toString())
                .setUsername("default")
                .setPassword("")
                .useNewImplementation(System.getProperty("client.tests.useNewImplementation", "false").equals("true"))
                .build()) {
            Assert.assertTrue(client.ping());
        }

        try (Client client = new Client.Builder()
                .addEndpoint("http://localhost:12345")
                .setUsername("default")
                .setPassword("")
                .useNewImplementation(System.getProperty("client.tests.useNewImplementation", "false").equals("true"))
                .build()) {
            Assert.assertFalse(client.ping(TimeUnit.SECONDS.toMillis(20)));
        }
    }
>>>>>>> 301d75fb
}
<|MERGE_RESOLUTION|>--- conflicted
+++ resolved
@@ -1,145 +1,142 @@
-package com.clickhouse.client;
-
-import com.clickhouse.client.api.Client;
-import com.clickhouse.client.api.ClientException;
-import com.clickhouse.client.api.enums.Protocol;
-import com.clickhouse.client.api.query.GenericRecord;
-import com.clickhouse.client.api.query.QuerySettings;
-import com.clickhouse.client.api.query.Records;
-import com.clickhouse.client.config.ClickHouseClientOption;
-import org.testng.Assert;
-import org.testng.annotations.DataProvider;
-import org.testng.annotations.Test;
-
-import java.net.ConnectException;
-import java.util.List;
-import java.util.Optional;
-import java.util.concurrent.TimeUnit;
-
-public class ClientTests extends BaseIntegrationTest {
-
-//    static {
-//        System.setProperty("org.slf4j.simpleLogger.defaultLogLevel", "DEBUG");
-//    }
-
-    @Test(dataProvider = "clientProvider")
-    public void testAddSecureEndpoint(Client client) {
-        try {
-            Optional<GenericRecord> genericRecord = client
-                    .queryAll("SELECT hostname()").stream().findFirst();
-            Assert.assertTrue(genericRecord.isPresent());
-        } catch (ClientException e) {
-            e.printStackTrace();
-            if (e.getCause().getCause() instanceof ClickHouseException) {
-                Exception cause = (Exception) e.getCause().getCause().getCause();
-                Assert.assertTrue(cause instanceof ConnectException);
-                // TODO: correct when SSL support is fully implemented.
-                Assert.assertTrue(cause.getMessage()
-                        .startsWith("HTTP request failed: PKIX path building failed"));
-                return;
-            }
-            Assert.fail(e.getMessage());
-        } finally {
-            client.close();
-        }
-    }
-
-    @DataProvider(name = "clientProvider")
-    private static Client[] secureClientProvider() throws Exception {
-        ClickHouseNode node = ClickHouseServerForTest.getClickHouseNode(ClickHouseProtocol.HTTP,
-                true, ClickHouseNode.builder()
-                                .addOption(ClickHouseClientOption.SSL_MODE.getKey(), "none")
-                        .addOption(ClickHouseClientOption.SSL.getKey(), "true").build());
-        return new Client[]{
-                new Client.Builder()
-                        .addEndpoint("https://" + node.getHost() + ":" + node.getPort())
-                        .setUsername("default")
-                        .setPassword("")
-                        .setRootCertificate("containers/clickhouse-server/certs/localhost.crt")
-                        .build(),
-                new Client.Builder()
-                        .addEndpoint(Protocol.HTTP, node.getHost(), node.getPort(), true)
-                        .setUsername("default")
-                        .setPassword("")
-                        .setRootCertificate("containers/clickhouse-server/certs/localhost.crt")
-                        .build()
-        };
-    }
-
-    @Test(groups = { "integration" })
-    public void testSecureConnection() {
-        ClickHouseNode secureServer = getSecureServer(ClickHouseProtocol.HTTP);
-
-        try (Client client = new Client.Builder()
-                .addEndpoint("https://localhost:" + secureServer.getPort())
-                .setUsername("default")
-                .setPassword("")
-                .setRootCertificate("containers/clickhouse-server/certs/localhost.crt")
-                .useNewImplementation(System.getProperty("client.tests.useNewImplementation", "false").equals("true"))
-                .build()) {
-
-            List<GenericRecord> records = client.queryAll("SELECT timezone()");
-            Assert.assertTrue(records.size() > 0);
-            Assert.assertEquals(records.get(0).getString(1), "UTC");
-        } catch (Exception e) {
-            e.printStackTrace();
-            Assert.fail(e.getMessage());
-        }
-    }
-
-    @Test
-    public void testRawSettings() {
-        ClickHouseNode node = getServer(ClickHouseProtocol.HTTP);
-        Client client = new Client.Builder()
-                .addEndpoint(node.toUri().toString())
-                .setUsername("default")
-                .setPassword("")
-                .setOption("custom_setting_1", "value_1")
-                .build();
-
-        client.execute("SELECT 1");
-
-        QuerySettings querySettings = new QuerySettings();
-        querySettings.setOption("session_timezone", "Europe/Zurich");
-
-        try (Records response =
-                     client.queryRecords("SELECT timeZone(), serverTimeZone()", querySettings).get(10, TimeUnit.SECONDS)) {
-
-            response.forEach(record -> {
-                System.out.println(record.getString(1) + " " + record.getString(2));
-                Assert.assertEquals("Europe/Zurich", record.getString(1));
-                Assert.assertEquals("UTC", record.getString(2));
-            });
-        } catch (Exception e) {
-            e.printStackTrace();
-            Assert.fail(e.getMessage());
-        } finally {
-            client.close();
-        }
-    }
-<<<<<<< HEAD
-=======
-
-    @Test
-    public void testPing() {
-        ClickHouseNode node = getServer(ClickHouseProtocol.HTTP);
-        try (Client client = new Client.Builder()
-                .addEndpoint(node.toUri().toString())
-                .setUsername("default")
-                .setPassword("")
-                .useNewImplementation(System.getProperty("client.tests.useNewImplementation", "false").equals("true"))
-                .build()) {
-            Assert.assertTrue(client.ping());
-        }
-
-        try (Client client = new Client.Builder()
-                .addEndpoint("http://localhost:12345")
-                .setUsername("default")
-                .setPassword("")
-                .useNewImplementation(System.getProperty("client.tests.useNewImplementation", "false").equals("true"))
-                .build()) {
-            Assert.assertFalse(client.ping(TimeUnit.SECONDS.toMillis(20)));
-        }
-    }
->>>>>>> 301d75fb
-}
+package com.clickhouse.client;
+
+import com.clickhouse.client.api.Client;
+import com.clickhouse.client.api.ClientException;
+import com.clickhouse.client.api.enums.Protocol;
+import com.clickhouse.client.api.query.GenericRecord;
+import com.clickhouse.client.api.query.QuerySettings;
+import com.clickhouse.client.api.query.Records;
+import com.clickhouse.client.config.ClickHouseClientOption;
+import org.testng.Assert;
+import org.testng.annotations.DataProvider;
+import org.testng.annotations.Test;
+
+import java.net.ConnectException;
+import java.util.List;
+import java.util.Optional;
+import java.util.concurrent.TimeUnit;
+
+public class ClientTests extends BaseIntegrationTest {
+
+//    static {
+//        System.setProperty("org.slf4j.simpleLogger.defaultLogLevel", "DEBUG");
+//    }
+
+    @Test(dataProvider = "clientProvider")
+    public void testAddSecureEndpoint(Client client) {
+        try {
+            Optional<GenericRecord> genericRecord = client
+                    .queryAll("SELECT hostname()").stream().findFirst();
+            Assert.assertTrue(genericRecord.isPresent());
+        } catch (ClientException e) {
+            e.printStackTrace();
+            if (e.getCause().getCause() instanceof ClickHouseException) {
+                Exception cause = (Exception) e.getCause().getCause().getCause();
+                Assert.assertTrue(cause instanceof ConnectException);
+                // TODO: correct when SSL support is fully implemented.
+                Assert.assertTrue(cause.getMessage()
+                        .startsWith("HTTP request failed: PKIX path building failed"));
+                return;
+            }
+            Assert.fail(e.getMessage());
+        } finally {
+            client.close();
+        }
+    }
+
+    @DataProvider(name = "clientProvider")
+    private static Client[] secureClientProvider() throws Exception {
+        ClickHouseNode node = ClickHouseServerForTest.getClickHouseNode(ClickHouseProtocol.HTTP,
+                true, ClickHouseNode.builder()
+                                .addOption(ClickHouseClientOption.SSL_MODE.getKey(), "none")
+                        .addOption(ClickHouseClientOption.SSL.getKey(), "true").build());
+        return new Client[]{
+                new Client.Builder()
+                        .addEndpoint("https://" + node.getHost() + ":" + node.getPort())
+                        .setUsername("default")
+                        .setPassword("")
+                        .setRootCertificate("containers/clickhouse-server/certs/localhost.crt")
+                        .build(),
+                new Client.Builder()
+                        .addEndpoint(Protocol.HTTP, node.getHost(), node.getPort(), true)
+                        .setUsername("default")
+                        .setPassword("")
+                        .setRootCertificate("containers/clickhouse-server/certs/localhost.crt")
+                        .build()
+        };
+    }
+
+    @Test(groups = { "integration" })
+    public void testSecureConnection() {
+        ClickHouseNode secureServer = getSecureServer(ClickHouseProtocol.HTTP);
+
+        try (Client client = new Client.Builder()
+                .addEndpoint("https://localhost:" + secureServer.getPort())
+                .setUsername("default")
+                .setPassword("")
+                .setRootCertificate("containers/clickhouse-server/certs/localhost.crt")
+                .useNewImplementation(System.getProperty("client.tests.useNewImplementation", "false").equals("true"))
+                .build()) {
+
+            List<GenericRecord> records = client.queryAll("SELECT timezone()");
+            Assert.assertTrue(records.size() > 0);
+            Assert.assertEquals(records.get(0).getString(1), "UTC");
+        } catch (Exception e) {
+            e.printStackTrace();
+            Assert.fail(e.getMessage());
+        }
+    }
+
+    @Test
+    public void testRawSettings() {
+        ClickHouseNode node = getServer(ClickHouseProtocol.HTTP);
+        Client client = new Client.Builder()
+                .addEndpoint(node.toUri().toString())
+                .setUsername("default")
+                .setPassword("")
+                .setOption("custom_setting_1", "value_1")
+                .build();
+
+        client.execute("SELECT 1");
+
+        QuerySettings querySettings = new QuerySettings();
+        querySettings.setOption("session_timezone", "Europe/Zurich");
+
+        try (Records response =
+                     client.queryRecords("SELECT timeZone(), serverTimeZone()", querySettings).get(10, TimeUnit.SECONDS)) {
+
+            response.forEach(record -> {
+                System.out.println(record.getString(1) + " " + record.getString(2));
+                Assert.assertEquals("Europe/Zurich", record.getString(1));
+                Assert.assertEquals("UTC", record.getString(2));
+            });
+        } catch (Exception e) {
+            e.printStackTrace();
+            Assert.fail(e.getMessage());
+        } finally {
+            client.close();
+        }
+    }
+
+    @Test
+    public void testPing() {
+        ClickHouseNode node = getServer(ClickHouseProtocol.HTTP);
+        try (Client client = new Client.Builder()
+                .addEndpoint(node.toUri().toString())
+                .setUsername("default")
+                .setPassword("")
+                .useNewImplementation(System.getProperty("client.tests.useNewImplementation", "false").equals("true"))
+                .build()) {
+            Assert.assertTrue(client.ping());
+        }
+
+        try (Client client = new Client.Builder()
+                .addEndpoint("http://localhost:12345")
+                .setUsername("default")
+                .setPassword("")
+                .useNewImplementation(System.getProperty("client.tests.useNewImplementation", "false").equals("true"))
+                .build()) {
+            Assert.assertFalse(client.ping(TimeUnit.SECONDS.toMillis(20)));
+        }
+    }
+}