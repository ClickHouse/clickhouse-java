package com.clickhouse.client;

import com.clickhouse.client.api.Client;
import com.clickhouse.client.api.ClientException;
import com.clickhouse.client.api.enums.Protocol;
import com.clickhouse.client.api.query.GenericRecord;
import com.clickhouse.client.api.query.QueryResponse;
import com.clickhouse.client.api.query.QuerySettings;
import com.clickhouse.client.api.query.Records;
import com.clickhouse.client.config.ClickHouseClientOption;
import org.junit.Assert;
import org.testng.annotations.DataProvider;
import org.testng.annotations.Test;

<<<<<<< HEAD
import java.net.URI;
import java.net.URL;
=======
import java.net.ConnectException;
import java.sql.Connection;
>>>>>>> b38866e3
import java.util.Optional;
import java.util.concurrent.TimeUnit;

public class ClientTests extends BaseIntegrationTest {


    @Test(dataProvider = "clientProvider")
    public void testAddSecureEndpoint(Client client) {
        try {
            Optional<GenericRecord> genericRecord = client
                    .queryAll("SELECT hostname()").stream().findFirst();
            Assert.assertTrue(genericRecord.isPresent());
        } catch (ClientException e) {
            e.printStackTrace();
            if (e.getCause().getCause() instanceof ClickHouseException) {
                Exception cause = (Exception) e.getCause().getCause().getCause();
                Assert.assertTrue(cause instanceof ConnectException);
                // TODO: correct when SSL support is fully implemented.
                Assert.assertTrue(cause.getMessage()
                        .startsWith("HTTP request failed: PKIX path building failed"));
                return;
            }
            Assert.fail(e.getMessage());
        }
    }

    @DataProvider(name = "clientProvider")
    private static Client[] secureClientProvider() throws Exception {
        ClickHouseNode node = ClickHouseServerForTest.getClickHouseNode(ClickHouseProtocol.HTTP,
                true, ClickHouseNode.builder()
                                .addOption(ClickHouseClientOption.SSL_MODE.getKey(), "none")
                        .addOption(ClickHouseClientOption.SSL.getKey(), "true").build());
        return new Client[]{
                new Client.Builder()
                        .addEndpoint("https://" + node.getHost() + ":" + node.getPort())
                        .setUsername("default")
                        .setPassword("")
                        .build(),
                new Client.Builder()
                        .addEndpoint(Protocol.HTTP, node.getHost(), node.getPort(), true)
                        .setUsername("default")
                        .setPassword("")
                        .build()
        };
    }


    @Test
    public void testRawSettings() {
        ClickHouseNode node = getServer(ClickHouseProtocol.HTTP);
        Client client = new Client.Builder()
                .addEndpoint(node.toUri().toString())
                .setUsername("default")
                .setPassword("")
                .setOption("custom_setting_1", "value_1")
                .build();

        client.execute("SELECT 1");

        QuerySettings querySettings = new QuerySettings();
        querySettings.setOption("session_timezone", "Europe/Zurich");

        try (Records response =
                     client.queryRecords("SELECT timeZone(), serverTimeZone()", querySettings).get(10, TimeUnit.SECONDS)) {

            response.forEach(record -> {
                System.out.println(record.getString(1) + " " + record.getString(2));
                Assert.assertEquals("Europe/Zurich", record.getString(1));
                Assert.assertEquals("UTC", record.getString(2));
            });
        } catch (Exception e) {
            e.printStackTrace();
            Assert.fail(e.getMessage());
        }
    }

    @Test
    public void testProtocolURL() throws Exception {

        URI uriTCP = URI.create("tcp://localhost:9000/");
        URL urlTCP = new URL("tcp://localhost:9000/");

        System.out.println("URI schema: " + uriTCP.getScheme());
    }
}
<|MERGE_RESOLUTION|>--- conflicted
+++ resolved
@@ -1,106 +1,103 @@
-package com.clickhouse.client;
-
-import com.clickhouse.client.api.Client;
-import com.clickhouse.client.api.ClientException;
-import com.clickhouse.client.api.enums.Protocol;
-import com.clickhouse.client.api.query.GenericRecord;
-import com.clickhouse.client.api.query.QueryResponse;
-import com.clickhouse.client.api.query.QuerySettings;
-import com.clickhouse.client.api.query.Records;
-import com.clickhouse.client.config.ClickHouseClientOption;
-import org.junit.Assert;
-import org.testng.annotations.DataProvider;
-import org.testng.annotations.Test;
-
-<<<<<<< HEAD
-import java.net.URI;
-import java.net.URL;
-=======
-import java.net.ConnectException;
-import java.sql.Connection;
->>>>>>> b38866e3
-import java.util.Optional;
-import java.util.concurrent.TimeUnit;
-
-public class ClientTests extends BaseIntegrationTest {
-
-
-    @Test(dataProvider = "clientProvider")
-    public void testAddSecureEndpoint(Client client) {
-        try {
-            Optional<GenericRecord> genericRecord = client
-                    .queryAll("SELECT hostname()").stream().findFirst();
-            Assert.assertTrue(genericRecord.isPresent());
-        } catch (ClientException e) {
-            e.printStackTrace();
-            if (e.getCause().getCause() instanceof ClickHouseException) {
-                Exception cause = (Exception) e.getCause().getCause().getCause();
-                Assert.assertTrue(cause instanceof ConnectException);
-                // TODO: correct when SSL support is fully implemented.
-                Assert.assertTrue(cause.getMessage()
-                        .startsWith("HTTP request failed: PKIX path building failed"));
-                return;
-            }
-            Assert.fail(e.getMessage());
-        }
-    }
-
-    @DataProvider(name = "clientProvider")
-    private static Client[] secureClientProvider() throws Exception {
-        ClickHouseNode node = ClickHouseServerForTest.getClickHouseNode(ClickHouseProtocol.HTTP,
-                true, ClickHouseNode.builder()
-                                .addOption(ClickHouseClientOption.SSL_MODE.getKey(), "none")
-                        .addOption(ClickHouseClientOption.SSL.getKey(), "true").build());
-        return new Client[]{
-                new Client.Builder()
-                        .addEndpoint("https://" + node.getHost() + ":" + node.getPort())
-                        .setUsername("default")
-                        .setPassword("")
-                        .build(),
-                new Client.Builder()
-                        .addEndpoint(Protocol.HTTP, node.getHost(), node.getPort(), true)
-                        .setUsername("default")
-                        .setPassword("")
-                        .build()
-        };
-    }
-
-
-    @Test
-    public void testRawSettings() {
-        ClickHouseNode node = getServer(ClickHouseProtocol.HTTP);
-        Client client = new Client.Builder()
-                .addEndpoint(node.toUri().toString())
-                .setUsername("default")
-                .setPassword("")
-                .setOption("custom_setting_1", "value_1")
-                .build();
-
-        client.execute("SELECT 1");
-
-        QuerySettings querySettings = new QuerySettings();
-        querySettings.setOption("session_timezone", "Europe/Zurich");
-
-        try (Records response =
-                     client.queryRecords("SELECT timeZone(), serverTimeZone()", querySettings).get(10, TimeUnit.SECONDS)) {
-
-            response.forEach(record -> {
-                System.out.println(record.getString(1) + " " + record.getString(2));
-                Assert.assertEquals("Europe/Zurich", record.getString(1));
-                Assert.assertEquals("UTC", record.getString(2));
-            });
-        } catch (Exception e) {
-            e.printStackTrace();
-            Assert.fail(e.getMessage());
-        }
-    }
-
-    @Test
-    public void testProtocolURL() throws Exception {
-
-        URI uriTCP = URI.create("tcp://localhost:9000/");
-        URL urlTCP = new URL("tcp://localhost:9000/");
-
-        System.out.println("URI schema: " + uriTCP.getScheme());
-    }
-}
+package com.clickhouse.client;
+
+import com.clickhouse.client.api.Client;
+import com.clickhouse.client.api.ClientException;
+import com.clickhouse.client.api.enums.Protocol;
+import com.clickhouse.client.api.query.GenericRecord;
+import com.clickhouse.client.api.query.QueryResponse;
+import com.clickhouse.client.api.query.QuerySettings;
+import com.clickhouse.client.api.query.Records;
+import com.clickhouse.client.config.ClickHouseClientOption;
+import org.junit.Assert;
+import org.testng.annotations.DataProvider;
+import org.testng.annotations.Test;
+
+import java.net.ConnectException;
+import java.sql.Connection;
+import java.net.URI;
+import java.net.URL;
+import java.util.Optional;
+import java.util.concurrent.TimeUnit;
+
+public class ClientTests extends BaseIntegrationTest {
+
+
+    @Test(dataProvider = "clientProvider")
+    public void testAddSecureEndpoint(Client client) {
+        try {
+            Optional<GenericRecord> genericRecord = client
+                    .queryAll("SELECT hostname()").stream().findFirst();
+            Assert.assertTrue(genericRecord.isPresent());
+        } catch (ClientException e) {
+            e.printStackTrace();
+            if (e.getCause().getCause() instanceof ClickHouseException) {
+                Exception cause = (Exception) e.getCause().getCause().getCause();
+                Assert.assertTrue(cause instanceof ConnectException);
+                // TODO: correct when SSL support is fully implemented.
+                Assert.assertTrue(cause.getMessage()
+                        .startsWith("HTTP request failed: PKIX path building failed"));
+                return;
+            }
+            Assert.fail(e.getMessage());
+        }
+    }
+
+    @DataProvider(name = "clientProvider")
+    private static Client[] secureClientProvider() throws Exception {
+        ClickHouseNode node = ClickHouseServerForTest.getClickHouseNode(ClickHouseProtocol.HTTP,
+                true, ClickHouseNode.builder()
+                                .addOption(ClickHouseClientOption.SSL_MODE.getKey(), "none")
+                        .addOption(ClickHouseClientOption.SSL.getKey(), "true").build());
+        return new Client[]{
+                new Client.Builder()
+                        .addEndpoint("https://" + node.getHost() + ":" + node.getPort())
+                        .setUsername("default")
+                        .setPassword("")
+                        .build(),
+                new Client.Builder()
+                        .addEndpoint(Protocol.HTTP, node.getHost(), node.getPort(), true)
+                        .setUsername("default")
+                        .setPassword("")
+                        .build()
+        };
+    }
+
+
+    @Test
+    public void testRawSettings() {
+        ClickHouseNode node = getServer(ClickHouseProtocol.HTTP);
+        Client client = new Client.Builder()
+                .addEndpoint(node.toUri().toString())
+                .setUsername("default")
+                .setPassword("")
+                .setOption("custom_setting_1", "value_1")
+                .build();
+
+        client.execute("SELECT 1");
+
+        QuerySettings querySettings = new QuerySettings();
+        querySettings.setOption("session_timezone", "Europe/Zurich");
+
+        try (Records response =
+                     client.queryRecords("SELECT timeZone(), serverTimeZone()", querySettings).get(10, TimeUnit.SECONDS)) {
+
+            response.forEach(record -> {
+                System.out.println(record.getString(1) + " " + record.getString(2));
+                Assert.assertEquals("Europe/Zurich", record.getString(1));
+                Assert.assertEquals("UTC", record.getString(2));
+            });
+        } catch (Exception e) {
+            e.printStackTrace();
+            Assert.fail(e.getMessage());
+        }
+    }
+
+    @Test
+    public void testProtocolURL() throws Exception {
+
+        URI uriTCP = URI.create("tcp://localhost:9000/");
+        URL urlTCP = new URL("tcp://localhost:9000/");
+
+        System.out.println("URI schema: " + uriTCP.getScheme());
+    }
+}