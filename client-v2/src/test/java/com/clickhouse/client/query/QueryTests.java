--- conflicted
+++ resolved
@@ -1,2139 +1,2137 @@
-package com.clickhouse.client.query;
-
-
-import com.clickhouse.client.BaseIntegrationTest;
-import com.clickhouse.client.ClickHouseException;
-import com.clickhouse.client.ClickHouseNode;
-import com.clickhouse.client.ClickHouseProtocol;
-import com.clickhouse.client.ClickHouseServerForTest;
-import com.clickhouse.client.api.Client;
-import com.clickhouse.client.api.ClientException;
-import com.clickhouse.client.api.DataTypeUtils;
-import com.clickhouse.client.api.ServerException;
-import com.clickhouse.client.api.command.CommandResponse;
-import com.clickhouse.client.api.command.CommandSettings;
-import com.clickhouse.client.api.data_formats.ClickHouseBinaryFormatReader;
-import com.clickhouse.client.api.data_formats.internal.BinaryStreamReader;
-import com.clickhouse.client.api.enums.Protocol;
-import com.clickhouse.client.api.insert.InsertResponse;
-import com.clickhouse.client.api.insert.InsertSettings;
-import com.clickhouse.client.api.internal.ServerSettings;
-import com.clickhouse.client.api.metadata.TableSchema;
-import com.clickhouse.client.api.metrics.ClientMetrics;
-import com.clickhouse.client.api.metrics.OperationMetrics;
-import com.clickhouse.client.api.metrics.ServerMetrics;
-import com.clickhouse.client.api.query.GenericRecord;
-import com.clickhouse.client.api.query.NullValueException;
-import com.clickhouse.client.api.query.QueryResponse;
-import com.clickhouse.client.api.query.QuerySettings;
-import com.clickhouse.client.api.query.Records;
-import com.clickhouse.data.ClickHouseDataType;
-import com.clickhouse.data.ClickHouseFormat;
-import com.clickhouse.data.ClickHouseVersion;
-import com.fasterxml.jackson.databind.JsonNode;
-import com.fasterxml.jackson.databind.MappingIterator;
-import com.fasterxml.jackson.databind.ObjectMapper;
-import com.google.common.io.BaseEncoding;
-import org.apache.commons.lang3.RandomStringUtils;
-import org.apache.commons.lang3.StringEscapeUtils;
-import org.testng.Assert;
-import org.testng.annotations.AfterMethod;
-import org.testng.annotations.BeforeMethod;
-import org.testng.annotations.DataProvider;
-import org.testng.annotations.Test;
-import org.testng.util.Strings;
-
-import java.io.BufferedReader;
-import java.io.BufferedWriter;
-import java.io.ByteArrayInputStream;
-import java.io.ByteArrayOutputStream;
-import java.io.IOException;
-import java.io.InputStreamReader;
-import java.io.OutputStreamWriter;
-import java.math.BigDecimal;
-import java.math.BigInteger;
-import java.net.Inet4Address;
-import java.net.Inet6Address;
-import java.net.InetAddress;
-import java.nio.ByteBuffer;
-import java.nio.charset.StandardCharsets;
-import java.time.LocalDate;
-import java.time.LocalDateTime;
-import java.time.ZoneId;
-import java.time.ZonedDateTime;
-import java.util.ArrayList;
-import java.util.Arrays;
-import java.util.Collection;
-import java.util.Collections;
-import java.util.HashMap;
-import java.util.HashSet;
-import java.util.Iterator;
-import java.util.LinkedHashMap;
-import java.util.List;
-import java.util.Map;
-import java.util.Random;
-import java.util.Set;
-import java.util.UUID;
-import java.util.concurrent.CountDownLatch;
-import java.util.concurrent.ExecutionException;
-import java.util.concurrent.ExecutorService;
-import java.util.concurrent.Executors;
-import java.util.concurrent.Future;
-import java.util.concurrent.TimeUnit;
-import java.util.concurrent.atomic.AtomicInteger;
-import java.util.function.Consumer;
-import java.util.function.Function;
-import java.util.function.Supplier;
-import java.util.stream.BaseStream;
-import java.util.stream.Collectors;
-import java.util.stream.IntStream;
-
-public class QueryTests extends BaseIntegrationTest {
-
-    private final static Random RANDOM = new Random();
-
-    private Client client;
-
-    private boolean useServerCompression = false;
-
-    private boolean useHttpCompression = false;
-
-    private boolean usePreallocatedBuffers = false;
-
-    QueryTests(){
-    }
-
-    public QueryTests(boolean useServerCompression, boolean useHttpCompression) {
-        this(useServerCompression, useHttpCompression, false);
-    }
-
-    public QueryTests(boolean useServerCompression, boolean useHttpCompression, boolean usePreallocatedBuffers) {
-        this.useServerCompression = useServerCompression;
-        this.useHttpCompression = useHttpCompression;
-        this.usePreallocatedBuffers = usePreallocatedBuffers;
-    }
-
-    @BeforeMethod(groups = {"integration"})
-    public void setUp() {
-        ClickHouseNode node = getServer(ClickHouseProtocol.HTTP);
-        client = newClient().build();
-
-        delayForProfiler(0);
-        System.out.println("Real port: " + node.getPort());
-    }
-
-    @AfterMethod(groups = {"integration"})
-    public void tearDown() {
-        client.close();
-    }
-
-    private static void delayForProfiler(long millis) {
-        try {
-            Thread.sleep(millis);
-        } catch (InterruptedException e) {
-            e.printStackTrace();
-        }
-    }
-
-    @Test(groups = {"integration"})
-    public void testSimpleQueryWithTSV() {
-        prepareSimpleDataSet();
-
-        QuerySettings settings = new QuerySettings()
-                .setFormat(ClickHouseFormat.TabSeparated);
-
-        Future<QueryResponse> response = client.query("SELECT * FROM " + DATASET_TABLE, settings);
-
-        try {
-            BufferedReader br = new BufferedReader(new InputStreamReader(response.get().getInputStream()));
-            String line = null;
-            while ((line = br.readLine()) != null) {
-                System.out.println(line);
-            }
-        } catch (InterruptedException | ExecutionException e) {
-            Assert.fail("failed to get response", e);
-        } catch (IOException e) {
-            Assert.fail("failed to read response", e);
-        }
-    }
-
-    @Test(groups = {"integration"})
-    public void testReadRecords() throws Exception {
-        List<Map<String, Object>> dataset = prepareDataSet(DATASET_TABLE, DATASET_COLUMNS, DATASET_VALUE_GENERATORS, 10);
-
-        Records records = client.queryRecords("SELECT * FROM " + DATASET_TABLE).get(3, TimeUnit.SECONDS);
-        Assert.assertEquals(records.getResultRows(), 10, "Unexpected number of rows");
-
-        Iterator<Map<String, Object>> dataIterator = dataset.iterator();
-        for (GenericRecord record : records) {
-            Map<String,Object> dsRecords = dataIterator.next();
-            Assert.assertEquals(record.getLong("col1"), dsRecords.get("col1"));
-            Assert.assertEquals(record.getInteger("col2"), dsRecords.get("col2"));
-            Assert.assertEquals(record.getString("col3"), dsRecords.get("col3"));
-            Assert.assertEquals(record.getLong("col4"), dsRecords.get("col4"));
-            Assert.assertEquals(record.getString("col5"), dsRecords.get("col5"));
-            Assert.assertEquals(record.getBooleanArray("col6"), ((List)dsRecords.get("col6")).toArray());
-            Assert.assertEquals(record.getIntArray("col7"), ((List)dsRecords.get("col7")).toArray());
-        }
-    }
-
-    @Test(groups = {"integration"})
-    public void testBigUnsignedInt() throws Exception {
-        final BigInteger expected128 = BigInteger.valueOf(2).pow(128).subtract(BigInteger.ONE).subtract(BigInteger.ONE);
-        final BigInteger expected256 = BigInteger.valueOf(2).pow(256).subtract(BigInteger.ONE).subtract(BigInteger.ONE);
-
-        String sqlQuery = "SELECT toUInt128('" + expected128 + "') as i128, toUInt256('" + expected256 + "') as i256";
-        Records records = client.queryRecords(sqlQuery).get(3, TimeUnit.SECONDS);
-
-        GenericRecord firstRecord = records.iterator().next();
-
-        Assert.assertEquals(firstRecord.getBigInteger("i128"), expected128);
-        Assert.assertEquals(firstRecord.getBigInteger("i256"), expected256);
-    }
-
-    @Test(groups = {"integration"})
-    public void testEndianReadingNumbers() throws Exception {
-
-        byte[][] numbers = new byte[][] {
-            new byte[] {0x00, 0x02, 0x00, 0x01},
-            new byte[] {0x01, 0x02, 0x03, 0x04, 0x05, 0x06, 0x07, 0x08},
-            new byte[] {0x01, 0x02, 0x03, 0x04, 0x05, 0x06, 0x07, 0x08, 0x09, 0x0A, 0x0B, 0x0C, 0x0D, 0x0E, 0x0F, 0x10},
-        };
-
-
-        for (byte[] number : numbers) {
-            String typeName = "UInt32";
-            if (number.length == 8) {
-                typeName = "UInt64";
-            } else if (number.length == 16) {
-                typeName = "UInt128";
-            }
-            BigInteger expected = new BigInteger(number);
-            String sqlQuery = "SELECT to" + typeName + "('" + expected + "') as value1";
-            System.out.println(sqlQuery);
-            Records records = client.queryRecords(sqlQuery).get(3, TimeUnit.SECONDS);
-            GenericRecord firstRecord = records.iterator().next();
-
-            if (number.length == 4) {
-                System.out.println(firstRecord.getLong("value1"));
-                Assert.assertEquals(firstRecord.getLong("value1"), expected.longValue());
-            } else {
-                System.out.println(firstRecord.getBigInteger("value1"));
-                Assert.assertEquals(firstRecord.getBigInteger("value1"), expected);
-            }
-        }
-    }
-
-    @Test(groups = {"integration"})
-    public void testReadRecordsWithStreamAPI() throws Exception {
-        final int tables = 10;
-
-        Set<String> expectedTableNames = new HashSet<>();
-        for (int i = 0; i < tables; i++) {
-            final String tableName = "a_" + i;
-            expectedTableNames.add(tableName);
-            client.execute("DROP TABLE IF EXISTS " + tableName);
-            client.execute("CREATE TABLE " + tableName +" (x UInt32) ENGINE = MergeTree ORDER BY ()");
-        }
-
-        Records records = client.queryRecords("SHOW TABLES").get(3, TimeUnit.SECONDS);
-
-        HashSet<String> tableNames = new HashSet<>();
-        records.forEach(r -> {
-            tableNames.add(r.getString(1));
-        });
-        Assert.assertTrue(tableNames.containsAll(expectedTableNames));
-
-        Assert.expectThrows(IllegalStateException.class, () -> {
-            records.forEach(r -> {
-                System.out.println(r);
-            });
-        });
-    }
-
-    @Test(groups = {"integration"})
-    public void testReadRecordsGetFirstRecord() throws Exception {
-        prepareDataSet(DATASET_TABLE, DATASET_COLUMNS, DATASET_VALUE_GENERATORS, 10);
-        Records records = client.queryRecords("SELECT hostname()").get(3, TimeUnit.SECONDS);
-
-        Iterator<GenericRecord> iter = records.iterator();
-        Assert.expectThrows(IllegalStateException.class, records::iterator);
-        iter.next();
-        Assert.assertFalse(iter.hasNext());
-    }
-
-    @Test(description = "Verifies correct handling of empty data set while column information is present", groups = {"integration"})
-    public void testQueryRecordsOnEmptyDataset() throws Exception {
-        Records records = client.queryRecords("SELECT 1 LIMIT 0").get(3, TimeUnit.SECONDS);
-
-        Iterator<GenericRecord> iter = records.iterator();
-        Assert.assertFalse(iter.hasNext());
-    }
-
-    @Test(description = "Verifies correct handling when no column information expected", groups = {"integration"})
-    public void testQueryRecordsWithEmptyResult() throws Exception {
-        // This test uses a query that returns no data and no column information
-        try (Records records = client.queryRecords("CREATE DATABASE IF NOT EXISTS test_db").get(3, TimeUnit.SECONDS)) {
-            Assert.assertTrue(records.isEmpty());
-            for (GenericRecord record : records) {
-               Assert.fail("unexpected record: " + record);
-            }
-        }
-    }
-
-    @Test(groups = {"integration"})
-    public void testQueryAll() throws Exception {
-        List<Map<String, Object>> dataset = prepareDataSet(DATASET_TABLE, DATASET_COLUMNS, DATASET_VALUE_GENERATORS, 10);
-        List<GenericRecord> records = client.queryAll("SELECT * FROM " + DATASET_TABLE + " LIMIT " + dataset.size());
-        Assert.assertFalse(records.isEmpty());
-
-        for (String colDefinition : DATASET_COLUMNS) {
-            // result values
-            String colName = colDefinition.split(" ")[0];
-            List<Object> colValues = records.stream().map(r -> {
-                Object v = r.getObject(colName);
-                if (v instanceof BinaryStreamReader.ArrayValue) {
-                    v = ((BinaryStreamReader.ArrayValue)v).asList();
-                }
-
-                return v;
-            }
-
-            ).collect(Collectors.toList());
-            Assert.assertEquals(colValues.size(), dataset.size());
-
-            // dataset values
-            List<Object> dataValue = dataset.stream().map(d -> d.get(colName)).collect(Collectors.toList());
-            Assert.assertEquals(colValues, dataValue, "Failed for column " + colName);
-        }
-    }
-
-    @Test(groups = {"integration"})
-    public void testQueryAllSimple() throws Exception {
-        testQueryAllSimple(10);
-    }
-    public void testQueryAllSimple(int numberOfRecords) throws Exception {
-        GenericRecord record = client.queryAll("SELECT number FROM system.numbers LIMIT " + numberOfRecords).stream().findFirst().get();
-        Assert.assertNotNull(record);
-    }
-
-    @Test(groups = {"integration"})
-    public void testQueryAllNoResult() throws Exception {
-        List<GenericRecord> records = client.queryAll("SELECT 1 LIMIT 0");
-        Assert.assertEquals(records.size(), 0);
-        Assert.assertTrue(records.isEmpty());
-    }
-
-    @Test
-    public void testQueryAllTableNames() {
-        final int tables = 10;
-        Set<String> expectedTableNames = new HashSet<>();
-        for (int i = 0; i < tables; i++) {
-            final String tableName = "a_" + i;
-            expectedTableNames.add(tableName);
-            client.execute("DROP TABLE IF EXISTS " + tableName);
-            client.execute("CREATE TABLE " + tableName +" (x UInt32) ENGINE = MergeTree ORDER BY ()");
-        }
-
-        List<GenericRecord> records = client.queryAll("SHOW TABLES");
-        Assert.assertTrue(records.size() >= tables);
-
-        Set<String> tableNames = records.stream().map(r -> r.getString(1)).collect(Collectors.toSet());
-        Assert.assertTrue(tableNames.containsAll(expectedTableNames));
-    }
-
-    @Test(groups = {"integration"})
-    public void testQueryJSONEachRow() throws ExecutionException, InterruptedException {
-        Map<String, Object> datasetRecord = prepareSimpleDataSet();
-        QuerySettings settings = new QuerySettings().setFormat(ClickHouseFormat.JSONEachRow);
-        Future<QueryResponse> response = client.query("SELECT * FROM " + DATASET_TABLE, settings);
-        final ObjectMapper objectMapper = new ObjectMapper();
-        try (QueryResponse queryResponse = response.get(); MappingIterator<JsonNode> jsonIter = objectMapper.readerFor(JsonNode.class)
-                .readValues(queryResponse.getInputStream())) {
-
-
-            while (jsonIter.hasNext()) {
-                JsonNode node = jsonIter.next();
-                System.out.println(node);
-                long col1 = node.get("col1").asLong();
-                Assert.assertEquals(col1, datasetRecord.get("col1"));
-                int col2 = node.get("col2").asInt();
-                Assert.assertEquals(col2, datasetRecord.get("col2"));
-                String col3 = node.get("col3").asText();
-                Assert.assertEquals(col3, datasetRecord.get("col3"));
-                long col4 = node.get("col4").asLong();
-                Assert.assertEquals(col4, datasetRecord.get("col4"));
-            }
-        } catch (Exception e) {
-            Assert.fail("failed to read response", e);
-        }
-    }
-
-    @DataProvider(name = "rowBinaryFormats")
-    ClickHouseFormat[] getRowBinaryFormats() {
-        return new ClickHouseFormat[]{
-                ClickHouseFormat.RowBinaryWithNamesAndTypes,
-                ClickHouseFormat.Native,
-                ClickHouseFormat.RowBinaryWithNames,
-                ClickHouseFormat.RowBinary
-        };
-    }
-
-    @Test(groups = {"integration"}, dataProvider = "rowBinaryFormats")
-    public void testRowBinaryQueries(ClickHouseFormat format)
-            throws ExecutionException, InterruptedException {
-        final int rows = 3;
-        // TODO: replace with dataset with all primitive types of data
-        // TODO: reusing same table name may lead to a conflict in tests?
-
-        List<Map<String, Object>> data = prepareDataSet(DATASET_TABLE + "_" + format.name(), DATASET_COLUMNS,
-                DATASET_VALUE_GENERATORS, rows);
-        QuerySettings settings = new QuerySettings().setFormat(format);
-        Future<QueryResponse> response = client.query("SELECT * FROM " + DATASET_TABLE + "_" + format.name(), settings);
-        QueryResponse queryResponse = response.get();
-
-        TableSchema tableSchema = client.getTableSchema(DATASET_TABLE + "_" + format.name());
-        ClickHouseBinaryFormatReader reader = client.newBinaryFormatReader(queryResponse, tableSchema);
-
-        Iterator<Map<String, Object>> dataIterator = data.iterator();
-        int rowsCount = 0;
-        while (dataIterator.hasNext()) {
-            Map<String, Object> expectedRecord = dataIterator.next();
-            Map<String, Object> actualRecord = reader.next();
-            for (Map.Entry<String, Object> entry : actualRecord.entrySet()) {
-                Object value = entry.getValue();
-                if (entry.getValue() instanceof BinaryStreamReader.ArrayValue) {
-                    value = ((BinaryStreamReader.ArrayValue)value).asList();
-                }
-
-                Assert.assertEquals(value, expectedRecord.get(entry.getKey()), "Value of " + entry.getKey() + " doesn't match: "
-                    + expectedRecord.get(entry.getKey()) + " expected, actual: " + value);
-
-            }
-            rowsCount++;
-        }
-
-        Assert.assertEquals(rowsCount, rows);
-    }
-
-    @Test
-    public void testReadingArrayInNative() throws Exception {
-
-        QuerySettings querySettings = new QuerySettings().setFormat(ClickHouseFormat.RowBinaryWithNamesAndTypes);
-        try (QueryResponse response = client.query("SELECT [1, 2, 3] as arr1, [[1, 2, 3], [4, 5, 6]] as arr2", querySettings).get()) {
-            ClickHouseBinaryFormatReader reader = client.newBinaryFormatReader(response);
-
-            Map<String, Object> record = reader.next();
-            Assert.assertEquals(((BinaryStreamReader.ArrayValue)record.get("arr1")).asList(), Arrays.asList((short)1, (short)2, (short)3));
-            Assert.assertEquals(((BinaryStreamReader.ArrayValue)record.get("arr2")).asList().get(0), Arrays.asList((short)1, (short)2, (short)3));
-            Assert.assertEquals(((BinaryStreamReader.ArrayValue)record.get("arr2")).asList().get(1), Arrays.asList((short)4, (short)5, (short)6));
-        }
-    }
-
-    @Test(groups = {"integration"})
-    public void testBinaryStreamReader() throws Exception {
-        final String table = "dynamic_schema_test_table";
-        List<Map<String, Object>> data = prepareDataSet(table, DATASET_COLUMNS,
-                DATASET_VALUE_GENERATORS, 10);
-        QuerySettings settings = new QuerySettings().setFormat(ClickHouseFormat.RowBinaryWithNamesAndTypes);
-        Future<QueryResponse> response = client.query("SELECT col1, col3, hostname() as host FROM " + table, settings);
-        QueryResponse queryResponse = response.get();
-
-        TableSchema schema = new TableSchema();
-        schema.addColumn("col1", "UInt32");
-        schema.addColumn("col3", "String");
-        schema.addColumn("host", "String");
-        ClickHouseBinaryFormatReader reader = client.newBinaryFormatReader(queryResponse, schema);
-        int rowsCount = 0;
-        while (reader.next() != null) {
-            String hostName = reader.readValue("host");
-            Long col1 = reader.readValue("col1");
-            String col3 = reader.readValue("col3");
-
-            System.out.println("host: " + hostName + ", col1: " + col1 + ", col3: " + col3);
-
-            Assert.assertEquals(reader.readValue(1), col1);
-            Assert.assertEquals(reader.readValue(2), col3);
-            Assert.assertEquals(reader.readValue(3), hostName);
-            rowsCount++;
-        }
-        Assert.assertEquals(rowsCount, 10);
-        Assert.assertFalse(reader.hasNext());
-        Assert.assertNull(reader.next());
-    }
-
-    @Test(groups = {"integration"})
-    public void testRowStreamReader() throws Exception {
-        final String table = "dynamic_schema_row_test_table";
-        final int rows = 10;
-        List<Map<String, Object>> data = prepareDataSet(table, DATASET_COLUMNS, DATASET_VALUE_GENERATORS, rows);
-        QuerySettings settings = new QuerySettings().setFormat(ClickHouseFormat.RowBinaryWithNamesAndTypes);
-        Future<QueryResponse> response = client.query("SELECT col1, col3, hostname() as host FROM " + table, settings);
-
-        QueryResponse queryResponse = response.get();
-        TableSchema schema = new TableSchema();
-        schema.addColumn("col1", "UInt32");
-        schema.addColumn("col3", "String");
-        schema.addColumn("host", "String");
-        ClickHouseBinaryFormatReader reader = client.newBinaryFormatReader(queryResponse);
-
-        Map<String, Object> record;
-        for (int i = 0; i < rows; i++) {
-            record = reader.next();
-            Assert.assertNotNull(record);
-        }
-    }
-
-    private final static List<String> ARRAY_COLUMNS = Arrays.asList(
-            "col1 Array(UInt32)",
-            "col2 Array(Array(Int32))",
-            "col3 Array(UInt64)",
-            "col4 Array(Bool)",
-            "col5 Array(String)"
-    );
-
-    private final static List<Function<String, Object>> ARRAY_VALUE_GENERATORS = Arrays.asList(
-            c ->
-                    RANDOM.ints(10, 0, 100)
-                            .asLongStream().collect(ArrayList::new, ArrayList::add, ArrayList::addAll),
-            c -> {
-                List<List<Integer>> values = new ArrayList<>();
-
-                for (int i = 0; i < 10; i++) {
-                    values.add(Arrays.asList(i, 2 * i , 3 * i));
-                }
-                return values;
-            },
-            c ->
-                RANDOM.longs(10, 0, Long.MAX_VALUE)
-                        .mapToObj(BigInteger::valueOf).collect(Collectors.toList()),
-            c -> RANDOM.ints(10, 0, 1)
-                    .mapToObj(i -> i == 0 ).collect(Collectors.toList()),
-            c -> {
-                UUID uuid = UUID.randomUUID();
-                byte[] bts = ByteBuffer.allocate(16)
-                        .putLong(uuid.getMostSignificantBits())
-                        .putLong(uuid.getLeastSignificantBits())
-                        .array();
-                String sep = "\\x";
-                String hex = sep + BaseEncoding.base16().withSeparator(sep, 2).encode(bts);
-                return Arrays.asList(hex);
-            }
-    );
-
-    @Test(groups = {"integration"})
-    public void testBinaryReaderOnQueryWithNoResult() throws Exception {
-        try (QueryResponse response = client.query("SELECT 1 LIMIT 0").get(3, TimeUnit.SECONDS)) {
-            ClickHouseBinaryFormatReader reader = client.newBinaryFormatReader(response);
-            Assert.assertFalse(reader.hasNext());
-            Assert.assertNull(reader.next());
-        }
-    }
-
-    @Test(groups = {"integration"})
-    public void testArrayValues() throws Exception {
-        final String table = "array_values_test_table";
-        final int rows = 1;
-        List<Map<String, Object>> data = prepareDataSet(table, ARRAY_COLUMNS, ARRAY_VALUE_GENERATORS, rows);
-
-        QuerySettings settings = new QuerySettings().setFormat(ClickHouseFormat.RowBinaryWithNamesAndTypes);
-        Future<QueryResponse> response = client.query("SELECT * FROM " + table, settings);
-        TableSchema schema = client.getTableSchema(table);
-
-        QueryResponse queryResponse = response.get();
-        ClickHouseBinaryFormatReader reader = client.newBinaryFormatReader(queryResponse, schema);
-
-        Map<String, Object> record = reader.next();
-        Assert.assertNotNull(record);
-        Map<String, Object> datasetRecord = data.get(0);
-        long[] col1Values = reader.getLongArray("col1");
-        Assert.assertEquals(Arrays.stream(col1Values).collect(ArrayList<Long>::new, ArrayList::add,
-                ArrayList::addAll), datasetRecord.get("col1"));
-        Assert.assertEquals(reader.getList("col1"), datasetRecord.get("col1"));
-        List<List<Long>> col2Values = reader.getList("col2");
-        Assert.assertEquals(col2Values, data.get(0).get("col2"));
-        List<BigInteger> col3Values = reader.getList("col3");
-        Assert.assertEquals(col3Values, data.get(0).get("col3"));
-        List<Boolean> col4Values = reader.getList("col4");
-        Assert.assertEquals(col4Values, data.get(0).get("col4"));
-        boolean[] col4Array = reader.getBooleanArray("col4");
-        Assert.assertEquals(col4Array, ((List)data.get(0).get("col4")).toArray());
-        Assert.assertEquals(reader.getList("col5"), ((List)data.get(0).get("col5")));
-    }
-
-    @Test
-    public void testArraysAsList() {
-        GenericRecord record =
-                client.queryAll("SELECT [] as empty_array").get(0);
-
-        List<Object> items = record.getList("empty_array");
-        Assert.assertTrue(items.isEmpty());
-    }
-
-    private final static List<String> MAP_COLUMNS = Arrays.asList(
-            "col1 Map(String, Int8)",
-            "col2 Map(String, String)"
-    );
-
-    private final static List<Function<String, Object>> MAP_VALUE_GENERATORS = Arrays.asList(
-            c -> {
-                Map<String, Byte> values = new HashMap<>();
-                values.put("key1", (byte) 1);
-                values.put("key2", (byte) 2);
-                values.put("key3", (byte) 3);
-                return values;
-            },
-
-            c -> {
-                Map<String, String> values = new HashMap<>();
-                values.put("key1", "value1");
-                values.put("key2", "value2");
-                values.put("key3", "value3");
-                return values;
-            }
-    );
-
-
-    @Test
-    public void testMapValues() throws Exception {
-        final String table = "map_values_test_table";
-        final int rows = 1;
-        List<Map<String, Object>> data = prepareDataSet(table, MAP_COLUMNS, MAP_VALUE_GENERATORS, rows);
-
-        QuerySettings settings = new QuerySettings().setFormat(ClickHouseFormat.RowBinaryWithNamesAndTypes);
-        Future<QueryResponse> response = client.query("SELECT * FROM " + table, settings);
-        TableSchema schema = client.getTableSchema(table);
-
-        QueryResponse queryResponse = response.get();
-        ClickHouseBinaryFormatReader reader = client.newBinaryFormatReader(queryResponse, schema);
-
-        Map<String, Object> record = reader.next();
-        Assert.assertNotNull(record);
-//        System.out.println("col1: " + Arrays.toString(col1Values));
-        System.out.println("Record: " + record);
-    }
-
-
-    @Test(groups = {"integration"})
-    public void testQueryExceptionHandling() throws Exception {
-
-        try {
-            client.queryRecords("SELECT * FROM unknown_table").get(3, TimeUnit.SECONDS);
-            Assert.fail("exception is expected");
-        } catch (ServerException e) {
-            Assert.assertEquals(e.getCode(), 60);
-        } catch (ExecutionException e) {
-            Assert.assertTrue(e.getCause() instanceof ServerException);
-        } catch (ClientException e) {
-            // expected
-        }
-    }
-
-    @Test
-    public void testQueryRecordsEmptyResult() throws Exception {
-        try (Records records = client.queryRecords("SELECT 1 LIMIT 0").get(3, TimeUnit.SECONDS)) {
-            Assert.assertTrue(records.isEmpty());
-            for (GenericRecord record : records) {
-               Assert.fail("unexpected record: " + record);
-            }
-        }
-    }
-
-    @Test(description = "Verifies that queryRecords reads all values from the response", groups = {"integration"})
-    public void testQueryRecordsReadsAllValues() throws Exception {
-        try (Records records = client.queryRecords("SELECT toInt32(number) FROM system.numbers LIMIT 3").get(3, TimeUnit.SECONDS)) {
-            Assert.assertFalse(records.isEmpty());
-            Assert.assertEquals(records.getResultRows(), 3);
-
-            int expectedNumber = 0;
-            for (GenericRecord record : records) {
-                Assert.assertEquals(record.getInteger(1), expectedNumber);
-                expectedNumber++;
-            }
-
-            Assert.assertEquals(expectedNumber, 3);
-        }
-    }
-
-    private final static List<String> NULL_DATASET_COLUMNS = Arrays.asList(
-            "id UInt32",
-            "col1 UInt32 NULL",
-            "col2 Int32 NULL DEFAULT 1000",
-            "col3 String NULL",
-            "col5 String NULL DEFAULT 'default_value'"
-    );
-
-
-    private final static List<Function<String, Object>> NULL_DATASET_VALUE_GENERATORS = Arrays.asList(
-            c -> 1,
-            c -> null,
-            c -> null,
-            c -> null,
-            c -> null
-    );
-
-    @Test(groups = {"integration"})
-    public void testNullValues() throws Exception {
-        final String table = "null_values_test_table";
-        final int rows = 1;
-        List<Map<String, Object>> data = prepareDataSet(table, NULL_DATASET_COLUMNS, NULL_DATASET_VALUE_GENERATORS, 1);
-
-        QuerySettings settings = new QuerySettings().setFormat(ClickHouseFormat.RowBinaryWithNamesAndTypes);
-        Future<QueryResponse> response = client.query("SELECT * FROM " + table, settings);
-        TableSchema schema = client.getTableSchema(table);
-
-        QueryResponse queryResponse = response.get();
-        ClickHouseBinaryFormatReader reader = client.newBinaryFormatReader(queryResponse, schema);
-
-        Map<String, Object> record = reader.next();
-        Assert.assertNotNull(record);
-        System.out.println("Record: " + record);
-        int i = 0;
-        for (String columns : NULL_DATASET_COLUMNS) {
-            String columnName = columns.split(" ")[0];
-
-            if (columnName.equals("id")) {
-                Assert.assertTrue(record.containsKey(columnName));
-                Assert.assertEquals(record.get(columnName), 1L);
-                Assert.assertTrue(reader.hasValue("id"));
-                Assert.assertTrue(reader.hasValue(i+1), "No value for column " + i);
-
-            } else {
-                Assert.assertFalse(record.containsKey(columnName));
-                Assert.assertNull(record.get(columnName));
-                Assert.assertFalse(reader.hasValue(columnName));
-                Assert.assertFalse(reader.hasValue(i+1));
-
-                if (columnName.equals("col1") || columnName.equals("col2")) {
-                    Assert.expectThrows(NullValueException.class, () -> reader.getLong(columnName));
-                }
-            }
-
-            i++;
-        }
-    }
-
-    @Test
-    public void testIPAddresses() throws Exception {
-
-        final List<String> columns = Arrays.asList(
-                "srcV4 IPv4",
-                "targetV4 IPv4",
-                "srcV6 IPv6",
-                "targetV6 IPv6"
-
-        );
-
-        Random random = new Random();
-        byte[] ipv4 = new byte[4];
-        random.nextBytes(ipv4);
-        InetAddress ipv4src = Inet4Address.getByAddress(ipv4);
-        random.nextBytes(ipv4);
-        InetAddress ipv4target = Inet4Address.getByAddress(ipv4);
-        byte[] ipv6 = new byte[16];
-        random.nextBytes(ipv6);
-        InetAddress ipv6src = Inet6Address.getByAddress(ipv6);
-        random.nextBytes(ipv6);
-        InetAddress ipv6target = Inet6Address.getByAddress(ipv6);
-
-
-        final List<Supplier<String>> valueGenerators = Arrays.asList(
-                () -> sq(ipv4src.getHostAddress()),
-                () -> sq(ipv4target.getHostAddress()),
-                () -> sq(ipv6src.getHostAddress()),
-                () -> sq(ipv6target.getHostAddress())
-        );
-
-        final List<Consumer<ClickHouseBinaryFormatReader>> verifiers = new ArrayList<>();
-        verifiers.add(r -> {
-            Assert.assertTrue(r.hasValue("srcV4"), "No value for column srcV4 found");
-            Assert.assertEquals(r.getInet4Address("srcV4"), ipv4src);
-            Assert.assertEquals(r.getInet4Address(1), ipv4src);
-        });
-
-        verifiers.add(r -> {
-            Assert.assertTrue(r.hasValue("targetV4"), "No value for column targetV4 found");
-            Assert.assertEquals(r.getInet4Address("targetV4"), ipv4target);
-            Assert.assertEquals(r.getInet4Address(2), ipv4target);
-        });
-
-        verifiers.add(r -> {
-            Assert.assertTrue(r.hasValue("srcV6"), "No value for column src6 found");
-            Assert.assertEquals(r.getInet6Address("srcV6"), ipv6src);
-            Assert.assertEquals(r.getInet6Address(3), ipv6src);
-        });
-
-        verifiers.add(r -> {
-            Assert.assertTrue(r.hasValue("targetV6"), "No value for column targetV6 found");
-            Assert.assertEquals(r.getInet6Address("targetV6"), ipv6target);
-            Assert.assertEquals(r.getInet6Address(4), ipv6target);
-        });
-
-        testDataTypes(columns, valueGenerators, verifiers);
-    }
-
-    @Test
-    public void testDateTimeDataTypes() {
-        final List<String> columns = Arrays.asList(
-                "min_date Date",
-                "max_date Date",
-                "min_dateTime DateTime",
-                "max_dateTime DateTime",
-                "min_dateTime64 DateTime64",
-                "max_dateTime64 DateTime64",
-                "min_dateTime64_6 DateTime64(6)",
-                "max_dateTime64_6 DateTime64(6)",
-                "min_dateTime64_9 DateTime64(9)",
-                "max_dateTime64_9 DateTime64(9)"
-        );
-
-        final LocalDate minDate = LocalDate.parse("1970-01-01");
-        final LocalDate maxDate = LocalDate.parse("2149-06-06");
-        final LocalDateTime minDateTime = LocalDateTime.parse("1970-01-01T01:02:03");
-        final LocalDateTime maxDateTime = LocalDateTime.parse("2106-02-07T06:28:15");
-        final LocalDateTime minDateTime64 = LocalDateTime.parse("1970-01-01T01:02:03.123");
-        final LocalDateTime maxDateTime64 = LocalDateTime.parse("2106-02-07T06:28:15.123");
-        final LocalDateTime minDateTime64_6 = LocalDateTime.parse("1970-01-01T01:02:03.123456");
-        final LocalDateTime maxDateTime64_6 = LocalDateTime.parse("2106-02-07T06:28:15.123456");
-        final LocalDateTime minDateTime64_9 = LocalDateTime.parse("1970-01-01T01:02:03.123456789");
-        final LocalDateTime maxDateTime64_9 = LocalDateTime.parse("2106-02-07T06:28:15.123456789");
-        final List<Supplier<String>> valueGenerators = Arrays.asList(
-                () -> sq(minDate.toString()),
-                () -> sq(maxDate.toString()),
-                () -> sq(minDateTime.format(DataTypeUtils.DATETIME_FORMATTER)),
-                () -> sq(maxDateTime.format(DataTypeUtils.DATETIME_FORMATTER)),
-                () -> sq(minDateTime64.format(DataTypeUtils.DATETIME_WITH_NANOS_FORMATTER)),
-                () -> sq(maxDateTime64.format(DataTypeUtils.DATETIME_WITH_NANOS_FORMATTER)),
-                () -> sq(minDateTime64_6.format(DataTypeUtils.DATETIME_WITH_NANOS_FORMATTER)),
-                () -> sq(maxDateTime64_6.format(DataTypeUtils.DATETIME_WITH_NANOS_FORMATTER)),
-                () -> sq(minDateTime64_9.format(DataTypeUtils.DATETIME_WITH_NANOS_FORMATTER)),
-                () -> sq(maxDateTime64_9.format(DataTypeUtils.DATETIME_WITH_NANOS_FORMATTER))
-        );
-
-        final List<Consumer<ClickHouseBinaryFormatReader>> verifiers = new ArrayList<>();
-        verifiers.add(r -> {
-            Assert.assertTrue(r.hasValue("min_date"), "No value for column min_date found");
-            Assert.assertEquals(r.getLocalDate("min_date"), minDate);
-            Assert.assertEquals(r.getLocalDate(1), minDate);
-        });
-        verifiers.add(r -> {
-            Assert.assertTrue(r.hasValue("max_date"), "No value for column max_date found");
-            Assert.assertEquals(r.getLocalDate("max_date"), maxDate);
-            Assert.assertEquals(r.getLocalDate(2), maxDate);
-        });
-        verifiers.add(r -> {
-            Assert.assertTrue(r.hasValue("min_dateTime"), "No value for column min_dateTime found");
-            Assert.assertEquals(r.getLocalDateTime("min_dateTime"), minDateTime);
-            Assert.assertEquals(r.getLocalDateTime(3), minDateTime);
-        });
-        verifiers.add(r -> {
-            Assert.assertTrue(r.hasValue("max_dateTime"), "No value for column max_dateTime found");
-            Assert.assertEquals(r.getLocalDateTime("max_dateTime"), maxDateTime);
-            Assert.assertEquals(r.getLocalDateTime(4), maxDateTime);
-        });
-        verifiers.add(r -> {
-            Assert.assertTrue(r.hasValue("min_dateTime64"), "No value for column min_dateTime64 found");
-            Assert.assertEquals(r.getLocalDateTime("min_dateTime64"), minDateTime64);
-            Assert.assertEquals(r.getLocalDateTime(5), minDateTime64);
-        });
-        verifiers.add(r -> {
-            Assert.assertTrue(r.hasValue("max_dateTime64"), "No value for column max_dateTime64 found");
-            Assert.assertEquals(r.getLocalDateTime("max_dateTime64"), maxDateTime64);
-            Assert.assertEquals(r.getLocalDateTime(6), maxDateTime64);
-        });
-        verifiers.add(r -> {
-            Assert.assertTrue(r.hasValue("min_dateTime64_6"), "No value for column min_dateTime64_6 found");
-            Assert.assertEquals(r.getLocalDateTime("min_dateTime64_6"), minDateTime64_6);
-            Assert.assertEquals(r.getLocalDateTime(7), minDateTime64_6);
-        });
-        verifiers.add(r -> {
-            Assert.assertTrue(r.hasValue("max_dateTime64_6"), "No value for column max_dateTime64_6 found");
-            Assert.assertEquals(r.getLocalDateTime("max_dateTime64_6"), maxDateTime64_6);
-            Assert.assertEquals(r.getLocalDateTime(8), maxDateTime64_6);
-        });
-        verifiers.add(r -> {
-            Assert.assertTrue(r.hasValue("min_dateTime64_9"), "No value for column min_dateTime64_9 found");
-            Assert.assertEquals(r.getLocalDateTime("min_dateTime64_9"), minDateTime64_9);
-            Assert.assertEquals(r.getLocalDateTime(9), minDateTime64_9);
-        });
-        verifiers.add(r -> {
-            Assert.assertTrue(r.hasValue("max_dateTime64_9"), "No value for column max_dateTime64_9 found");
-            Assert.assertEquals(r.getLocalDateTime("max_dateTime64_9"), maxDateTime64_9);
-            Assert.assertEquals(r.getLocalDateTime(10), maxDateTime64_9);
-        });
-
-        testDataTypes(columns, valueGenerators, verifiers);
-    }
-
-    private Consumer<ClickHouseBinaryFormatReader> createNumberVerifier(String columnName, int columnIndex,
-                                                                        int bits, boolean isSigned,
-                                                                        BigInteger expectedValue) {
-        return r -> {
-            Assert.assertTrue(r.hasValue(columnName), "No value for column " + columnName + " found");
-            if (bits == 8 && isSigned) {
-                Assert.assertEquals(r.getByte(columnName), expectedValue.byteValueExact(), "Failed for column " + columnName);
-                Assert.assertEquals(r.getByte(columnIndex), expectedValue.byteValueExact(), "Failed for column " + columnIndex);
-            } else if (bits == 8) {
-                Assert.assertEquals(r.getShort(columnName), expectedValue.shortValueExact(), "Failed for column " + columnName);
-                Assert.assertEquals(r.getShort(columnIndex), expectedValue.shortValueExact(), "Failed for column " + columnIndex);
-            }
-            if (bits == 16 && isSigned) {
-                Assert.assertEquals(r.getShort(columnName), expectedValue.shortValueExact(), "Failed for column " + columnName);
-                Assert.assertEquals(r.getShort(columnIndex), expectedValue.shortValueExact(), "Failed for column " + columnIndex);
-            } else if (bits == 16) {
-                Assert.assertEquals(r.getInteger(columnName), expectedValue.intValueExact(), "Failed for column " + columnName);
-                Assert.assertEquals(r.getInteger(columnIndex), expectedValue.intValueExact(), "Failed for column " + columnIndex);
-            }
-
-            if (bits == 32 && isSigned) {
-                Assert.assertEquals(r.getInteger(columnName), expectedValue.intValueExact(), "Failed for column " + columnName);
-                Assert.assertEquals(r.getInteger(columnIndex), expectedValue.intValueExact(), "Failed for column " + columnIndex);
-            } else if (bits == 32) {
-                Assert.assertEquals(r.getLong(columnName), expectedValue.longValueExact(), "Failed for column " + columnName);
-                Assert.assertEquals(r.getLong(columnIndex), expectedValue.longValueExact(), "Failed for column " + columnIndex);
-            }
-
-            if (bits == 64 && isSigned) {
-                Assert.assertEquals(r.getLong(columnName), expectedValue.longValueExact(), "Failed for column " + columnName);
-                Assert.assertEquals(r.getLong(columnIndex), expectedValue.longValueExact(), "Failed for column " + columnIndex);
-            } else if (bits == 64) {
-                Assert.assertEquals(r.getBigInteger(columnName), expectedValue, "Failed for column " + columnName);
-                Assert.assertEquals(r.getBigInteger(columnIndex), expectedValue, "Failed for column " + columnIndex);
-            }
-
-            if (bits >= 128) {
-                Assert.assertEquals(r.getBigInteger(columnName), expectedValue, "Failed for column " + columnName);
-                Assert.assertEquals(r.getBigInteger(columnIndex), expectedValue, "Failed for column " + columnIndex);
-            }
-        };
-    }
-
-    @Test(groups = {"integration"})
-    public void testIntegerDataTypes() {
-        final List<String> columns = new ArrayList<>();
-        List<Supplier<String>> valueGenerators = new ArrayList<>();
-        List<Consumer<ClickHouseBinaryFormatReader>> verifiers = new ArrayList<>();
-
-        for (int i = 3; i < 9; i++) {
-            int bits = (int) Math.pow(2, i);
-            columns.add("min_int" + bits + " Int" + bits);
-            columns.add("min_uint" + bits + " UInt" + bits);
-            columns.add("max_int" + bits + " Int" + bits);
-            columns.add("max_uint" + bits + " UInt" + bits);
-
-            final BigInteger minInt = BigInteger.valueOf(-1).multiply(BigInteger.valueOf(2).pow(bits - 1));
-            final BigInteger nearMaxInt = BigInteger.valueOf(2).pow(bits - 1).subtract(BigInteger.ONE).subtract(BigInteger.ONE);//LE vs BigEndian test
-            final BigInteger nearMaxUInt = BigInteger.valueOf(2).pow(bits).subtract(BigInteger.ONE).subtract(BigInteger.ONE);//LE vs BE
-
-            valueGenerators.add(() -> String.valueOf(minInt));
-            valueGenerators.add(() -> String.valueOf(0));
-            valueGenerators.add(() -> String.valueOf(nearMaxInt));
-            valueGenerators.add(() -> String.valueOf(nearMaxUInt));
-
-            final int index = i - 3;
-            verifiers.add(createNumberVerifier("min_int" + bits, index * 4 + 1, bits, true,
-                    minInt));
-            verifiers.add(createNumberVerifier("min_uint" + bits, index * 4 + 2, bits, false,
-                    BigInteger.ZERO));
-            verifiers.add(createNumberVerifier("max_int" + bits, index * 4 + 3, bits, true,
-                    nearMaxInt));
-            verifiers.add(createNumberVerifier("max_uint" + bits, index * 4 + 4, bits, false,
-                    nearMaxUInt));
-        }
-
-//        valueGenerators.forEach(r -> System.out.println(r.get()));
-
-        testDataTypes(columns, valueGenerators, verifiers);
-    }
-
-
-    @Test(groups = {"integration"})
-    public void testFloatDataTypes() {
-        final List<String> columns = Arrays.asList(
-                "min_float32 Float32",
-                "max_float32 Float32",
-                "min_float64 Float64",
-                "max_float64 Float64",
-                "float_nan Float32",
-                "float_pos_inf Float32",
-                "float_neg_inf Float32",
-                "pi_float32 Float32",
-                "pi_float64 Float64"
-        );
-
-        final List<Supplier<String>> valueGenerators = Arrays.asList(
-                () -> String.valueOf(Float.MIN_VALUE),
-                () -> String.valueOf(Float.MAX_VALUE),
-                () -> String.valueOf(Double.MIN_VALUE),
-                () -> String.valueOf(Double.MAX_VALUE),
-                () -> "NaN",
-                () -> "Inf",
-                () -> "-Inf",
-                () -> String.valueOf((float) Math.PI),
-                () -> String.valueOf(Math.PI)
-        );
-
-        final List<Consumer<ClickHouseBinaryFormatReader>> verifiers = new ArrayList<>();
-        verifiers.add(r -> {
-            Assert.assertEquals(r.getFloat("min_float32"), Float.MIN_VALUE);
-            Assert.assertEquals(r.getFloat(1), Float.MIN_VALUE);
-
-        });
-        verifiers.add(r -> {
-            Assert.assertEquals(r.getFloat("max_float32"), 3.4028233E38F); // TODO: investigate why it's not Float.MAX_VALUE returned from server
-            Assert.assertEquals(r.getFloat(2), 3.4028233E38F);
-        });
-        verifiers.add(r -> {
-            Assert.assertEquals(r.getDouble("min_float64"), 0.0D); // TODO: investigate why it's not Double.MIN_VALUE returned from server
-            Assert.assertEquals(r.getDouble(3), 0.0D);
-        });
-        verifiers.add(r -> {
-            Assert.assertEquals(r.getDouble("max_float64"), Double.MAX_VALUE);
-            Assert.assertEquals(r.getDouble(4), Double.MAX_VALUE);
-        });
-        verifiers.add(r -> {
-            Assert.assertTrue(Float.isNaN(r.getFloat("float_nan")));
-            Assert.assertTrue(Float.isNaN(r.getFloat(5)));
-        });
-        verifiers.add(r -> {
-            Assert.assertTrue(Float.isInfinite(r.getFloat("float_pos_inf")));
-            Assert.assertTrue(Float.isInfinite(r.getFloat(6)));
-        });
-        verifiers.add(r -> {
-            Assert.assertTrue(Float.isInfinite(r.getFloat("float_neg_inf")));
-            Assert.assertTrue(Float.isInfinite(r.getFloat(7)));
-        });
-        verifiers.add(r -> {
-            Assert.assertEquals(r.getFloat("pi_float32"), (float) Math.PI);
-            Assert.assertEquals(r.getFloat(8), (float) Math.PI);
-        });
-        verifiers.add(r -> {
-            Assert.assertEquals(r.getDouble("pi_float64"), Math.PI);
-            Assert.assertEquals(r.getDouble(9), Math.PI);
-        });
-
-        testDataTypes(columns, valueGenerators, verifiers);
-    }
-
-    @Test
-    public void testDecimalDataTypes() {
-        final List<String> columns = new ArrayList<>();
-        List<Supplier<String>> valueGenerators = new ArrayList<>();
-        List<Consumer<ClickHouseBinaryFormatReader>> verifiers = new ArrayList<>();
-
-        for (int i = 5; i < 9; i++) {
-            int bits = (int) Math.pow(2, i);
-            int scale = 4;
-            columns.add("min_decimal" + bits + " Decimal" + (bits == 5 ? "" : bits) + "(" + scale + ")");
-            columns.add("max_decimal" + bits + " Decimal" + (bits == 5 ? "" : bits) + "(" + scale + ")");
-
-            BigDecimal minDecimal = BigDecimal.valueOf(-1).multiply(BigDecimal.valueOf(10).pow(9 - scale)).add(BigDecimal.ONE).setScale(scale);
-            BigDecimal maxDecimal = BigDecimal.valueOf(1).multiply(BigDecimal.valueOf(10).pow(9 - scale)).subtract(BigDecimal.ONE).setScale(scale);
-
-            valueGenerators.add(() -> String.valueOf(minDecimal));
-            valueGenerators.add(() -> String.valueOf(maxDecimal));
-
-            final int index = i - 5;
-
-            verifiers.add(r -> {
-                Assert.assertTrue(r.hasValue("min_decimal" + bits), "No value for column min_decimal" + bits + " found");
-                Assert.assertEquals(r.getBigDecimal("min_decimal" + bits), minDecimal, "Failed for column min_decimal" + bits);
-                Assert.assertEquals(r.getBigDecimal(index * 2 + 1), minDecimal, "Failed for column " + index * 2 + 1);
-            });
-            verifiers.add(r -> {
-                Assert.assertTrue(r.hasValue("max_decimal" + bits), "No value for column max_decimal" + bits + " found");
-                Assert.assertEquals(r.getBigDecimal("max_decimal" + bits), maxDecimal, "Failed for column max_decimal" + bits);
-                Assert.assertEquals(r.getBigDecimal(index * 2 + 2), maxDecimal, "Failed for column " + index * 2 + 2);
-            });
-
-        }
-        System.out.println("Columns: " + columns);
-//        valueGenerators.forEach(r -> System.out.println(r.get()));
-        testDataTypes(columns, valueGenerators, verifiers);
-    }
-
-
-    @Test(groups = {"integration"})
-    public void testArrayTuples() {
-        final List<String> columns = Arrays.asList(
-            "col1 Array(Tuple(UInt32, String))",
-            "col2 Array(Tuple(UInt32, String, Float32))",
-            "col3 Array(Tuple(UInt32, Tuple(Float32, String)))"
-        );
-
-        final List<Supplier<String>> valueGenerators = Arrays.asList(
-            () -> "[(1, 'value1'), (2, 'value2')]",
-            () -> "[(1, 'value2', 23.43), (2, 'value3', 43.21)]",
-            () -> "[(1, (23.43, 'value3')), (2, (43.21, 'value4'))]"
-        );
-
-        final List<Consumer<ClickHouseBinaryFormatReader>> verifiers = new ArrayList<>();
-        verifiers.add(r -> {
-            Assert.assertTrue(r.hasValue("col1"), "No value for column col1 found");
-            Assert.assertEquals(r.getList("col1").get(0), new Object[]{1L, "value1"});
-            Assert.assertEquals(r.getList("col1").get(1), new Object[]{2L, "value2"});
-        });
-        verifiers.add(r -> {
-            Assert.assertTrue(r.hasValue("col2"), "No value for column col2 found");
-            Assert.assertEquals(r.getList("col2").get(0),  new Object[]{1L, "value2", 23.43f});
-            Assert.assertEquals(r.getList("col2").get(1), new Object[]{2L, "value3", 43.21f});
-        });
-        verifiers.add(r -> {
-            Assert.assertTrue(r.hasValue("col3"), "No value for column col2 found");
-            Assert.assertEquals(r.getList("col3").get(0), new Object[]{1L, new Object[]{23.43f, "value3"}});
-            Assert.assertEquals(r.getList("col3").get(1), new Object[]{2L, new Object[]{43.21f, "value4"}});
-        });
-
-        testDataTypes(columns, valueGenerators, verifiers);
-    }
-    @Test(groups = {"integration"})
-    public void testTuples() {
-        final List<String> columns = Arrays.asList(
-                "col1 Tuple(UInt32, String)",
-                "col2 Tuple(UInt32, String, Float32)",
-                "col3 Tuple(UInt32, Tuple(Float32, String))"
-        );
-
-        final List<Supplier<String>> valueGenerators = Arrays.asList(
-                () -> "(1, 'value1')",
-                () -> "(1, 'value2', 23.43)",
-                () -> "(1, (23.43, 'value3'))"
-        );
-
-        final List<Consumer<ClickHouseBinaryFormatReader>> verifiers = new ArrayList<>();
-        verifiers.add(r -> {
-            Assert.assertTrue(r.hasValue("col1"), "No value for column col1 found");
-            Assert.assertEquals(r.getTuple("col1"), new Object[]{1L, "value1"});
-        });
-        verifiers.add(r -> {
-            Assert.assertTrue(r.hasValue("col2"), "No value for column col2 found");
-            Assert.assertEquals(r.getTuple("col2"), new Object[]{1L, "value2", 23.43f});
-        });
-        verifiers.add(r -> {
-            Assert.assertTrue(r.hasValue("col3"), "No value for column col3 found");
-            Assert.assertEquals(r.getTuple("col3"), new Object[]{1L, new Object[]{23.43f, "value3"}});
-        });
-
-        testDataTypes(columns, valueGenerators, verifiers);
-    }
-
-    @Test
-    public void testEnums() {
-        final List<String> columns = Arrays.asList(
-                "min_enum16 Enum16('value1' = -32768, 'value2' = 2, 'value3' = 3)",
-                "max_enum16 Enum16('value1' = -32768, 'value2' = 2, 'value3' = 32767)",
-                "min_enum8 Enum8('value1' = -128, 'value2' = 2, 'value3' = 3)",
-                "max_enum8 Enum8('value1' = 1, 'value2' = 2, 'value3' = 127)"
-        );
-
-        final List<Supplier<String>> valueGenerators = Arrays.asList(
-                () -> "'value1'",
-                () -> "'value3'",
-                () -> "'value1'",
-                () -> "'value3'"
-        );
-
-        final List<Consumer<ClickHouseBinaryFormatReader>> verifiers = new ArrayList<>();
-        verifiers.add(r -> {
-            Assert.assertTrue(r.hasValue("min_enum16"), "No value for column min_enum16 found");
-            Assert.assertEquals(r.getEnum16("min_enum16"), (short) -32768);
-            Assert.assertEquals(r.getEnum16(1), (short) -32768);
-            Assert.assertEquals(r.getString(1), "value1");
-
-        });
-        verifiers.add(r -> {
-            Assert.assertTrue(r.hasValue("max_enum16"), "No value for column max_enum16 found");
-            Assert.assertEquals(r.getEnum16("max_enum16"), (short) 32767);
-            Assert.assertEquals(r.getEnum16(2), (short) 32767);
-            Assert.assertEquals(r.getString(2), "value3");
-        });
-        verifiers.add(r -> {
-            Assert.assertTrue(r.hasValue("min_enum8"), "No value for column min_enum8 found");
-            Assert.assertEquals(r.getEnum8("min_enum8"), (byte) -128);
-            Assert.assertEquals(r.getEnum8(3), (byte) -128);
-            Assert.assertEquals(r.getString(3), "value1");
-        });
-        verifiers.add(r -> {
-            Assert.assertTrue(r.hasValue("max_enum8"), "No value for column max_enum8 found");
-            Assert.assertEquals(r.getEnum8("max_enum8"), (byte) 127);
-            Assert.assertEquals(r.getEnum8(4), (byte) 127);
-            Assert.assertEquals(r.getString(4), "value3");
-        });
-
-        testDataTypes(columns, valueGenerators, verifiers);
-    }
-    @Test
-    public void testUUID() {
-        final List<String> columns = Arrays.asList(
-                "provided UUID",
-                "db_generated UUID",
-                "zero UUID"
-        );
-
-        final UUID providedUUID = UUID.randomUUID();
-        final List<Supplier<String>> valueGenerators = Arrays.asList(
-                () -> sq(providedUUID.toString()),
-                () -> "generateUUIDv4()",
-                () -> sq("00000000-0000-0000-0000-000000000000")
-        );
-
-        final List<Consumer<ClickHouseBinaryFormatReader>> verifiers = new ArrayList<>();
-        verifiers.add(r -> {
-            Assert.assertTrue(r.hasValue("provided"), "No value for column provided found");
-            Assert.assertEquals(r.getUUID("provided"), providedUUID);
-            Assert.assertEquals(r.getUUID(1), providedUUID);
-        });
-        verifiers.add(r -> {
-            Assert.assertTrue(r.hasValue("db_generated"), "No value for column db_generated found");
-            Assert.assertNotNull(r.getUUID("db_generated"));
-            Assert.assertNotNull(r.getUUID(2));
-            Assert.assertEquals(r.getUUID("db_generated"), UUID.fromString(r.getString(2)));
-        });
-        verifiers.add(r -> {
-            Assert.assertTrue(r.hasValue("zero"), "No value for column zero found");
-            Assert.assertEquals(r.getUUID("zero"), UUID.fromString("00000000-0000-0000-0000-000000000000"));
-            Assert.assertEquals(r.getUUID(3), UUID.fromString("00000000-0000-0000-0000-000000000000"));
-        });
-
-        testDataTypes(columns, valueGenerators, verifiers);
-    }
-
-    @Test(groups = {"integration"})
-    public void testStringDataTypes() {
-        final List<String> columns = Arrays.asList(
-                "col1 String",
-                "col2 FixedString(10)",
-                "col3 String NULL",
-                "col4 String NULL"
-
-        );
-
-        final List<Supplier<String>> valueGenerators = Arrays.asList(
-                () -> sq("utf8 string с кириллицей そして他のホイッスル"),
-                () -> sq("7 chars\0\0\0"),
-                () -> "NULL",
-                () -> sq("not null string")
-        );
-
-        final List<Consumer<ClickHouseBinaryFormatReader>> verifiers = new ArrayList<>();
-        for (int i = 0; i < columns.size(); i++) {
-            final int index = i;
-            String tmpVal = valueGenerators.get(index).get();
-            if (tmpVal.startsWith("'") && tmpVal.endsWith("'")) {
-                tmpVal = tmpVal.substring(1, tmpVal.length() - 1);
-            }
-            final String val = tmpVal;
-            String columnName = columns.get(index).split(" ")[0];
-
-            if (val.equals("NULL")) {
-                verifiers.add(r -> {
-                    Assert.assertFalse(r.hasValue(columnName), "No value for column " + columnName + " expected");
-                    Assert.assertNull(r.getString(columnName));
-                    Assert.assertNull(r.getString(index + 1));
-                });
-            } else {
-                verifiers.add(r -> {
-                    Assert.assertTrue(r.hasValue(columnName), "No value for column " + columnName + " found");
-                    Assert.assertEquals(r.getString(columnName), val);
-                    Assert.assertEquals(r.getString(index + 1), val);
-                });
-            }
-        }
-        testDataTypes(columns, valueGenerators, verifiers);
-    }
-
-
-    @Test
-    public void testNumberToStringConvertions() throws Exception {
-
-        GenericRecord record =
-                client.queryAll("SELECT '100' as small_number, '100500' as number").get(0);
-
-        Assert.assertEquals(record.getString("number"), "100500");
-        Assert.assertEquals(record.getString(2), "100500");
-        Assert.assertEquals(record.getString("small_number"), "100");
-        Assert.assertEquals(record.getByte("small_number"), 100);
-        Assert.assertEquals(record.getShort("small_number"), 100);
-        Assert.assertEquals(record.getShort(1), 100);
-        Assert.assertThrows(() -> record.getShort("number"));
-        Assert.assertEquals(record.getInteger("number"), 100500);
-        Assert.assertEquals(record.getInteger(2), 100500);
-        Assert.assertEquals(record.getLong("number"), 100500L);
-        Assert.assertEquals(record.getFloat("number"), 100500.0F);
-        Assert.assertEquals(record.getBigInteger("number"), BigInteger.valueOf(100500L));
-
-    }
-
-    private static String sq(String str) {
-        return "\'" + str + "\'";
-    }
-
-    public void testDataTypes(List<String> columns, List<Supplier<String>> valueGenerators, List<Consumer<ClickHouseBinaryFormatReader>> verifiers) {
-        final String table = "data_types_test_table";
-
-        try {
-            // Drop table
-            client.execute("DROP TABLE IF EXISTS " + table).get(10, TimeUnit.SECONDS);
-
-            // Create table
-            StringBuilder createStmtBuilder = new StringBuilder();
-            createStmtBuilder.append("CREATE TABLE IF NOT EXISTS ").append(table).append(" (");
-            for (String column : columns) {
-                createStmtBuilder.append(column).append(", ");
-            }
-            createStmtBuilder.setLength(createStmtBuilder.length() - 2);
-            createStmtBuilder.append(") ENGINE = MergeTree ORDER BY tuple()");
-            client.execute(createStmtBuilder.toString()).get(10, TimeUnit.SECONDS);
-
-
-            // Insert data
-            StringBuilder insertStmtBuilder = new StringBuilder();
-            insertStmtBuilder.append("INSERT INTO ").append(table).append(" VALUES ");
-            insertStmtBuilder.append("(");
-            for (Supplier<String> valueSupplier : valueGenerators) {
-                insertStmtBuilder.append(valueSupplier.get()).append(", ");
-            }
-            insertStmtBuilder.setLength(insertStmtBuilder.length() - 2);
-            insertStmtBuilder.append("), ");
-            insertStmtBuilder.setLength(insertStmtBuilder.length() - 2);
-
-            client.execute(insertStmtBuilder.toString()).get(10, TimeUnit.SECONDS);
-        } catch (Exception e) {
-            Assert.fail("Failed at prepare stage", e);
-        }
-
-        QuerySettings settings = new QuerySettings().setFormat(ClickHouseFormat.RowBinaryWithNamesAndTypes);
-        StringBuilder selectStmtBuilder = new StringBuilder();
-        selectStmtBuilder.append("SELECT ");
-        for (String column : columns) {
-            String columnName = column.split(" ")[0];
-            selectStmtBuilder.append(columnName).append(", ");
-        }
-        selectStmtBuilder.setLength(selectStmtBuilder.length() - 2);
-        selectStmtBuilder.append(" FROM ").append(table);
-        Future<QueryResponse> response = client.query(selectStmtBuilder.toString(), settings);
-        TableSchema schema = client.getTableSchema(table);
-
-        try {
-            QueryResponse queryResponse = response.get();
-            ClickHouseBinaryFormatReader reader = client.newBinaryFormatReader(queryResponse, schema);
-            Assert.assertNotNull(reader.next());
-            Assert.assertEquals(verifiers.size(), columns.size(), "Number of verifiers should match number of columns");
-            int colIndex = 0;
-            for (Consumer<ClickHouseBinaryFormatReader> verifier : verifiers) {
-                colIndex++;
-                try {
-                    verifier.accept(reader);
-                } catch (Exception e) {
-                    Assert.fail("Failed to verify " + columns.get(colIndex), e);
-                }
-            }
-
-        } catch (Exception e) {
-            Assert.fail("Failed at verification stage", e);
-        }
-    }
-
-    @Test(groups = {"integration"})
-    public void testQueryMetrics() throws Exception {
-        prepareDataSet(DATASET_TABLE, DATASET_COLUMNS, DATASET_VALUE_GENERATORS, 10);
-
-        String uuid = UUID.randomUUID().toString();
-        QuerySettings settings = new QuerySettings()
-                .setFormat(ClickHouseFormat.TabSeparated)
-                .waitEndOfQuery(true)
-                .setQueryId(uuid);
-
-        try (QueryResponse response = client.query("SELECT * FROM " + DATASET_TABLE + " LIMIT 3", settings).get()) {
-            // Stats should be available after the query is done
-            OperationMetrics metrics = response.getMetrics();
-
-            Assert.assertEquals(metrics.getMetric(ServerMetrics.NUM_ROWS_READ).getLong(), 10); // 10 rows in the table
-            Assert.assertEquals(metrics.getMetric(ServerMetrics.RESULT_ROWS).getLong(), 3);
-        }
-
-        StringBuilder insertStmtBuilder = new StringBuilder();
-        insertStmtBuilder.append("INSERT INTO ").append(DATASET_TABLE).append(" VALUES ");
-        final int rowsToInsert = 5;
-        for (int i = 0; i < rowsToInsert; i++) {
-            insertStmtBuilder.append("(");
-            Map<String, Object> values = writeValuesRow(insertStmtBuilder, DATASET_COLUMNS, DATASET_VALUE_GENERATORS);
-            insertStmtBuilder.setLength(insertStmtBuilder.length() - 2);
-            insertStmtBuilder.append("), ");
-        }
-        try (QueryResponse response = client.query(insertStmtBuilder.toString(), settings).get()) {
-
-            OperationMetrics metrics = response.getMetrics();
-
-            Assert.assertEquals(metrics.getMetric(ServerMetrics.NUM_ROWS_READ).getLong(), rowsToInsert); // 10 rows in the table
-            Assert.assertEquals(metrics.getMetric(ServerMetrics.RESULT_ROWS).getLong(), rowsToInsert);
-            Assert.assertEquals(response.getReadRows(), rowsToInsert);
-            Assert.assertTrue(metrics.getMetric(ClientMetrics.OP_DURATION).getLong() > 0);
-            Assert.assertEquals(metrics.getQueryId(), uuid);
-            Assert.assertEquals(response.getQueryId(), uuid);
-        }
-
-        try (QueryResponse response = client.query("SELECT number FROM system.numbers LIMIT 30", settings).get()) {
-            // Stats should be available after the query is done
-            OperationMetrics metrics = response.getMetrics();
-
-            Assert.assertEquals(metrics.getMetric(ServerMetrics.NUM_ROWS_READ).getLong(), 30);
-            Assert.assertTrue(metrics.getMetric(ServerMetrics.RESULT_ROWS).getLong() > 0);
-        }
-    }
-
-    private final static List<String> DATASET_COLUMNS = Arrays.asList(
-            "col1 UInt32",
-            "col2 Int32",
-            "col3 String",
-            "col4 Int64",
-            "col5 String",
-            "col6 Array(Bool)",
-            "col7 Array(Int32)"
-    );
-
-    private final static List<Function<String, Object>> DATASET_VALUE_GENERATORS = Arrays.asList(
-            c -> Long.valueOf(RANDOM.nextInt(Integer.MAX_VALUE)),
-            c -> RANDOM.nextInt(Integer.MAX_VALUE),
-            c -> "value_" + RANDOM.nextInt(Integer.MAX_VALUE),
-            c -> Long.valueOf(RANDOM.nextInt(Integer.MAX_VALUE)),
-            c -> "value_" + RANDOM.nextInt(Integer.MAX_VALUE),
-            c -> RANDOM.ints(10, 0, 1).mapToObj(i -> i == 0).collect(Collectors.toList()),
-            c -> RANDOM.ints(10, 0, Integer.MAX_VALUE).boxed().collect(Collectors.toList())
-    );
-
-    private final static String DATASET_TABLE = "query_test_table";
-
-    private Map<String, Object> prepareSimpleDataSet() {
-        return prepareDataSet(DATASET_TABLE, DATASET_COLUMNS, DATASET_VALUE_GENERATORS, 1).get(0);
-    }
-
-    private List<Map<String, Object>> prepareDataSet(String table, List<String> columns, List<Function<String, Object>> valueGenerators,
-                                                     int rows) {
-        List<Map<String, Object>> data = new ArrayList<>(rows);
-
-        try {
-            // Drop table
-            client.execute("DROP TABLE IF EXISTS " + table).get(10, TimeUnit.SECONDS);
-
-            // Create table
-            CommandSettings settings = new CommandSettings();
-            if (isVersionMatch("[24.8,)") && !isCloud()) {
-                settings.serverSetting("allow_experimental_dynamic_type", "1")
-                        .serverSetting("allow_experimental_json_type", "1");
-            }
-            StringBuilder createStmtBuilder = new StringBuilder();
-            createStmtBuilder.append("CREATE TABLE IF NOT EXISTS ").append(table).append(" (");
-            for (String column : columns) {
-                createStmtBuilder.append(column).append(", ");
-            }
-            createStmtBuilder.setLength(createStmtBuilder.length() - 2);
-            createStmtBuilder.append(") ENGINE = MergeTree ORDER BY tuple()");
-            client.execute(createStmtBuilder.toString(), settings).get(10, TimeUnit.SECONDS);
-
-            // Insert data
-            StringBuilder insertStmtBuilder = new StringBuilder();
-            insertStmtBuilder.append("INSERT INTO ").append(table).append(" VALUES ");
-            for (int i = 0; i < rows; i++) {
-                insertStmtBuilder.append("(");
-                Map<String, Object> values = writeValuesRow(insertStmtBuilder, columns, valueGenerators);
-                insertStmtBuilder.setLength(insertStmtBuilder.length() - 2);
-                insertStmtBuilder.append("), ");
-                data.add(values);
-            }
-            insertStmtBuilder.setLength(insertStmtBuilder.length() - 2);
-            client.execute(insertStmtBuilder.toString()).get(10, TimeUnit.SECONDS);
-        } catch (Exception e) {
-            Assert.fail("failed to prepare data set", e);
-        }
-        return data;
-    }
-
-    private Map<String, Object> writeValuesRow(StringBuilder insertStmtBuilder, List<String> columns, List<Function<String, Object>> valueGenerators) {
-        Map<String, Object> values = new HashMap<>();
-        Iterator<String> columnIterator = columns.iterator();
-        for (Function<String, Object> valueGenerator : valueGenerators) {
-            Object value = valueGenerator.apply(null);
-            if (value instanceof String) {
-                insertStmtBuilder.append('\'').append(value).append('\'').append(", ");
-            } else if (value instanceof BaseStream<?, ?>) {
-                insertStmtBuilder.append('[');
-                BaseStream<?, ?> stream = ((BaseStream<?, ?>) value);
-                for (Iterator<?> it = stream.iterator(); it.hasNext(); ) {
-                    insertStmtBuilder.append(quoteValue(it.next())).append(", ");
-                }
-                insertStmtBuilder.setLength(insertStmtBuilder.length() - 2);
-                insertStmtBuilder.append("], ");
-            } else if (value instanceof Map) {
-                insertStmtBuilder.append("{");
-                Map<String, Object> map = (Map<String, Object>) value;
-                for (Map.Entry<String, Object> entry : map.entrySet()) {
-                    insertStmtBuilder.append(quoteValue(entry.getKey())).append(" : ")
-                            .append(quoteValue(entry.getValue())).append(", ");
-                }
-                insertStmtBuilder.setLength(insertStmtBuilder.length() - 2);
-                insertStmtBuilder.append("}, ");
-            } else if (value instanceof List) {
-                insertStmtBuilder.append("[");
-                for (Object item : (List)value) {
-                    insertStmtBuilder.append(quoteValue(item)).append(", ");
-                }
-                insertStmtBuilder.setLength(insertStmtBuilder.length() - 2);
-                insertStmtBuilder.append("], ");
-            } else {
-                insertStmtBuilder.append(value).append(", ");
-            }
-            values.put(columnIterator.next().split(" ")[0], value);
-
-        }
-        return values;
-    }
-
-    private String quoteValue(Object value) {
-        if (value instanceof String) {
-            String strVal = (String)value;
-
-            return '\'' + strVal.replaceAll("\\\\", "\\\\\\\\") + '\'';
-        }
-        return value.toString();
-    }
-
-    void writeArrayValues(StringBuilder sb, Iterator<?> values) {
-        sb.append('[');
-        while (values.hasNext()) {
-            Object value = values.next();
-            if (value instanceof List<?>) {
-                writeArrayValues(sb, ((List<?>) value).iterator());
-            } else if (value instanceof String) {
-                sb.append('\'').append(value).append('\'');
-            } else {
-                sb.append(value);
-            }
-            sb.append(", ");
-        }
-        sb.setLength(sb.length() - 2);
-        sb.append(']');
-    }
-
-    @Test(groups = {"integration"})
-    public void testQueryParams() throws Exception {
-        final String table = "query_params_test_table";
-
-        client.execute("DROP TABLE IF EXISTS " + table).get();
-        client.execute("CREATE TABLE " + table + " (col1 UInt32, col2 String) ENGINE = MergeTree ORDER BY tuple()").get();
-
-        ByteArrayOutputStream insertData = new ByteArrayOutputStream();
-        try (BufferedWriter writer = new BufferedWriter(new OutputStreamWriter(insertData))) {
-            writer.write("1\t'one'\n");
-            writer.write("2\t'two'\n");
-            writer.write("3\t'three'\n");
-        }
-        InsertSettings insertSettings = new InsertSettings();
-        client.insert(table, new ByteArrayInputStream(insertData.toByteArray()), ClickHouseFormat.TabSeparated, insertSettings).get();
-
-        Map<String, Object> queryParams = new HashMap<>();
-        queryParams.put("param1", 2);
-        QueryResponse queryResponse =
-                client.query("SELECT * FROM " + table + " WHERE col1 >= {param1:UInt32}", queryParams).get();
-
-        ClickHouseBinaryFormatReader reader = client.newBinaryFormatReader(queryResponse);
-        int count = 0;
-        while (reader.hasNext()) {
-            reader.next();
-            count++;
-            Assert.assertTrue(reader.getInteger("col1") >=2 );
-        }
-        Assert.assertEquals(count, 2);
-
-        try (Records records = client.queryRecords("SELECT * FROM " + table + " WHERE col1 >= {param1:UInt32}", queryParams).get()) {
-            count = 0;
-            for (GenericRecord record : records) {
-                Assert.assertTrue((Integer) record.getInteger("col1") >= 2);
-                count++;
-            }
-            Assert.assertEquals(count, 2);
-        }
-
-        List<GenericRecord> allRecords = client.queryAll("SELECT * FROM " + table + " WHERE col1 >= {param1:UInt32}", queryParams);
-        for (GenericRecord record : allRecords) {
-            Assert.assertTrue((Integer) record.getInteger("col1") >= 2);
-        }
-        Assert.assertEquals(allRecords.size(), 2);
-    }
-
-    @Test(groups = {"integration"})
-    public void testGetTableSchema() throws Exception {
-
-        final String table = "table_schema_test";
-        client.execute("DROP TABLE IF EXISTS " + table).get(10, TimeUnit.SECONDS);
-        client.execute("CREATE TABLE " + table +
-                " (col1 UInt32, col2 String) ENGINE = MergeTree ORDER BY tuple()").get(10, TimeUnit.SECONDS);
-
-        TableSchema schema = client.getTableSchema(table);
-        Assert.assertNotNull(schema);
-        Assert.assertEquals(schema.getColumns().size(), 2);
-        Assert.assertEquals(schema.getColumns().get(0).getColumnName(), "col1");
-        Assert.assertEquals(schema.getColumns().get(0).getDataType(), ClickHouseDataType.UInt32);
-        Assert.assertEquals(schema.getColumns().get(1).getColumnName(), "col2");
-        Assert.assertEquals(schema.getColumns().get(1).getDataType(), ClickHouseDataType.String);
-    }
-
-    @Test(groups = {"integration"})
-    public void testGetTableSchemaError() {
-        try {
-            client.getTableSchema("unknown_table");
-            Assert.fail("no exception");
-        } catch (ServerException e) {
-            Assert.assertEquals(e.getCode(), ServerException.TABLE_NOT_FOUND);
-        } catch (ClientException e) {
-            e.printStackTrace();
-            if (e.getCause().getCause() instanceof ServerException) {
-                ServerException se = (ServerException) e.getCause().getCause();
-                Assert.assertEquals(se.getCode(), ServerException.TABLE_NOT_FOUND);
-            } else {
-                Assert.assertEquals(((ClickHouseException) e.getCause().getCause().getCause()).getErrorCode(),
-                        ServerException.TABLE_NOT_FOUND);
-            }
-        }
-    }
-
-    @Test(groups = {"integration"})
-    public void testGetTableSchemaFromQuery() throws Exception {
-        TableSchema schema = client.getTableSchemaFromQuery("SELECT toUInt32(1) as col1, 'value' as col2");
-        Assert.assertNotNull(schema);
-        Assert.assertEquals(schema.getColumns().size(), 2);
-        Assert.assertEquals(schema.getColumns().get(0).getColumnName(), "col1");
-        Assert.assertEquals(schema.getColumns().get(0).getDataType(), ClickHouseDataType.UInt32);
-        Assert.assertEquals(schema.getColumns().get(1).getColumnName(), "col2");
-        Assert.assertEquals(schema.getColumns().get(1).getDataType(), ClickHouseDataType.String);
-    }
-
-    @Test(groups = {"integration"})
-    public void testServerTimeZoneFromHeader() {
-
-        final String requestTimeZone = "America/Los_Angeles";
-        try (QueryResponse response =
-                     client.query("SELECT now() as t, toDateTime(now(), 'UTC') as utc_time " +
-                             "SETTINGS session_timezone = '" + requestTimeZone + "'").get(1, TimeUnit.SECONDS)) {
-
-            ClickHouseBinaryFormatReader reader = client.newBinaryFormatReader(response);
-
-            reader.next();
-
-            LocalDateTime serverTime = reader.getLocalDateTime(1);
-            LocalDateTime serverUtcTime = reader.getLocalDateTime(2);
-
-            ZonedDateTime serverTimeZ = serverTime.atZone(ZoneId.of(requestTimeZone));
-            ZonedDateTime serverUtcTimeZ = serverUtcTime.atZone(ZoneId.of("UTC"));
-
-            Assert.assertEquals(serverTimeZ.withZoneSameInstant(ZoneId.of("UTC")), serverUtcTimeZ);
-
-        } catch (Exception e) {
-            e.printStackTrace();
-            Assert.fail("Failed to get server time zone from header", e);
-        }
-    }
-
-
-    @Test(groups = {"integration"})
-        public void testClientUseOwnTimeZone() {
-
-        final String overrideTz = "America/Los_Angeles";
-        try (Client client = newClient().useTimeZone(overrideTz).useServerTimeZone(false).build()) {
-            final String requestTimeZone = "Europe/Berlin";
-            try (QueryResponse response =
-                         client.query("SELECT now() as t, toDateTime(now(), 'UTC') as utc_time, " +
-                                 "toDateTime(now(), 'Europe/Lisbon')" +
-                                 "SETTINGS session_timezone = '" + requestTimeZone + "'").get(1, TimeUnit.SECONDS)) {
-
-                ClickHouseBinaryFormatReader reader = client.newBinaryFormatReader(response);
-
-                reader.next();
-
-                LocalDateTime serverTime = reader.getLocalDateTime(1); // in "America/Los_Angeles"
-                LocalDateTime serverUtcTime = reader.getLocalDateTime(2);
-                ZonedDateTime serverLisbonTime = reader.getZonedDateTime(3);  // in "Europe/Lisbon"
-
-                ZonedDateTime serverTimeZ = serverTime.atZone(ZoneId.of("America/Los_Angeles"));
-                ZonedDateTime serverUtcTimeZ = serverUtcTime.atZone(ZoneId.of("UTC"));
-
-                Assert.assertEquals(serverTimeZ.withZoneSameInstant(ZoneId.of("UTC")), serverUtcTimeZ);
-                Assert.assertEquals(serverLisbonTime.withZoneSameInstant(ZoneId.of("UTC")), serverUtcTimeZ);
-            }
-        } catch (Exception e) {
-            e.printStackTrace();
-            Assert.fail("Failed to get server time zone from header", e);
-        }
-    }
-
-    @Test
-    public void testAsyncQuery() {
-        try (Client client = newClient().useAsyncRequests(true).build()){
-             simpleRequest(client);
-        } catch (Exception e) {
-            Assert.fail("Failed to get server time zone from header", e);
-        }
-    }
-
-    protected void simpleRequest(Client client) throws Exception {
-        try (QueryResponse response =
-                     client.query("SELECT number FROM system.numbers LIMIT 1000_000").get(1, TimeUnit.SECONDS)) {
-            ClickHouseBinaryFormatReader reader = client.newBinaryFormatReader(response);
-
-            int count = 0;
-            while (reader.hasNext()) {
-                reader.next();
-                count++;
-            }
-
-            Assert.assertEquals(count, 1000_000);
-        }
-    }
-
-    @Test
-    public void testConcurrentQueries() throws Exception{
-        final Client client = newClient().build();
-        final int concurrency = 10;
-        CountDownLatch latch = new CountDownLatch(concurrency);
-        Runnable task = () -> {
-            try {
-                simpleRequest(client);
-            } catch (Exception e) {
-                e.printStackTrace();
-                Assert.fail("Failed", e);
-            } finally {
-                latch.countDown();
-            }
-        };
-
-        ExecutorService executor = Executors.newFixedThreadPool(concurrency);
-        IntStream.range(0,concurrency).forEach(i -> executor.submit(task));
-        executor.shutdown();
-        executor.awaitTermination(10, TimeUnit.SECONDS);
-        latch.await();
-        Assert.assertEquals(latch.getCount(), 0);
-    }
-
-    @Test(groups = {"integration"})
-    public void testQueryReadToPOJO() {
-        int limit = 10;
-        final String sql = "SELECT toInt32(rand32()) as id, toInt32(number * 10) as age, concat('name_', toString(number + 1)) as name " +
-                " FROM system.numbers LIMIT " + limit;
-        TableSchema schema = client.getTableSchemaFromQuery(sql);
-        client.register(SimplePOJO.class, schema);
-
-        List<SimplePOJO> pojos = client.queryAll(sql, SimplePOJO.class, schema);
-        Assert.assertEquals(pojos.size(), limit);
-    }
-
-    @Test(groups = {"integration"})
-    public void testQueryReadToPOJOWithoutGetters() {
-        int limit = 10;
-        final String sql = "SELECT toInt32(1) as p1, toInt32(1) as p2 ";
-        TableSchema schema = client.getTableSchemaFromQuery(sql);
-        client.register(NoGettersPOJO.class, schema);
-
-        try {
-            client.queryAll(sql, SimplePOJO.class, schema);
-            Assert.fail("No exception");
-        } catch (IllegalArgumentException e) {
-            Assert.assertTrue(e.getMessage().contains("No deserializers found for the query and class"));
-        }
-    }
-
-    @Test(groups = {"integration"})
-    public void testQueryAllWithPOJO() throws Exception {
-
-        final String tableName = "test_query_all_with_pojo";
-        final String createTableSQL = QuerySamplePOJO.generateTableCreateSQL(tableName);
-        client.execute("DROP TABLE IF EXISTS test_query_all_with_pojo").get();
-        client.execute(createTableSQL).get();
-
-        QuerySamplePOJO pojo = new QuerySamplePOJO();
-        TableSchema schema = client.getTableSchema(tableName);
-        client.register(QuerySamplePOJO.class, schema);
-
-        client.insert(tableName, Collections.singletonList(pojo)).get();
-
-        // correct decimal according to the table schema
-        pojo.setDecimal32(cropDecimal(pojo.getDecimal32(), 2));
-        pojo.setDecimal64(cropDecimal(pojo.getDecimal64(), 3));
-        pojo.setDecimal128(cropDecimal(pojo.getDecimal128(),4));
-        pojo.setDecimal256(cropDecimal(pojo.getDecimal256(),5));
-
-        // adjust datetime
-        pojo.setDateTime(pojo.getDateTime().minusNanos(pojo.getDateTime().getNano()));
-        pojo.setDateTime64(pojo.getDateTime64().withNano((int) Math.ceil((pojo.getDateTime64().getNano() / 1000_000) * 1000_000)));
-
-        List<QuerySamplePOJO> pojos = client.queryAll("SELECT * FROM " + tableName + " LIMIT 1", QuerySamplePOJO.class,
-                schema);
-        Assert.assertEquals(pojos.get(0), pojo, "Expected " + pojo + " but got " + pojos.get(0));
-    }
-
-    public static BigDecimal cropDecimal(BigDecimal value, int scale) {
-        BigInteger bi = value.unscaledValue().divide(BigInteger.TEN.pow(value.scale() - scale));
-        return new BigDecimal(bi, scale);
-    }
-
-    @DataProvider(name = "sessionRoles")
-    private static Object[][] sessionRoles() {
-        return new Object[][]{
-                {new String[]{"ROL1", "ROL2"}},
-                {new String[]{"ROL1", "ROL2"}},
-                {new String[]{"ROL1", "ROL2"}},
-                {new String[]{"ROL1", "ROL2,☺"}},
-                {new String[]{"ROL1", "ROL2"}},
-        };
-    }
-
-    @Test(groups = {"integration"}, dataProvider = "sessionRoles", dataProviderClass = QueryTests.class)
-    public void testOperationCustomRoles(String[] roles) throws Exception {
-        if (isVersionMatch("(,24.3]")) {
-            return;
-        }
-
-        String password = "^1A" + RandomStringUtils.random(12, true, true) + "3B$";
-        final String rolesList = "\"" + Strings.join("\",\"", roles) + "\"";
-        try (CommandResponse resp = client.execute("DROP ROLE IF EXISTS " + rolesList).get()) {
-        }
-        try (CommandResponse resp = client.execute("CREATE ROLE " + rolesList).get()) {
-        }
-        try (CommandResponse resp = client.execute("DROP USER IF EXISTS some_user").get()) {
-        }
-        try (CommandResponse resp = client.execute("CREATE USER some_user IDENTIFIED BY '" + password + "'" ).get()) {
-        }
-        try (CommandResponse resp = client.execute("GRANT " + rolesList + " TO some_user").get()) {
-        }
-
-
-        try (Client userClient = newClient().setUsername("some_user").setPassword(password).build()) {
-            QuerySettings settings = new QuerySettings().setDBRoles(Arrays.asList(roles));
-            List<GenericRecord> resp = userClient.queryAll("SELECT currentRoles()", settings);
-            Set<String> roleSet = new HashSet<>(Arrays.asList(roles));
-            Set<String> currentRoles = new  HashSet<String> (resp.get(0).getList(1));
-            Assert.assertEquals(currentRoles, roleSet, "Roles " + roleSet + " not found in " + currentRoles);
-        }
-    }
-
-    @DataProvider(name = "clientSessionRoles")
-    private static Object[][] clientSessionRoles() {
-        return new Object[][]{
-                {new String[]{"ROL1", "ROL2"}},
-                {new String[]{"ROL1", "ROL2,☺"}},
-        };
-    }
-    @Test(groups = {"integration"}, dataProvider = "clientSessionRoles", dataProviderClass = QueryTests.class)
-    public void testClientCustomRoles(String[] roles) throws Exception {
-        if (isVersionMatch("(,24.3]")) {
-            return;
-        }
-
-        String password = "^1A" + RandomStringUtils.random(12, true, true) + "3B$";
-        final String rolesList = "\"" + Strings.join("\",\"", roles) + "\"";
-        try (CommandResponse resp = client.execute("DROP ROLE IF EXISTS " + rolesList).get()) {
-        }
-        try (CommandResponse resp = client.execute("CREATE ROLE " + rolesList).get()) {
-        }
-        try (CommandResponse resp = client.execute("DROP USER IF EXISTS some_user").get()) {
-        }
-        try (CommandResponse resp = client.execute("CREATE USER some_user IDENTIFIED WITH sha256_password BY '" + password + "'" ).get()) {
-        }
-        try (CommandResponse resp = client.execute("GRANT " + rolesList + " TO some_user").get()) {
-        }
-
-        try (Client userClient = newClient().setUsername("some_user").setPassword(password).build()) {
-            userClient.setDBRoles(Arrays.asList(roles));
-            List<GenericRecord> resp = userClient.queryAll("SELECT currentRoles()");
-            Set<String> roleSet = new HashSet<>(Arrays.asList(roles));
-            Set<String> currentRoles = new  HashSet<String> (resp.get(0).getList(1));
-            Assert.assertEquals(currentRoles, roleSet, "Roles " + roleSet + " not found in " + currentRoles);
-        }
-    }
-
-
-    @Test(groups = {"integration"})
-    public void testLogComment() throws Exception {
-
-        String logComment = "Test log comment";
-        QuerySettings settings = new QuerySettings()
-                .setQueryId(UUID.randomUUID().toString())
-                .logComment(logComment);
-        try (QueryResponse response = client.query("SELECT 1", settings).get()) {
-            Assert.assertNotNull(response.getQueryId());
-            Assert.assertTrue(response.getQueryId().startsWith(settings.getQueryId()));
-        }
-
-        try (CommandResponse resp = client.execute("SYSTEM FLUSH LOGS").get()) {
-        }
-
-        List<GenericRecord> logRecords = client.queryAll("SELECT query_id, log_comment FROM system.query_log WHERE query_id = '" + settings.getQueryId() + "'");
-        Assert.assertEquals(logRecords.get(0).getString("query_id"), settings.getQueryId());
-        Assert.assertEquals(logRecords.get(0).getString("log_comment"), logComment);
-    }
-    @Test(groups = { "integration" }, enabled = true)
-    public void testReadingBitmap() throws Exception {
-        final String tableName = "bitmaps_test_table";
-        final String createSQL = AggregateFuncDTO.generateTableCreateSQL(tableName);
-        final AggregateFuncDTO pojo = new AggregateFuncDTO();
-
-        try {
-            client.execute("DROP TABLE IF EXISTS " + tableName).get();
-            client.execute(createSQL).get();
-        } catch (Exception e) {
-            throw e;
-        }
-
-        client.register(AggregateFuncDTO.class, client.getTableSchema(tableName));
-
-        try (InsertResponse response = client.insert(tableName, Collections.singletonList(pojo)).get(30, TimeUnit.SECONDS)) {
-            Assert.assertEquals(response.getWrittenRows(), 1);
-        }
-
-        try (QueryResponse queryResponse =
-                     client.query("SELECT * FROM " + tableName + " LIMIT 1").get(30, TimeUnit.SECONDS)) {
-
-            ClickHouseBinaryFormatReader reader = client.newBinaryFormatReader(queryResponse);
-            Assert.assertNotNull(reader.next());
-            Assert.assertFalse(reader.hasNext());
-
-            Assert.assertEquals(reader.getClickHouseBitmap("groupBitmapUint32"), pojo.getGroupBitmapUint32());
-            Assert.assertEquals(reader.getClickHouseBitmap("groupBitmapUint64"), pojo.getGroupBitmapUint64());
-        }
-    }
-
-    @Test(groups = {"integration"})
-    public void testReadingJSONValues() throws Exception {
-        if (isCloud()) {
-            return; // TODO: add support on cloud
-        }
-        if (isVersionMatch("(,24.8]")) {
-            return;
-        }
-        CommandSettings commandSettings = new CommandSettings();
-        commandSettings.serverSetting("allow_experimental_json_type", "1");
-        client.execute("DROP TABLE IF EXISTS test_json_values", commandSettings).get(1, TimeUnit.SECONDS);
-        client.execute("CREATE TABLE test_json_values (json JSON) ENGINE = MergeTree ORDER BY ()", commandSettings).get(1, TimeUnit.SECONDS);
-        client.execute("INSERT INTO test_json_values VALUES ('{\"a\" : {\"b\" : 42}, \"c\" : [1, 2, 3]}')", commandSettings).get(1, TimeUnit.SECONDS);
-
-
-        QuerySettings settings = new QuerySettings().setFormat(ClickHouseFormat.CSV);
-        try (QueryResponse resp = client.query("SELECT json FROM test_json_values", settings).get(1, TimeUnit.SECONDS)) {
-            BufferedReader reader = new BufferedReader(new InputStreamReader(resp.getInputStream()));
-            Assert.assertEquals(StringEscapeUtils.unescapeCsv(reader.lines().findFirst().get()), "{\"a\":{\"b\":\"42\"},\"c\":[\"1\",\"2\",\"3\"]}");
-        }
-
-        settings = new QuerySettings()
-                .serverSetting(ServerSettings.OUTPUT_FORMAT_BINARY_WRITE_JSON_AS_STRING, "1");
-        try (QueryResponse resp = client.query("SELECT json FROM test_json_values", settings).get(1, TimeUnit.SECONDS)) {
-            ClickHouseBinaryFormatReader reader = client.newBinaryFormatReader(resp);
-            Assert.assertNotNull(reader.next());
-            Assert.assertEquals(reader.getString(1), "{\"a\":{\"b\":\"42\"},\"c\":[\"1\",\"2\",\"3\"]}");
-        }
-    }
-
-    @Test
-    public void testGetColumnsByIndex() throws Exception {
-
-        try (QueryResponse response = client.query("SELECT toInt8(1) as number, 'test' as string").get()) {
-            ClickHouseBinaryFormatReader reader = client.newBinaryFormatReader(response);
-            reader.next();
-            Assert.assertEquals(reader.getInteger(1), 1);
-            Assert.assertEquals(reader.getString(2), "test");
-        }
-    }
-
-    protected Client.Builder newClient() {
-        ClickHouseNode node = getServer(ClickHouseProtocol.HTTP);
-        boolean isSecure = isCloud();
-        return new Client.Builder()
-                .addEndpoint(Protocol.HTTP, node.getHost(), node.getPort(), isSecure)
-                .setUsername("default")
-                .setPassword(ClickHouseServerForTest.getPassword())
-                .compressClientRequest(false)
-                .compressServerResponse(useServerCompression)
-                .useHttpCompression(useHttpCompression)
-                .allowBinaryReaderToReuseBuffers(usePreallocatedBuffers)
-                .setDefaultDatabase(ClickHouseServerForTest.getDatabase())
-                .serverSetting(ServerSettings.WAIT_ASYNC_INSERT, "1")
-                .serverSetting(ServerSettings.ASYNC_INSERT, "0")
-                .useNewImplementation(System.getProperty("client.tests.useNewImplementation", "true").equals("true"));
-    }
-
-    @Test(groups = {"integration"})
-    public void testReadingSimpleAggregateFunction() throws Exception {
-        final String tableName = "simple_aggregate_function_test_table";
-        client.execute("DROP TABLE IF EXISTS " + tableName).get();
-        client.execute("CREATE TABLE `" + tableName + "` " +
-                "(idx UInt8, lowest_value SimpleAggregateFunction(min, UInt8), count SimpleAggregateFunction(sum, Int64), mp SimpleAggregateFunction(maxMap, Map(UInt8, UInt8))) " +
-                "ENGINE MergeTree ORDER BY ();").get();
-
-
-            try (InsertResponse response = client.insert(tableName, new ByteArrayInputStream("1\t2\t3\t{1:2}".getBytes(StandardCharsets.UTF_8)), ClickHouseFormat.TSV).get(30, TimeUnit.SECONDS)) {
-            Assert.assertEquals(response.getWrittenRows(), 1);
-        }
-
-        try (QueryResponse queryResponse = client.query("SELECT * FROM " + tableName + " LIMIT 1").get(30, TimeUnit.SECONDS)) {
-
-            ClickHouseBinaryFormatReader reader = client.newBinaryFormatReader(queryResponse);
-            Assert.assertNotNull(reader.next());
-            Assert.assertEquals(reader.getByte("idx"), Byte.valueOf("1"));
-            Assert.assertEquals((Short) reader.readValue("lowest_value"), Short.parseShort("2"));
-            Assert.assertEquals((Long) reader.readValue("count"), Long.parseLong("3"));
-            Assert.assertEquals(String.valueOf((LinkedHashMap) reader.readValue("mp")), "{1=2}");
-            Assert.assertFalse(reader.hasNext());
-        }
-    }
-
-    @Test(groups = {"integration"})
-    public void testReadingEnumsAsStrings() throws Exception {
-        final String tableName = "enums_as_strings_test_table";
-        client.execute("DROP TABLE IF EXISTS " + tableName).get();
-        client.execute("CREATE TABLE `" + tableName + "` " +
-                "(idx UInt8, enum1 Enum8('a' = 1, 'b' = 2, 'c' = 3), enum2 Enum16('atch' = 1, 'batch' = 2, 'catch' = 3)) " +
-                "ENGINE MergeTree ORDER BY ()").get();
-
-        try (InsertResponse response = client.insert(tableName, new ByteArrayInputStream("1\ta\t2".getBytes(StandardCharsets.UTF_8)), ClickHouseFormat.TSV).get(30, TimeUnit.SECONDS)) {
-            Assert.assertEquals(response.getWrittenRows(), 1);
-        }
-
-        try (QueryResponse queryResponse = client.query("SELECT * FROM " + tableName + " LIMIT 1").get(30, TimeUnit.SECONDS)) {
-            ClickHouseBinaryFormatReader reader = client.newBinaryFormatReader(queryResponse);
-            Assert.assertNotNull(reader.next());
-            Assert.assertEquals(reader.getByte("idx"), Byte.valueOf("1"));
-            Assert.assertEquals(reader.getString("enum1"), "a");
-            Assert.assertEquals(reader.getShort("enum1"), 1);
-            Assert.assertEquals(reader.getInteger("enum1"), 1);
-            Assert.assertEquals(reader.getString("enum2"), "batch");
-            Assert.assertEquals(reader.getShort("enum2"), 2);
-            Assert.assertEquals(reader.getInteger("enum2"), 2);
-            Assert.assertFalse(reader.hasNext());
-        }
-    }
-
-    @Test(groups = {"integration"})
-    public void testServerTimezone() throws Exception {
-        final String sql = "SELECT now() as t, toDateTime(now(), 'UTC') as utc_time, toDateTime(now(), 'America/New_York') as est_time";
-        try (QueryResponse response = client.query(sql).get(1, TimeUnit.SECONDS)) {
-            ClickHouseBinaryFormatReader reader = client.newBinaryFormatReader(response);
-            Assert.assertNotNull(reader.next());
-            ZonedDateTime serverTime = reader.getZonedDateTime(1);
-            ZonedDateTime serverUtcTime = reader.getZonedDateTime(2);
-            ZonedDateTime serverEstTime = reader.getZonedDateTime(3);
-            Assert.assertEquals(serverTime.withZoneSameInstant(ZoneId.of("UTC")), serverUtcTime);
-            Assert.assertEquals(serverTime, serverUtcTime);
-            Assert.assertEquals(serverUtcTime.withZoneSameInstant(ZoneId.of("America/New_York")), serverEstTime);
-        }
-    }
-
-    @Test(groups = {"integration"})
-    public void testLowCardinalityValues() throws Exception {
-        final String table = "test_low_cardinality_values";
-        final String tableCreate = "CREATE TABLE " + table + "(rowID Int32, keyword LowCardinality(String)) Engine = MergeTree ORDER BY ()";
-
-        client.execute("DROP TABLE IF EXISTS " + table);
-        client.execute(tableCreate);
-
-        client.execute("INSERT INTO " + table + " VALUES (0, 'db'), (1, 'fast'), (2, 'not a java')");
-        String[] values = new String[] {"db", "fast", "not a java"};
-        Collection<GenericRecord> records = client.queryAll("SELECT * FROM " + table);
-        for (GenericRecord record : records) {
-            int rowId = record.getInteger("rowID");
-            Assert.assertEquals(record.getString("keyword"), values[rowId]);
-        }
-    }
-
-    @Test(groups = {"integration"})
-    public void testGettingRowsBeforeLimit() throws Exception {
-        int expectedTotalRowsToRead = 100;
-        if (isVersionMatch("(,23.8]")) {
-            // issue in prev. release.
-            expectedTotalRowsToRead = 0;
-        }
-
-        try (QueryResponse response = client.query("SELECT number FROM system.numbers LIMIT 100").get()) {
-            Assert.assertTrue(response.getResultRows() < 1000);
-
-            Assert.assertEquals(response.getTotalRowsToRead(), expectedTotalRowsToRead);
-        }
-    }
-<<<<<<< HEAD
-
-    @Test(groups = {"integration"})
-    public void testGetDynamicValue() throws Exception  {
-        if (isVersionMatch("(,24.8]")) {
-            return;
-        }
-
-        String table = "test_get_dynamic_values";
-
-        final AtomicInteger rowId = new AtomicInteger(-1);
-        final Random rnd = new Random();
-
-        List<Map<String,Object>> dataset = prepareDataSet(table, Arrays.asList("rowId Int32", "v Dynamic"),
-                Arrays.asList(s -> rowId.incrementAndGet(), s-> {
-                    int decision = rnd.nextInt(3);
-                    if (decision == 0) {
-                        return RandomStringUtils.randomAlphanumeric(3, 10);
-                    } else if (decision == 1) {
-                        return rnd.nextInt();
-                    } else {
-                        return rnd.nextDouble();
-                    }
-                }), 1000);
-
-        try (QueryResponse response = client.query("SELECT * FROM " + table).get()) {
-            ClickHouseBinaryFormatReader reader = client.newBinaryFormatReader(response);
-            while (reader.next() != null) {
-                int rowIndex  = reader.getInteger("rowId");
-                Assert.assertEquals(reader.getString("v"), dataset.get(rowIndex).get("v").toString());
-            }
-        }
-    }
-
-    @Test(groups = {"integration"})
-    public void testBinaryEncodedJSON() throws Exception  {
-        if (isVersionMatch("(,24.8]")) {
-            return;
-        }
-
-        String table = "test_get_json_values";
-
-        final AtomicInteger rowId = new AtomicInteger(-1);
-        final Random rnd = new Random();
-
-        List<Map<String,Object>> dataset = prepareDataSet(table, Arrays.asList("rowId Int32", "v1 JSON"),
-                Arrays.asList(s -> rowId.incrementAndGet(),
-                s-> {
-                    String a = "{'a': '" + RandomStringUtils.randomAlphabetic(20) + "', 'b': { 'c': 'test1', 'd': " + rnd
-                            .nextInt(1000) + "}}";
-                    return a.replaceAll("'", "\"");
-                }), 1);
-
-        ObjectMapper jackson = new ObjectMapper();
-        try (QueryResponse response = client.query("SELECT * FROM " + table).get()) {
-            ClickHouseBinaryFormatReader reader = client.newBinaryFormatReader(response);
-            while (reader.next() != null) {
-                int rowIndex  = reader.getInteger("rowId");
-                JsonNode expected = jackson.readValue(dataset.get(rowIndex).get("v1").toString(), JsonNode.class);
-                Map<String, Object> v1 = reader.readValue("v1");
-                for (Map.Entry<String, Object> e : v1.entrySet()) {
-                    String pointer = "/" + e.getKey().replaceAll("\\.", "/");
-                    Assert.assertEquals(e.getValue().toString(), expected.at(pointer).asText());
-                }
-            }
-        }
-    }
-
-    public boolean isVersionMatch(String versionExpression) {
-        List<GenericRecord> serverVersion = client.queryAll("SELECT version()");
-        return ClickHouseVersion.of(serverVersion.get(0).getString(1)).check(versionExpression);
-=======
-    
-    @Test(groups = {"integration"})
-    public void testEmptyResponse() throws Exception {
-        try (QueryResponse response = client.query("SELECT number FROM system.numbers LIMIT 0", new QuerySettings().setFormat(ClickHouseFormat.RowBinary)).get()) {
-            System.out.println(response.getResultRows());
-        }
->>>>>>> 7b7749fb
-    }
-}
+package com.clickhouse.client.query;
+
+
+import com.clickhouse.client.BaseIntegrationTest;
+import com.clickhouse.client.ClickHouseException;
+import com.clickhouse.client.ClickHouseNode;
+import com.clickhouse.client.ClickHouseProtocol;
+import com.clickhouse.client.ClickHouseServerForTest;
+import com.clickhouse.client.api.Client;
+import com.clickhouse.client.api.ClientException;
+import com.clickhouse.client.api.DataTypeUtils;
+import com.clickhouse.client.api.ServerException;
+import com.clickhouse.client.api.command.CommandResponse;
+import com.clickhouse.client.api.command.CommandSettings;
+import com.clickhouse.client.api.data_formats.ClickHouseBinaryFormatReader;
+import com.clickhouse.client.api.data_formats.internal.BinaryStreamReader;
+import com.clickhouse.client.api.enums.Protocol;
+import com.clickhouse.client.api.insert.InsertResponse;
+import com.clickhouse.client.api.insert.InsertSettings;
+import com.clickhouse.client.api.internal.ServerSettings;
+import com.clickhouse.client.api.metadata.TableSchema;
+import com.clickhouse.client.api.metrics.ClientMetrics;
+import com.clickhouse.client.api.metrics.OperationMetrics;
+import com.clickhouse.client.api.metrics.ServerMetrics;
+import com.clickhouse.client.api.query.GenericRecord;
+import com.clickhouse.client.api.query.NullValueException;
+import com.clickhouse.client.api.query.QueryResponse;
+import com.clickhouse.client.api.query.QuerySettings;
+import com.clickhouse.client.api.query.Records;
+import com.clickhouse.data.ClickHouseDataType;
+import com.clickhouse.data.ClickHouseFormat;
+import com.clickhouse.data.ClickHouseVersion;
+import com.fasterxml.jackson.databind.JsonNode;
+import com.fasterxml.jackson.databind.MappingIterator;
+import com.fasterxml.jackson.databind.ObjectMapper;
+import com.google.common.io.BaseEncoding;
+import org.apache.commons.lang3.RandomStringUtils;
+import org.apache.commons.lang3.StringEscapeUtils;
+import org.testng.Assert;
+import org.testng.annotations.AfterMethod;
+import org.testng.annotations.BeforeMethod;
+import org.testng.annotations.DataProvider;
+import org.testng.annotations.Test;
+import org.testng.util.Strings;
+
+import java.io.BufferedReader;
+import java.io.BufferedWriter;
+import java.io.ByteArrayInputStream;
+import java.io.ByteArrayOutputStream;
+import java.io.IOException;
+import java.io.InputStreamReader;
+import java.io.OutputStreamWriter;
+import java.math.BigDecimal;
+import java.math.BigInteger;
+import java.net.Inet4Address;
+import java.net.Inet6Address;
+import java.net.InetAddress;
+import java.nio.ByteBuffer;
+import java.nio.charset.StandardCharsets;
+import java.time.LocalDate;
+import java.time.LocalDateTime;
+import java.time.ZoneId;
+import java.time.ZonedDateTime;
+import java.util.ArrayList;
+import java.util.Arrays;
+import java.util.Collection;
+import java.util.Collections;
+import java.util.HashMap;
+import java.util.HashSet;
+import java.util.Iterator;
+import java.util.LinkedHashMap;
+import java.util.List;
+import java.util.Map;
+import java.util.Random;
+import java.util.Set;
+import java.util.UUID;
+import java.util.concurrent.CountDownLatch;
+import java.util.concurrent.ExecutionException;
+import java.util.concurrent.ExecutorService;
+import java.util.concurrent.Executors;
+import java.util.concurrent.Future;
+import java.util.concurrent.TimeUnit;
+import java.util.concurrent.atomic.AtomicInteger;
+import java.util.function.Consumer;
+import java.util.function.Function;
+import java.util.function.Supplier;
+import java.util.stream.BaseStream;
+import java.util.stream.Collectors;
+import java.util.stream.IntStream;
+
+public class QueryTests extends BaseIntegrationTest {
+
+    private final static Random RANDOM = new Random();
+
+    private Client client;
+
+    private boolean useServerCompression = false;
+
+    private boolean useHttpCompression = false;
+
+    private boolean usePreallocatedBuffers = false;
+
+    QueryTests(){
+    }
+
+    public QueryTests(boolean useServerCompression, boolean useHttpCompression) {
+        this(useServerCompression, useHttpCompression, false);
+    }
+
+    public QueryTests(boolean useServerCompression, boolean useHttpCompression, boolean usePreallocatedBuffers) {
+        this.useServerCompression = useServerCompression;
+        this.useHttpCompression = useHttpCompression;
+        this.usePreallocatedBuffers = usePreallocatedBuffers;
+    }
+
+    @BeforeMethod(groups = {"integration"})
+    public void setUp() {
+        ClickHouseNode node = getServer(ClickHouseProtocol.HTTP);
+        client = newClient().build();
+
+        delayForProfiler(0);
+        System.out.println("Real port: " + node.getPort());
+    }
+
+    @AfterMethod(groups = {"integration"})
+    public void tearDown() {
+        client.close();
+    }
+
+    private static void delayForProfiler(long millis) {
+        try {
+            Thread.sleep(millis);
+        } catch (InterruptedException e) {
+            e.printStackTrace();
+        }
+    }
+
+    @Test(groups = {"integration"})
+    public void testSimpleQueryWithTSV() {
+        prepareSimpleDataSet();
+
+        QuerySettings settings = new QuerySettings()
+                .setFormat(ClickHouseFormat.TabSeparated);
+
+        Future<QueryResponse> response = client.query("SELECT * FROM " + DATASET_TABLE, settings);
+
+        try {
+            BufferedReader br = new BufferedReader(new InputStreamReader(response.get().getInputStream()));
+            String line = null;
+            while ((line = br.readLine()) != null) {
+                System.out.println(line);
+            }
+        } catch (InterruptedException | ExecutionException e) {
+            Assert.fail("failed to get response", e);
+        } catch (IOException e) {
+            Assert.fail("failed to read response", e);
+        }
+    }
+
+    @Test(groups = {"integration"})
+    public void testReadRecords() throws Exception {
+        List<Map<String, Object>> dataset = prepareDataSet(DATASET_TABLE, DATASET_COLUMNS, DATASET_VALUE_GENERATORS, 10);
+
+        Records records = client.queryRecords("SELECT * FROM " + DATASET_TABLE).get(3, TimeUnit.SECONDS);
+        Assert.assertEquals(records.getResultRows(), 10, "Unexpected number of rows");
+
+        Iterator<Map<String, Object>> dataIterator = dataset.iterator();
+        for (GenericRecord record : records) {
+            Map<String,Object> dsRecords = dataIterator.next();
+            Assert.assertEquals(record.getLong("col1"), dsRecords.get("col1"));
+            Assert.assertEquals(record.getInteger("col2"), dsRecords.get("col2"));
+            Assert.assertEquals(record.getString("col3"), dsRecords.get("col3"));
+            Assert.assertEquals(record.getLong("col4"), dsRecords.get("col4"));
+            Assert.assertEquals(record.getString("col5"), dsRecords.get("col5"));
+            Assert.assertEquals(record.getBooleanArray("col6"), ((List)dsRecords.get("col6")).toArray());
+            Assert.assertEquals(record.getIntArray("col7"), ((List)dsRecords.get("col7")).toArray());
+        }
+    }
+
+    @Test(groups = {"integration"})
+    public void testBigUnsignedInt() throws Exception {
+        final BigInteger expected128 = BigInteger.valueOf(2).pow(128).subtract(BigInteger.ONE).subtract(BigInteger.ONE);
+        final BigInteger expected256 = BigInteger.valueOf(2).pow(256).subtract(BigInteger.ONE).subtract(BigInteger.ONE);
+
+        String sqlQuery = "SELECT toUInt128('" + expected128 + "') as i128, toUInt256('" + expected256 + "') as i256";
+        Records records = client.queryRecords(sqlQuery).get(3, TimeUnit.SECONDS);
+
+        GenericRecord firstRecord = records.iterator().next();
+
+        Assert.assertEquals(firstRecord.getBigInteger("i128"), expected128);
+        Assert.assertEquals(firstRecord.getBigInteger("i256"), expected256);
+    }
+
+    @Test(groups = {"integration"})
+    public void testEndianReadingNumbers() throws Exception {
+
+        byte[][] numbers = new byte[][] {
+            new byte[] {0x00, 0x02, 0x00, 0x01},
+            new byte[] {0x01, 0x02, 0x03, 0x04, 0x05, 0x06, 0x07, 0x08},
+            new byte[] {0x01, 0x02, 0x03, 0x04, 0x05, 0x06, 0x07, 0x08, 0x09, 0x0A, 0x0B, 0x0C, 0x0D, 0x0E, 0x0F, 0x10},
+        };
+
+
+        for (byte[] number : numbers) {
+            String typeName = "UInt32";
+            if (number.length == 8) {
+                typeName = "UInt64";
+            } else if (number.length == 16) {
+                typeName = "UInt128";
+            }
+            BigInteger expected = new BigInteger(number);
+            String sqlQuery = "SELECT to" + typeName + "('" + expected + "') as value1";
+            System.out.println(sqlQuery);
+            Records records = client.queryRecords(sqlQuery).get(3, TimeUnit.SECONDS);
+            GenericRecord firstRecord = records.iterator().next();
+
+            if (number.length == 4) {
+                System.out.println(firstRecord.getLong("value1"));
+                Assert.assertEquals(firstRecord.getLong("value1"), expected.longValue());
+            } else {
+                System.out.println(firstRecord.getBigInteger("value1"));
+                Assert.assertEquals(firstRecord.getBigInteger("value1"), expected);
+            }
+        }
+    }
+
+    @Test(groups = {"integration"})
+    public void testReadRecordsWithStreamAPI() throws Exception {
+        final int tables = 10;
+
+        Set<String> expectedTableNames = new HashSet<>();
+        for (int i = 0; i < tables; i++) {
+            final String tableName = "a_" + i;
+            expectedTableNames.add(tableName);
+            client.execute("DROP TABLE IF EXISTS " + tableName);
+            client.execute("CREATE TABLE " + tableName +" (x UInt32) ENGINE = MergeTree ORDER BY ()");
+        }
+
+        Records records = client.queryRecords("SHOW TABLES").get(3, TimeUnit.SECONDS);
+
+        HashSet<String> tableNames = new HashSet<>();
+        records.forEach(r -> {
+            tableNames.add(r.getString(1));
+        });
+        Assert.assertTrue(tableNames.containsAll(expectedTableNames));
+
+        Assert.expectThrows(IllegalStateException.class, () -> {
+            records.forEach(r -> {
+                System.out.println(r);
+            });
+        });
+    }
+
+    @Test(groups = {"integration"})
+    public void testReadRecordsGetFirstRecord() throws Exception {
+        prepareDataSet(DATASET_TABLE, DATASET_COLUMNS, DATASET_VALUE_GENERATORS, 10);
+        Records records = client.queryRecords("SELECT hostname()").get(3, TimeUnit.SECONDS);
+
+        Iterator<GenericRecord> iter = records.iterator();
+        Assert.expectThrows(IllegalStateException.class, records::iterator);
+        iter.next();
+        Assert.assertFalse(iter.hasNext());
+    }
+
+    @Test(description = "Verifies correct handling of empty data set while column information is present", groups = {"integration"})
+    public void testQueryRecordsOnEmptyDataset() throws Exception {
+        Records records = client.queryRecords("SELECT 1 LIMIT 0").get(3, TimeUnit.SECONDS);
+
+        Iterator<GenericRecord> iter = records.iterator();
+        Assert.assertFalse(iter.hasNext());
+    }
+
+    @Test(description = "Verifies correct handling when no column information expected", groups = {"integration"})
+    public void testQueryRecordsWithEmptyResult() throws Exception {
+        // This test uses a query that returns no data and no column information
+        try (Records records = client.queryRecords("CREATE DATABASE IF NOT EXISTS test_db").get(3, TimeUnit.SECONDS)) {
+            Assert.assertTrue(records.isEmpty());
+            for (GenericRecord record : records) {
+               Assert.fail("unexpected record: " + record);
+            }
+        }
+    }
+
+    @Test(groups = {"integration"})
+    public void testQueryAll() throws Exception {
+        List<Map<String, Object>> dataset = prepareDataSet(DATASET_TABLE, DATASET_COLUMNS, DATASET_VALUE_GENERATORS, 10);
+        List<GenericRecord> records = client.queryAll("SELECT * FROM " + DATASET_TABLE + " LIMIT " + dataset.size());
+        Assert.assertFalse(records.isEmpty());
+
+        for (String colDefinition : DATASET_COLUMNS) {
+            // result values
+            String colName = colDefinition.split(" ")[0];
+            List<Object> colValues = records.stream().map(r -> {
+                Object v = r.getObject(colName);
+                if (v instanceof BinaryStreamReader.ArrayValue) {
+                    v = ((BinaryStreamReader.ArrayValue)v).asList();
+                }
+
+                return v;
+            }
+
+            ).collect(Collectors.toList());
+            Assert.assertEquals(colValues.size(), dataset.size());
+
+            // dataset values
+            List<Object> dataValue = dataset.stream().map(d -> d.get(colName)).collect(Collectors.toList());
+            Assert.assertEquals(colValues, dataValue, "Failed for column " + colName);
+        }
+    }
+
+    @Test(groups = {"integration"})
+    public void testQueryAllSimple() throws Exception {
+        testQueryAllSimple(10);
+    }
+    public void testQueryAllSimple(int numberOfRecords) throws Exception {
+        GenericRecord record = client.queryAll("SELECT number FROM system.numbers LIMIT " + numberOfRecords).stream().findFirst().get();
+        Assert.assertNotNull(record);
+    }
+
+    @Test(groups = {"integration"})
+    public void testQueryAllNoResult() throws Exception {
+        List<GenericRecord> records = client.queryAll("SELECT 1 LIMIT 0");
+        Assert.assertEquals(records.size(), 0);
+        Assert.assertTrue(records.isEmpty());
+    }
+
+    @Test
+    public void testQueryAllTableNames() {
+        final int tables = 10;
+        Set<String> expectedTableNames = new HashSet<>();
+        for (int i = 0; i < tables; i++) {
+            final String tableName = "a_" + i;
+            expectedTableNames.add(tableName);
+            client.execute("DROP TABLE IF EXISTS " + tableName);
+            client.execute("CREATE TABLE " + tableName +" (x UInt32) ENGINE = MergeTree ORDER BY ()");
+        }
+
+        List<GenericRecord> records = client.queryAll("SHOW TABLES");
+        Assert.assertTrue(records.size() >= tables);
+
+        Set<String> tableNames = records.stream().map(r -> r.getString(1)).collect(Collectors.toSet());
+        Assert.assertTrue(tableNames.containsAll(expectedTableNames));
+    }
+
+    @Test(groups = {"integration"})
+    public void testQueryJSONEachRow() throws ExecutionException, InterruptedException {
+        Map<String, Object> datasetRecord = prepareSimpleDataSet();
+        QuerySettings settings = new QuerySettings().setFormat(ClickHouseFormat.JSONEachRow);
+        Future<QueryResponse> response = client.query("SELECT * FROM " + DATASET_TABLE, settings);
+        final ObjectMapper objectMapper = new ObjectMapper();
+        try (QueryResponse queryResponse = response.get(); MappingIterator<JsonNode> jsonIter = objectMapper.readerFor(JsonNode.class)
+                .readValues(queryResponse.getInputStream())) {
+
+
+            while (jsonIter.hasNext()) {
+                JsonNode node = jsonIter.next();
+                System.out.println(node);
+                long col1 = node.get("col1").asLong();
+                Assert.assertEquals(col1, datasetRecord.get("col1"));
+                int col2 = node.get("col2").asInt();
+                Assert.assertEquals(col2, datasetRecord.get("col2"));
+                String col3 = node.get("col3").asText();
+                Assert.assertEquals(col3, datasetRecord.get("col3"));
+                long col4 = node.get("col4").asLong();
+                Assert.assertEquals(col4, datasetRecord.get("col4"));
+            }
+        } catch (Exception e) {
+            Assert.fail("failed to read response", e);
+        }
+    }
+
+    @DataProvider(name = "rowBinaryFormats")
+    ClickHouseFormat[] getRowBinaryFormats() {
+        return new ClickHouseFormat[]{
+                ClickHouseFormat.RowBinaryWithNamesAndTypes,
+                ClickHouseFormat.Native,
+                ClickHouseFormat.RowBinaryWithNames,
+                ClickHouseFormat.RowBinary
+        };
+    }
+
+    @Test(groups = {"integration"}, dataProvider = "rowBinaryFormats")
+    public void testRowBinaryQueries(ClickHouseFormat format)
+            throws ExecutionException, InterruptedException {
+        final int rows = 3;
+        // TODO: replace with dataset with all primitive types of data
+        // TODO: reusing same table name may lead to a conflict in tests?
+
+        List<Map<String, Object>> data = prepareDataSet(DATASET_TABLE + "_" + format.name(), DATASET_COLUMNS,
+                DATASET_VALUE_GENERATORS, rows);
+        QuerySettings settings = new QuerySettings().setFormat(format);
+        Future<QueryResponse> response = client.query("SELECT * FROM " + DATASET_TABLE + "_" + format.name(), settings);
+        QueryResponse queryResponse = response.get();
+
+        TableSchema tableSchema = client.getTableSchema(DATASET_TABLE + "_" + format.name());
+        ClickHouseBinaryFormatReader reader = client.newBinaryFormatReader(queryResponse, tableSchema);
+
+        Iterator<Map<String, Object>> dataIterator = data.iterator();
+        int rowsCount = 0;
+        while (dataIterator.hasNext()) {
+            Map<String, Object> expectedRecord = dataIterator.next();
+            Map<String, Object> actualRecord = reader.next();
+            for (Map.Entry<String, Object> entry : actualRecord.entrySet()) {
+                Object value = entry.getValue();
+                if (entry.getValue() instanceof BinaryStreamReader.ArrayValue) {
+                    value = ((BinaryStreamReader.ArrayValue)value).asList();
+                }
+
+                Assert.assertEquals(value, expectedRecord.get(entry.getKey()), "Value of " + entry.getKey() + " doesn't match: "
+                    + expectedRecord.get(entry.getKey()) + " expected, actual: " + value);
+
+            }
+            rowsCount++;
+        }
+
+        Assert.assertEquals(rowsCount, rows);
+    }
+
+    @Test
+    public void testReadingArrayInNative() throws Exception {
+
+        QuerySettings querySettings = new QuerySettings().setFormat(ClickHouseFormat.RowBinaryWithNamesAndTypes);
+        try (QueryResponse response = client.query("SELECT [1, 2, 3] as arr1, [[1, 2, 3], [4, 5, 6]] as arr2", querySettings).get()) {
+            ClickHouseBinaryFormatReader reader = client.newBinaryFormatReader(response);
+
+            Map<String, Object> record = reader.next();
+            Assert.assertEquals(((BinaryStreamReader.ArrayValue)record.get("arr1")).asList(), Arrays.asList((short)1, (short)2, (short)3));
+            Assert.assertEquals(((BinaryStreamReader.ArrayValue)record.get("arr2")).asList().get(0), Arrays.asList((short)1, (short)2, (short)3));
+            Assert.assertEquals(((BinaryStreamReader.ArrayValue)record.get("arr2")).asList().get(1), Arrays.asList((short)4, (short)5, (short)6));
+        }
+    }
+
+    @Test(groups = {"integration"})
+    public void testBinaryStreamReader() throws Exception {
+        final String table = "dynamic_schema_test_table";
+        List<Map<String, Object>> data = prepareDataSet(table, DATASET_COLUMNS,
+                DATASET_VALUE_GENERATORS, 10);
+        QuerySettings settings = new QuerySettings().setFormat(ClickHouseFormat.RowBinaryWithNamesAndTypes);
+        Future<QueryResponse> response = client.query("SELECT col1, col3, hostname() as host FROM " + table, settings);
+        QueryResponse queryResponse = response.get();
+
+        TableSchema schema = new TableSchema();
+        schema.addColumn("col1", "UInt32");
+        schema.addColumn("col3", "String");
+        schema.addColumn("host", "String");
+        ClickHouseBinaryFormatReader reader = client.newBinaryFormatReader(queryResponse, schema);
+        int rowsCount = 0;
+        while (reader.next() != null) {
+            String hostName = reader.readValue("host");
+            Long col1 = reader.readValue("col1");
+            String col3 = reader.readValue("col3");
+
+            System.out.println("host: " + hostName + ", col1: " + col1 + ", col3: " + col3);
+
+            Assert.assertEquals(reader.readValue(1), col1);
+            Assert.assertEquals(reader.readValue(2), col3);
+            Assert.assertEquals(reader.readValue(3), hostName);
+            rowsCount++;
+        }
+        Assert.assertEquals(rowsCount, 10);
+        Assert.assertFalse(reader.hasNext());
+        Assert.assertNull(reader.next());
+    }
+
+    @Test(groups = {"integration"})
+    public void testRowStreamReader() throws Exception {
+        final String table = "dynamic_schema_row_test_table";
+        final int rows = 10;
+        List<Map<String, Object>> data = prepareDataSet(table, DATASET_COLUMNS, DATASET_VALUE_GENERATORS, rows);
+        QuerySettings settings = new QuerySettings().setFormat(ClickHouseFormat.RowBinaryWithNamesAndTypes);
+        Future<QueryResponse> response = client.query("SELECT col1, col3, hostname() as host FROM " + table, settings);
+
+        QueryResponse queryResponse = response.get();
+        TableSchema schema = new TableSchema();
+        schema.addColumn("col1", "UInt32");
+        schema.addColumn("col3", "String");
+        schema.addColumn("host", "String");
+        ClickHouseBinaryFormatReader reader = client.newBinaryFormatReader(queryResponse);
+
+        Map<String, Object> record;
+        for (int i = 0; i < rows; i++) {
+            record = reader.next();
+            Assert.assertNotNull(record);
+        }
+    }
+
+    private final static List<String> ARRAY_COLUMNS = Arrays.asList(
+            "col1 Array(UInt32)",
+            "col2 Array(Array(Int32))",
+            "col3 Array(UInt64)",
+            "col4 Array(Bool)",
+            "col5 Array(String)"
+    );
+
+    private final static List<Function<String, Object>> ARRAY_VALUE_GENERATORS = Arrays.asList(
+            c ->
+                    RANDOM.ints(10, 0, 100)
+                            .asLongStream().collect(ArrayList::new, ArrayList::add, ArrayList::addAll),
+            c -> {
+                List<List<Integer>> values = new ArrayList<>();
+
+                for (int i = 0; i < 10; i++) {
+                    values.add(Arrays.asList(i, 2 * i , 3 * i));
+                }
+                return values;
+            },
+            c ->
+                RANDOM.longs(10, 0, Long.MAX_VALUE)
+                        .mapToObj(BigInteger::valueOf).collect(Collectors.toList()),
+            c -> RANDOM.ints(10, 0, 1)
+                    .mapToObj(i -> i == 0 ).collect(Collectors.toList()),
+            c -> {
+                UUID uuid = UUID.randomUUID();
+                byte[] bts = ByteBuffer.allocate(16)
+                        .putLong(uuid.getMostSignificantBits())
+                        .putLong(uuid.getLeastSignificantBits())
+                        .array();
+                String sep = "\\x";
+                String hex = sep + BaseEncoding.base16().withSeparator(sep, 2).encode(bts);
+                return Arrays.asList(hex);
+            }
+    );
+
+    @Test(groups = {"integration"})
+    public void testBinaryReaderOnQueryWithNoResult() throws Exception {
+        try (QueryResponse response = client.query("SELECT 1 LIMIT 0").get(3, TimeUnit.SECONDS)) {
+            ClickHouseBinaryFormatReader reader = client.newBinaryFormatReader(response);
+            Assert.assertFalse(reader.hasNext());
+            Assert.assertNull(reader.next());
+        }
+    }
+
+    @Test(groups = {"integration"})
+    public void testArrayValues() throws Exception {
+        final String table = "array_values_test_table";
+        final int rows = 1;
+        List<Map<String, Object>> data = prepareDataSet(table, ARRAY_COLUMNS, ARRAY_VALUE_GENERATORS, rows);
+
+        QuerySettings settings = new QuerySettings().setFormat(ClickHouseFormat.RowBinaryWithNamesAndTypes);
+        Future<QueryResponse> response = client.query("SELECT * FROM " + table, settings);
+        TableSchema schema = client.getTableSchema(table);
+
+        QueryResponse queryResponse = response.get();
+        ClickHouseBinaryFormatReader reader = client.newBinaryFormatReader(queryResponse, schema);
+
+        Map<String, Object> record = reader.next();
+        Assert.assertNotNull(record);
+        Map<String, Object> datasetRecord = data.get(0);
+        long[] col1Values = reader.getLongArray("col1");
+        Assert.assertEquals(Arrays.stream(col1Values).collect(ArrayList<Long>::new, ArrayList::add,
+                ArrayList::addAll), datasetRecord.get("col1"));
+        Assert.assertEquals(reader.getList("col1"), datasetRecord.get("col1"));
+        List<List<Long>> col2Values = reader.getList("col2");
+        Assert.assertEquals(col2Values, data.get(0).get("col2"));
+        List<BigInteger> col3Values = reader.getList("col3");
+        Assert.assertEquals(col3Values, data.get(0).get("col3"));
+        List<Boolean> col4Values = reader.getList("col4");
+        Assert.assertEquals(col4Values, data.get(0).get("col4"));
+        boolean[] col4Array = reader.getBooleanArray("col4");
+        Assert.assertEquals(col4Array, ((List)data.get(0).get("col4")).toArray());
+        Assert.assertEquals(reader.getList("col5"), ((List)data.get(0).get("col5")));
+    }
+
+    @Test
+    public void testArraysAsList() {
+        GenericRecord record =
+                client.queryAll("SELECT [] as empty_array").get(0);
+
+        List<Object> items = record.getList("empty_array");
+        Assert.assertTrue(items.isEmpty());
+    }
+
+    private final static List<String> MAP_COLUMNS = Arrays.asList(
+            "col1 Map(String, Int8)",
+            "col2 Map(String, String)"
+    );
+
+    private final static List<Function<String, Object>> MAP_VALUE_GENERATORS = Arrays.asList(
+            c -> {
+                Map<String, Byte> values = new HashMap<>();
+                values.put("key1", (byte) 1);
+                values.put("key2", (byte) 2);
+                values.put("key3", (byte) 3);
+                return values;
+            },
+
+            c -> {
+                Map<String, String> values = new HashMap<>();
+                values.put("key1", "value1");
+                values.put("key2", "value2");
+                values.put("key3", "value3");
+                return values;
+            }
+    );
+
+
+    @Test
+    public void testMapValues() throws Exception {
+        final String table = "map_values_test_table";
+        final int rows = 1;
+        List<Map<String, Object>> data = prepareDataSet(table, MAP_COLUMNS, MAP_VALUE_GENERATORS, rows);
+
+        QuerySettings settings = new QuerySettings().setFormat(ClickHouseFormat.RowBinaryWithNamesAndTypes);
+        Future<QueryResponse> response = client.query("SELECT * FROM " + table, settings);
+        TableSchema schema = client.getTableSchema(table);
+
+        QueryResponse queryResponse = response.get();
+        ClickHouseBinaryFormatReader reader = client.newBinaryFormatReader(queryResponse, schema);
+
+        Map<String, Object> record = reader.next();
+        Assert.assertNotNull(record);
+//        System.out.println("col1: " + Arrays.toString(col1Values));
+        System.out.println("Record: " + record);
+    }
+
+
+    @Test(groups = {"integration"})
+    public void testQueryExceptionHandling() throws Exception {
+
+        try {
+            client.queryRecords("SELECT * FROM unknown_table").get(3, TimeUnit.SECONDS);
+            Assert.fail("exception is expected");
+        } catch (ServerException e) {
+            Assert.assertEquals(e.getCode(), 60);
+        } catch (ExecutionException e) {
+            Assert.assertTrue(e.getCause() instanceof ServerException);
+        } catch (ClientException e) {
+            // expected
+        }
+    }
+
+    @Test
+    public void testQueryRecordsEmptyResult() throws Exception {
+        try (Records records = client.queryRecords("SELECT 1 LIMIT 0").get(3, TimeUnit.SECONDS)) {
+            Assert.assertTrue(records.isEmpty());
+            for (GenericRecord record : records) {
+               Assert.fail("unexpected record: " + record);
+            }
+        }
+    }
+
+    @Test(description = "Verifies that queryRecords reads all values from the response", groups = {"integration"})
+    public void testQueryRecordsReadsAllValues() throws Exception {
+        try (Records records = client.queryRecords("SELECT toInt32(number) FROM system.numbers LIMIT 3").get(3, TimeUnit.SECONDS)) {
+            Assert.assertFalse(records.isEmpty());
+            Assert.assertEquals(records.getResultRows(), 3);
+
+            int expectedNumber = 0;
+            for (GenericRecord record : records) {
+                Assert.assertEquals(record.getInteger(1), expectedNumber);
+                expectedNumber++;
+            }
+
+            Assert.assertEquals(expectedNumber, 3);
+        }
+    }
+
+    private final static List<String> NULL_DATASET_COLUMNS = Arrays.asList(
+            "id UInt32",
+            "col1 UInt32 NULL",
+            "col2 Int32 NULL DEFAULT 1000",
+            "col3 String NULL",
+            "col5 String NULL DEFAULT 'default_value'"
+    );
+
+
+    private final static List<Function<String, Object>> NULL_DATASET_VALUE_GENERATORS = Arrays.asList(
+            c -> 1,
+            c -> null,
+            c -> null,
+            c -> null,
+            c -> null
+    );
+
+    @Test(groups = {"integration"})
+    public void testNullValues() throws Exception {
+        final String table = "null_values_test_table";
+        final int rows = 1;
+        List<Map<String, Object>> data = prepareDataSet(table, NULL_DATASET_COLUMNS, NULL_DATASET_VALUE_GENERATORS, 1);
+
+        QuerySettings settings = new QuerySettings().setFormat(ClickHouseFormat.RowBinaryWithNamesAndTypes);
+        Future<QueryResponse> response = client.query("SELECT * FROM " + table, settings);
+        TableSchema schema = client.getTableSchema(table);
+
+        QueryResponse queryResponse = response.get();
+        ClickHouseBinaryFormatReader reader = client.newBinaryFormatReader(queryResponse, schema);
+
+        Map<String, Object> record = reader.next();
+        Assert.assertNotNull(record);
+        System.out.println("Record: " + record);
+        int i = 0;
+        for (String columns : NULL_DATASET_COLUMNS) {
+            String columnName = columns.split(" ")[0];
+
+            if (columnName.equals("id")) {
+                Assert.assertTrue(record.containsKey(columnName));
+                Assert.assertEquals(record.get(columnName), 1L);
+                Assert.assertTrue(reader.hasValue("id"));
+                Assert.assertTrue(reader.hasValue(i+1), "No value for column " + i);
+
+            } else {
+                Assert.assertFalse(record.containsKey(columnName));
+                Assert.assertNull(record.get(columnName));
+                Assert.assertFalse(reader.hasValue(columnName));
+                Assert.assertFalse(reader.hasValue(i+1));
+
+                if (columnName.equals("col1") || columnName.equals("col2")) {
+                    Assert.expectThrows(NullValueException.class, () -> reader.getLong(columnName));
+                }
+            }
+
+            i++;
+        }
+    }
+
+    @Test
+    public void testIPAddresses() throws Exception {
+
+        final List<String> columns = Arrays.asList(
+                "srcV4 IPv4",
+                "targetV4 IPv4",
+                "srcV6 IPv6",
+                "targetV6 IPv6"
+
+        );
+
+        Random random = new Random();
+        byte[] ipv4 = new byte[4];
+        random.nextBytes(ipv4);
+        InetAddress ipv4src = Inet4Address.getByAddress(ipv4);
+        random.nextBytes(ipv4);
+        InetAddress ipv4target = Inet4Address.getByAddress(ipv4);
+        byte[] ipv6 = new byte[16];
+        random.nextBytes(ipv6);
+        InetAddress ipv6src = Inet6Address.getByAddress(ipv6);
+        random.nextBytes(ipv6);
+        InetAddress ipv6target = Inet6Address.getByAddress(ipv6);
+
+
+        final List<Supplier<String>> valueGenerators = Arrays.asList(
+                () -> sq(ipv4src.getHostAddress()),
+                () -> sq(ipv4target.getHostAddress()),
+                () -> sq(ipv6src.getHostAddress()),
+                () -> sq(ipv6target.getHostAddress())
+        );
+
+        final List<Consumer<ClickHouseBinaryFormatReader>> verifiers = new ArrayList<>();
+        verifiers.add(r -> {
+            Assert.assertTrue(r.hasValue("srcV4"), "No value for column srcV4 found");
+            Assert.assertEquals(r.getInet4Address("srcV4"), ipv4src);
+            Assert.assertEquals(r.getInet4Address(1), ipv4src);
+        });
+
+        verifiers.add(r -> {
+            Assert.assertTrue(r.hasValue("targetV4"), "No value for column targetV4 found");
+            Assert.assertEquals(r.getInet4Address("targetV4"), ipv4target);
+            Assert.assertEquals(r.getInet4Address(2), ipv4target);
+        });
+
+        verifiers.add(r -> {
+            Assert.assertTrue(r.hasValue("srcV6"), "No value for column src6 found");
+            Assert.assertEquals(r.getInet6Address("srcV6"), ipv6src);
+            Assert.assertEquals(r.getInet6Address(3), ipv6src);
+        });
+
+        verifiers.add(r -> {
+            Assert.assertTrue(r.hasValue("targetV6"), "No value for column targetV6 found");
+            Assert.assertEquals(r.getInet6Address("targetV6"), ipv6target);
+            Assert.assertEquals(r.getInet6Address(4), ipv6target);
+        });
+
+        testDataTypes(columns, valueGenerators, verifiers);
+    }
+
+    @Test
+    public void testDateTimeDataTypes() {
+        final List<String> columns = Arrays.asList(
+                "min_date Date",
+                "max_date Date",
+                "min_dateTime DateTime",
+                "max_dateTime DateTime",
+                "min_dateTime64 DateTime64",
+                "max_dateTime64 DateTime64",
+                "min_dateTime64_6 DateTime64(6)",
+                "max_dateTime64_6 DateTime64(6)",
+                "min_dateTime64_9 DateTime64(9)",
+                "max_dateTime64_9 DateTime64(9)"
+        );
+
+        final LocalDate minDate = LocalDate.parse("1970-01-01");
+        final LocalDate maxDate = LocalDate.parse("2149-06-06");
+        final LocalDateTime minDateTime = LocalDateTime.parse("1970-01-01T01:02:03");
+        final LocalDateTime maxDateTime = LocalDateTime.parse("2106-02-07T06:28:15");
+        final LocalDateTime minDateTime64 = LocalDateTime.parse("1970-01-01T01:02:03.123");
+        final LocalDateTime maxDateTime64 = LocalDateTime.parse("2106-02-07T06:28:15.123");
+        final LocalDateTime minDateTime64_6 = LocalDateTime.parse("1970-01-01T01:02:03.123456");
+        final LocalDateTime maxDateTime64_6 = LocalDateTime.parse("2106-02-07T06:28:15.123456");
+        final LocalDateTime minDateTime64_9 = LocalDateTime.parse("1970-01-01T01:02:03.123456789");
+        final LocalDateTime maxDateTime64_9 = LocalDateTime.parse("2106-02-07T06:28:15.123456789");
+        final List<Supplier<String>> valueGenerators = Arrays.asList(
+                () -> sq(minDate.toString()),
+                () -> sq(maxDate.toString()),
+                () -> sq(minDateTime.format(DataTypeUtils.DATETIME_FORMATTER)),
+                () -> sq(maxDateTime.format(DataTypeUtils.DATETIME_FORMATTER)),
+                () -> sq(minDateTime64.format(DataTypeUtils.DATETIME_WITH_NANOS_FORMATTER)),
+                () -> sq(maxDateTime64.format(DataTypeUtils.DATETIME_WITH_NANOS_FORMATTER)),
+                () -> sq(minDateTime64_6.format(DataTypeUtils.DATETIME_WITH_NANOS_FORMATTER)),
+                () -> sq(maxDateTime64_6.format(DataTypeUtils.DATETIME_WITH_NANOS_FORMATTER)),
+                () -> sq(minDateTime64_9.format(DataTypeUtils.DATETIME_WITH_NANOS_FORMATTER)),
+                () -> sq(maxDateTime64_9.format(DataTypeUtils.DATETIME_WITH_NANOS_FORMATTER))
+        );
+
+        final List<Consumer<ClickHouseBinaryFormatReader>> verifiers = new ArrayList<>();
+        verifiers.add(r -> {
+            Assert.assertTrue(r.hasValue("min_date"), "No value for column min_date found");
+            Assert.assertEquals(r.getLocalDate("min_date"), minDate);
+            Assert.assertEquals(r.getLocalDate(1), minDate);
+        });
+        verifiers.add(r -> {
+            Assert.assertTrue(r.hasValue("max_date"), "No value for column max_date found");
+            Assert.assertEquals(r.getLocalDate("max_date"), maxDate);
+            Assert.assertEquals(r.getLocalDate(2), maxDate);
+        });
+        verifiers.add(r -> {
+            Assert.assertTrue(r.hasValue("min_dateTime"), "No value for column min_dateTime found");
+            Assert.assertEquals(r.getLocalDateTime("min_dateTime"), minDateTime);
+            Assert.assertEquals(r.getLocalDateTime(3), minDateTime);
+        });
+        verifiers.add(r -> {
+            Assert.assertTrue(r.hasValue("max_dateTime"), "No value for column max_dateTime found");
+            Assert.assertEquals(r.getLocalDateTime("max_dateTime"), maxDateTime);
+            Assert.assertEquals(r.getLocalDateTime(4), maxDateTime);
+        });
+        verifiers.add(r -> {
+            Assert.assertTrue(r.hasValue("min_dateTime64"), "No value for column min_dateTime64 found");
+            Assert.assertEquals(r.getLocalDateTime("min_dateTime64"), minDateTime64);
+            Assert.assertEquals(r.getLocalDateTime(5), minDateTime64);
+        });
+        verifiers.add(r -> {
+            Assert.assertTrue(r.hasValue("max_dateTime64"), "No value for column max_dateTime64 found");
+            Assert.assertEquals(r.getLocalDateTime("max_dateTime64"), maxDateTime64);
+            Assert.assertEquals(r.getLocalDateTime(6), maxDateTime64);
+        });
+        verifiers.add(r -> {
+            Assert.assertTrue(r.hasValue("min_dateTime64_6"), "No value for column min_dateTime64_6 found");
+            Assert.assertEquals(r.getLocalDateTime("min_dateTime64_6"), minDateTime64_6);
+            Assert.assertEquals(r.getLocalDateTime(7), minDateTime64_6);
+        });
+        verifiers.add(r -> {
+            Assert.assertTrue(r.hasValue("max_dateTime64_6"), "No value for column max_dateTime64_6 found");
+            Assert.assertEquals(r.getLocalDateTime("max_dateTime64_6"), maxDateTime64_6);
+            Assert.assertEquals(r.getLocalDateTime(8), maxDateTime64_6);
+        });
+        verifiers.add(r -> {
+            Assert.assertTrue(r.hasValue("min_dateTime64_9"), "No value for column min_dateTime64_9 found");
+            Assert.assertEquals(r.getLocalDateTime("min_dateTime64_9"), minDateTime64_9);
+            Assert.assertEquals(r.getLocalDateTime(9), minDateTime64_9);
+        });
+        verifiers.add(r -> {
+            Assert.assertTrue(r.hasValue("max_dateTime64_9"), "No value for column max_dateTime64_9 found");
+            Assert.assertEquals(r.getLocalDateTime("max_dateTime64_9"), maxDateTime64_9);
+            Assert.assertEquals(r.getLocalDateTime(10), maxDateTime64_9);
+        });
+
+        testDataTypes(columns, valueGenerators, verifiers);
+    }
+
+    private Consumer<ClickHouseBinaryFormatReader> createNumberVerifier(String columnName, int columnIndex,
+                                                                        int bits, boolean isSigned,
+                                                                        BigInteger expectedValue) {
+        return r -> {
+            Assert.assertTrue(r.hasValue(columnName), "No value for column " + columnName + " found");
+            if (bits == 8 && isSigned) {
+                Assert.assertEquals(r.getByte(columnName), expectedValue.byteValueExact(), "Failed for column " + columnName);
+                Assert.assertEquals(r.getByte(columnIndex), expectedValue.byteValueExact(), "Failed for column " + columnIndex);
+            } else if (bits == 8) {
+                Assert.assertEquals(r.getShort(columnName), expectedValue.shortValueExact(), "Failed for column " + columnName);
+                Assert.assertEquals(r.getShort(columnIndex), expectedValue.shortValueExact(), "Failed for column " + columnIndex);
+            }
+            if (bits == 16 && isSigned) {
+                Assert.assertEquals(r.getShort(columnName), expectedValue.shortValueExact(), "Failed for column " + columnName);
+                Assert.assertEquals(r.getShort(columnIndex), expectedValue.shortValueExact(), "Failed for column " + columnIndex);
+            } else if (bits == 16) {
+                Assert.assertEquals(r.getInteger(columnName), expectedValue.intValueExact(), "Failed for column " + columnName);
+                Assert.assertEquals(r.getInteger(columnIndex), expectedValue.intValueExact(), "Failed for column " + columnIndex);
+            }
+
+            if (bits == 32 && isSigned) {
+                Assert.assertEquals(r.getInteger(columnName), expectedValue.intValueExact(), "Failed for column " + columnName);
+                Assert.assertEquals(r.getInteger(columnIndex), expectedValue.intValueExact(), "Failed for column " + columnIndex);
+            } else if (bits == 32) {
+                Assert.assertEquals(r.getLong(columnName), expectedValue.longValueExact(), "Failed for column " + columnName);
+                Assert.assertEquals(r.getLong(columnIndex), expectedValue.longValueExact(), "Failed for column " + columnIndex);
+            }
+
+            if (bits == 64 && isSigned) {
+                Assert.assertEquals(r.getLong(columnName), expectedValue.longValueExact(), "Failed for column " + columnName);
+                Assert.assertEquals(r.getLong(columnIndex), expectedValue.longValueExact(), "Failed for column " + columnIndex);
+            } else if (bits == 64) {
+                Assert.assertEquals(r.getBigInteger(columnName), expectedValue, "Failed for column " + columnName);
+                Assert.assertEquals(r.getBigInteger(columnIndex), expectedValue, "Failed for column " + columnIndex);
+            }
+
+            if (bits >= 128) {
+                Assert.assertEquals(r.getBigInteger(columnName), expectedValue, "Failed for column " + columnName);
+                Assert.assertEquals(r.getBigInteger(columnIndex), expectedValue, "Failed for column " + columnIndex);
+            }
+        };
+    }
+
+    @Test(groups = {"integration"})
+    public void testIntegerDataTypes() {
+        final List<String> columns = new ArrayList<>();
+        List<Supplier<String>> valueGenerators = new ArrayList<>();
+        List<Consumer<ClickHouseBinaryFormatReader>> verifiers = new ArrayList<>();
+
+        for (int i = 3; i < 9; i++) {
+            int bits = (int) Math.pow(2, i);
+            columns.add("min_int" + bits + " Int" + bits);
+            columns.add("min_uint" + bits + " UInt" + bits);
+            columns.add("max_int" + bits + " Int" + bits);
+            columns.add("max_uint" + bits + " UInt" + bits);
+
+            final BigInteger minInt = BigInteger.valueOf(-1).multiply(BigInteger.valueOf(2).pow(bits - 1));
+            final BigInteger nearMaxInt = BigInteger.valueOf(2).pow(bits - 1).subtract(BigInteger.ONE).subtract(BigInteger.ONE);//LE vs BigEndian test
+            final BigInteger nearMaxUInt = BigInteger.valueOf(2).pow(bits).subtract(BigInteger.ONE).subtract(BigInteger.ONE);//LE vs BE
+
+            valueGenerators.add(() -> String.valueOf(minInt));
+            valueGenerators.add(() -> String.valueOf(0));
+            valueGenerators.add(() -> String.valueOf(nearMaxInt));
+            valueGenerators.add(() -> String.valueOf(nearMaxUInt));
+
+            final int index = i - 3;
+            verifiers.add(createNumberVerifier("min_int" + bits, index * 4 + 1, bits, true,
+                    minInt));
+            verifiers.add(createNumberVerifier("min_uint" + bits, index * 4 + 2, bits, false,
+                    BigInteger.ZERO));
+            verifiers.add(createNumberVerifier("max_int" + bits, index * 4 + 3, bits, true,
+                    nearMaxInt));
+            verifiers.add(createNumberVerifier("max_uint" + bits, index * 4 + 4, bits, false,
+                    nearMaxUInt));
+        }
+
+//        valueGenerators.forEach(r -> System.out.println(r.get()));
+
+        testDataTypes(columns, valueGenerators, verifiers);
+    }
+
+
+    @Test(groups = {"integration"})
+    public void testFloatDataTypes() {
+        final List<String> columns = Arrays.asList(
+                "min_float32 Float32",
+                "max_float32 Float32",
+                "min_float64 Float64",
+                "max_float64 Float64",
+                "float_nan Float32",
+                "float_pos_inf Float32",
+                "float_neg_inf Float32",
+                "pi_float32 Float32",
+                "pi_float64 Float64"
+        );
+
+        final List<Supplier<String>> valueGenerators = Arrays.asList(
+                () -> String.valueOf(Float.MIN_VALUE),
+                () -> String.valueOf(Float.MAX_VALUE),
+                () -> String.valueOf(Double.MIN_VALUE),
+                () -> String.valueOf(Double.MAX_VALUE),
+                () -> "NaN",
+                () -> "Inf",
+                () -> "-Inf",
+                () -> String.valueOf((float) Math.PI),
+                () -> String.valueOf(Math.PI)
+        );
+
+        final List<Consumer<ClickHouseBinaryFormatReader>> verifiers = new ArrayList<>();
+        verifiers.add(r -> {
+            Assert.assertEquals(r.getFloat("min_float32"), Float.MIN_VALUE);
+            Assert.assertEquals(r.getFloat(1), Float.MIN_VALUE);
+
+        });
+        verifiers.add(r -> {
+            Assert.assertEquals(r.getFloat("max_float32"), 3.4028233E38F); // TODO: investigate why it's not Float.MAX_VALUE returned from server
+            Assert.assertEquals(r.getFloat(2), 3.4028233E38F);
+        });
+        verifiers.add(r -> {
+            Assert.assertEquals(r.getDouble("min_float64"), 0.0D); // TODO: investigate why it's not Double.MIN_VALUE returned from server
+            Assert.assertEquals(r.getDouble(3), 0.0D);
+        });
+        verifiers.add(r -> {
+            Assert.assertEquals(r.getDouble("max_float64"), Double.MAX_VALUE);
+            Assert.assertEquals(r.getDouble(4), Double.MAX_VALUE);
+        });
+        verifiers.add(r -> {
+            Assert.assertTrue(Float.isNaN(r.getFloat("float_nan")));
+            Assert.assertTrue(Float.isNaN(r.getFloat(5)));
+        });
+        verifiers.add(r -> {
+            Assert.assertTrue(Float.isInfinite(r.getFloat("float_pos_inf")));
+            Assert.assertTrue(Float.isInfinite(r.getFloat(6)));
+        });
+        verifiers.add(r -> {
+            Assert.assertTrue(Float.isInfinite(r.getFloat("float_neg_inf")));
+            Assert.assertTrue(Float.isInfinite(r.getFloat(7)));
+        });
+        verifiers.add(r -> {
+            Assert.assertEquals(r.getFloat("pi_float32"), (float) Math.PI);
+            Assert.assertEquals(r.getFloat(8), (float) Math.PI);
+        });
+        verifiers.add(r -> {
+            Assert.assertEquals(r.getDouble("pi_float64"), Math.PI);
+            Assert.assertEquals(r.getDouble(9), Math.PI);
+        });
+
+        testDataTypes(columns, valueGenerators, verifiers);
+    }
+
+    @Test
+    public void testDecimalDataTypes() {
+        final List<String> columns = new ArrayList<>();
+        List<Supplier<String>> valueGenerators = new ArrayList<>();
+        List<Consumer<ClickHouseBinaryFormatReader>> verifiers = new ArrayList<>();
+
+        for (int i = 5; i < 9; i++) {
+            int bits = (int) Math.pow(2, i);
+            int scale = 4;
+            columns.add("min_decimal" + bits + " Decimal" + (bits == 5 ? "" : bits) + "(" + scale + ")");
+            columns.add("max_decimal" + bits + " Decimal" + (bits == 5 ? "" : bits) + "(" + scale + ")");
+
+            BigDecimal minDecimal = BigDecimal.valueOf(-1).multiply(BigDecimal.valueOf(10).pow(9 - scale)).add(BigDecimal.ONE).setScale(scale);
+            BigDecimal maxDecimal = BigDecimal.valueOf(1).multiply(BigDecimal.valueOf(10).pow(9 - scale)).subtract(BigDecimal.ONE).setScale(scale);
+
+            valueGenerators.add(() -> String.valueOf(minDecimal));
+            valueGenerators.add(() -> String.valueOf(maxDecimal));
+
+            final int index = i - 5;
+
+            verifiers.add(r -> {
+                Assert.assertTrue(r.hasValue("min_decimal" + bits), "No value for column min_decimal" + bits + " found");
+                Assert.assertEquals(r.getBigDecimal("min_decimal" + bits), minDecimal, "Failed for column min_decimal" + bits);
+                Assert.assertEquals(r.getBigDecimal(index * 2 + 1), minDecimal, "Failed for column " + index * 2 + 1);
+            });
+            verifiers.add(r -> {
+                Assert.assertTrue(r.hasValue("max_decimal" + bits), "No value for column max_decimal" + bits + " found");
+                Assert.assertEquals(r.getBigDecimal("max_decimal" + bits), maxDecimal, "Failed for column max_decimal" + bits);
+                Assert.assertEquals(r.getBigDecimal(index * 2 + 2), maxDecimal, "Failed for column " + index * 2 + 2);
+            });
+
+        }
+        System.out.println("Columns: " + columns);
+//        valueGenerators.forEach(r -> System.out.println(r.get()));
+        testDataTypes(columns, valueGenerators, verifiers);
+    }
+
+
+    @Test(groups = {"integration"})
+    public void testArrayTuples() {
+        final List<String> columns = Arrays.asList(
+            "col1 Array(Tuple(UInt32, String))",
+            "col2 Array(Tuple(UInt32, String, Float32))",
+            "col3 Array(Tuple(UInt32, Tuple(Float32, String)))"
+        );
+
+        final List<Supplier<String>> valueGenerators = Arrays.asList(
+            () -> "[(1, 'value1'), (2, 'value2')]",
+            () -> "[(1, 'value2', 23.43), (2, 'value3', 43.21)]",
+            () -> "[(1, (23.43, 'value3')), (2, (43.21, 'value4'))]"
+        );
+
+        final List<Consumer<ClickHouseBinaryFormatReader>> verifiers = new ArrayList<>();
+        verifiers.add(r -> {
+            Assert.assertTrue(r.hasValue("col1"), "No value for column col1 found");
+            Assert.assertEquals(r.getList("col1").get(0), new Object[]{1L, "value1"});
+            Assert.assertEquals(r.getList("col1").get(1), new Object[]{2L, "value2"});
+        });
+        verifiers.add(r -> {
+            Assert.assertTrue(r.hasValue("col2"), "No value for column col2 found");
+            Assert.assertEquals(r.getList("col2").get(0),  new Object[]{1L, "value2", 23.43f});
+            Assert.assertEquals(r.getList("col2").get(1), new Object[]{2L, "value3", 43.21f});
+        });
+        verifiers.add(r -> {
+            Assert.assertTrue(r.hasValue("col3"), "No value for column col2 found");
+            Assert.assertEquals(r.getList("col3").get(0), new Object[]{1L, new Object[]{23.43f, "value3"}});
+            Assert.assertEquals(r.getList("col3").get(1), new Object[]{2L, new Object[]{43.21f, "value4"}});
+        });
+
+        testDataTypes(columns, valueGenerators, verifiers);
+    }
+    @Test(groups = {"integration"})
+    public void testTuples() {
+        final List<String> columns = Arrays.asList(
+                "col1 Tuple(UInt32, String)",
+                "col2 Tuple(UInt32, String, Float32)",
+                "col3 Tuple(UInt32, Tuple(Float32, String))"
+        );
+
+        final List<Supplier<String>> valueGenerators = Arrays.asList(
+                () -> "(1, 'value1')",
+                () -> "(1, 'value2', 23.43)",
+                () -> "(1, (23.43, 'value3'))"
+        );
+
+        final List<Consumer<ClickHouseBinaryFormatReader>> verifiers = new ArrayList<>();
+        verifiers.add(r -> {
+            Assert.assertTrue(r.hasValue("col1"), "No value for column col1 found");
+            Assert.assertEquals(r.getTuple("col1"), new Object[]{1L, "value1"});
+        });
+        verifiers.add(r -> {
+            Assert.assertTrue(r.hasValue("col2"), "No value for column col2 found");
+            Assert.assertEquals(r.getTuple("col2"), new Object[]{1L, "value2", 23.43f});
+        });
+        verifiers.add(r -> {
+            Assert.assertTrue(r.hasValue("col3"), "No value for column col3 found");
+            Assert.assertEquals(r.getTuple("col3"), new Object[]{1L, new Object[]{23.43f, "value3"}});
+        });
+
+        testDataTypes(columns, valueGenerators, verifiers);
+    }
+
+    @Test
+    public void testEnums() {
+        final List<String> columns = Arrays.asList(
+                "min_enum16 Enum16('value1' = -32768, 'value2' = 2, 'value3' = 3)",
+                "max_enum16 Enum16('value1' = -32768, 'value2' = 2, 'value3' = 32767)",
+                "min_enum8 Enum8('value1' = -128, 'value2' = 2, 'value3' = 3)",
+                "max_enum8 Enum8('value1' = 1, 'value2' = 2, 'value3' = 127)"
+        );
+
+        final List<Supplier<String>> valueGenerators = Arrays.asList(
+                () -> "'value1'",
+                () -> "'value3'",
+                () -> "'value1'",
+                () -> "'value3'"
+        );
+
+        final List<Consumer<ClickHouseBinaryFormatReader>> verifiers = new ArrayList<>();
+        verifiers.add(r -> {
+            Assert.assertTrue(r.hasValue("min_enum16"), "No value for column min_enum16 found");
+            Assert.assertEquals(r.getEnum16("min_enum16"), (short) -32768);
+            Assert.assertEquals(r.getEnum16(1), (short) -32768);
+            Assert.assertEquals(r.getString(1), "value1");
+
+        });
+        verifiers.add(r -> {
+            Assert.assertTrue(r.hasValue("max_enum16"), "No value for column max_enum16 found");
+            Assert.assertEquals(r.getEnum16("max_enum16"), (short) 32767);
+            Assert.assertEquals(r.getEnum16(2), (short) 32767);
+            Assert.assertEquals(r.getString(2), "value3");
+        });
+        verifiers.add(r -> {
+            Assert.assertTrue(r.hasValue("min_enum8"), "No value for column min_enum8 found");
+            Assert.assertEquals(r.getEnum8("min_enum8"), (byte) -128);
+            Assert.assertEquals(r.getEnum8(3), (byte) -128);
+            Assert.assertEquals(r.getString(3), "value1");
+        });
+        verifiers.add(r -> {
+            Assert.assertTrue(r.hasValue("max_enum8"), "No value for column max_enum8 found");
+            Assert.assertEquals(r.getEnum8("max_enum8"), (byte) 127);
+            Assert.assertEquals(r.getEnum8(4), (byte) 127);
+            Assert.assertEquals(r.getString(4), "value3");
+        });
+
+        testDataTypes(columns, valueGenerators, verifiers);
+    }
+    @Test
+    public void testUUID() {
+        final List<String> columns = Arrays.asList(
+                "provided UUID",
+                "db_generated UUID",
+                "zero UUID"
+        );
+
+        final UUID providedUUID = UUID.randomUUID();
+        final List<Supplier<String>> valueGenerators = Arrays.asList(
+                () -> sq(providedUUID.toString()),
+                () -> "generateUUIDv4()",
+                () -> sq("00000000-0000-0000-0000-000000000000")
+        );
+
+        final List<Consumer<ClickHouseBinaryFormatReader>> verifiers = new ArrayList<>();
+        verifiers.add(r -> {
+            Assert.assertTrue(r.hasValue("provided"), "No value for column provided found");
+            Assert.assertEquals(r.getUUID("provided"), providedUUID);
+            Assert.assertEquals(r.getUUID(1), providedUUID);
+        });
+        verifiers.add(r -> {
+            Assert.assertTrue(r.hasValue("db_generated"), "No value for column db_generated found");
+            Assert.assertNotNull(r.getUUID("db_generated"));
+            Assert.assertNotNull(r.getUUID(2));
+            Assert.assertEquals(r.getUUID("db_generated"), UUID.fromString(r.getString(2)));
+        });
+        verifiers.add(r -> {
+            Assert.assertTrue(r.hasValue("zero"), "No value for column zero found");
+            Assert.assertEquals(r.getUUID("zero"), UUID.fromString("00000000-0000-0000-0000-000000000000"));
+            Assert.assertEquals(r.getUUID(3), UUID.fromString("00000000-0000-0000-0000-000000000000"));
+        });
+
+        testDataTypes(columns, valueGenerators, verifiers);
+    }
+
+    @Test(groups = {"integration"})
+    public void testStringDataTypes() {
+        final List<String> columns = Arrays.asList(
+                "col1 String",
+                "col2 FixedString(10)",
+                "col3 String NULL",
+                "col4 String NULL"
+
+        );
+
+        final List<Supplier<String>> valueGenerators = Arrays.asList(
+                () -> sq("utf8 string с кириллицей そして他のホイッスル"),
+                () -> sq("7 chars\0\0\0"),
+                () -> "NULL",
+                () -> sq("not null string")
+        );
+
+        final List<Consumer<ClickHouseBinaryFormatReader>> verifiers = new ArrayList<>();
+        for (int i = 0; i < columns.size(); i++) {
+            final int index = i;
+            String tmpVal = valueGenerators.get(index).get();
+            if (tmpVal.startsWith("'") && tmpVal.endsWith("'")) {
+                tmpVal = tmpVal.substring(1, tmpVal.length() - 1);
+            }
+            final String val = tmpVal;
+            String columnName = columns.get(index).split(" ")[0];
+
+            if (val.equals("NULL")) {
+                verifiers.add(r -> {
+                    Assert.assertFalse(r.hasValue(columnName), "No value for column " + columnName + " expected");
+                    Assert.assertNull(r.getString(columnName));
+                    Assert.assertNull(r.getString(index + 1));
+                });
+            } else {
+                verifiers.add(r -> {
+                    Assert.assertTrue(r.hasValue(columnName), "No value for column " + columnName + " found");
+                    Assert.assertEquals(r.getString(columnName), val);
+                    Assert.assertEquals(r.getString(index + 1), val);
+                });
+            }
+        }
+        testDataTypes(columns, valueGenerators, verifiers);
+    }
+
+
+    @Test
+    public void testNumberToStringConvertions() throws Exception {
+
+        GenericRecord record =
+                client.queryAll("SELECT '100' as small_number, '100500' as number").get(0);
+
+        Assert.assertEquals(record.getString("number"), "100500");
+        Assert.assertEquals(record.getString(2), "100500");
+        Assert.assertEquals(record.getString("small_number"), "100");
+        Assert.assertEquals(record.getByte("small_number"), 100);
+        Assert.assertEquals(record.getShort("small_number"), 100);
+        Assert.assertEquals(record.getShort(1), 100);
+        Assert.assertThrows(() -> record.getShort("number"));
+        Assert.assertEquals(record.getInteger("number"), 100500);
+        Assert.assertEquals(record.getInteger(2), 100500);
+        Assert.assertEquals(record.getLong("number"), 100500L);
+        Assert.assertEquals(record.getFloat("number"), 100500.0F);
+        Assert.assertEquals(record.getBigInteger("number"), BigInteger.valueOf(100500L));
+
+    }
+
+    private static String sq(String str) {
+        return "\'" + str + "\'";
+    }
+
+    public void testDataTypes(List<String> columns, List<Supplier<String>> valueGenerators, List<Consumer<ClickHouseBinaryFormatReader>> verifiers) {
+        final String table = "data_types_test_table";
+
+        try {
+            // Drop table
+            client.execute("DROP TABLE IF EXISTS " + table).get(10, TimeUnit.SECONDS);
+
+            // Create table
+            StringBuilder createStmtBuilder = new StringBuilder();
+            createStmtBuilder.append("CREATE TABLE IF NOT EXISTS ").append(table).append(" (");
+            for (String column : columns) {
+                createStmtBuilder.append(column).append(", ");
+            }
+            createStmtBuilder.setLength(createStmtBuilder.length() - 2);
+            createStmtBuilder.append(") ENGINE = MergeTree ORDER BY tuple()");
+            client.execute(createStmtBuilder.toString()).get(10, TimeUnit.SECONDS);
+
+
+            // Insert data
+            StringBuilder insertStmtBuilder = new StringBuilder();
+            insertStmtBuilder.append("INSERT INTO ").append(table).append(" VALUES ");
+            insertStmtBuilder.append("(");
+            for (Supplier<String> valueSupplier : valueGenerators) {
+                insertStmtBuilder.append(valueSupplier.get()).append(", ");
+            }
+            insertStmtBuilder.setLength(insertStmtBuilder.length() - 2);
+            insertStmtBuilder.append("), ");
+            insertStmtBuilder.setLength(insertStmtBuilder.length() - 2);
+
+            client.execute(insertStmtBuilder.toString()).get(10, TimeUnit.SECONDS);
+        } catch (Exception e) {
+            Assert.fail("Failed at prepare stage", e);
+        }
+
+        QuerySettings settings = new QuerySettings().setFormat(ClickHouseFormat.RowBinaryWithNamesAndTypes);
+        StringBuilder selectStmtBuilder = new StringBuilder();
+        selectStmtBuilder.append("SELECT ");
+        for (String column : columns) {
+            String columnName = column.split(" ")[0];
+            selectStmtBuilder.append(columnName).append(", ");
+        }
+        selectStmtBuilder.setLength(selectStmtBuilder.length() - 2);
+        selectStmtBuilder.append(" FROM ").append(table);
+        Future<QueryResponse> response = client.query(selectStmtBuilder.toString(), settings);
+        TableSchema schema = client.getTableSchema(table);
+
+        try {
+            QueryResponse queryResponse = response.get();
+            ClickHouseBinaryFormatReader reader = client.newBinaryFormatReader(queryResponse, schema);
+            Assert.assertNotNull(reader.next());
+            Assert.assertEquals(verifiers.size(), columns.size(), "Number of verifiers should match number of columns");
+            int colIndex = 0;
+            for (Consumer<ClickHouseBinaryFormatReader> verifier : verifiers) {
+                colIndex++;
+                try {
+                    verifier.accept(reader);
+                } catch (Exception e) {
+                    Assert.fail("Failed to verify " + columns.get(colIndex), e);
+                }
+            }
+
+        } catch (Exception e) {
+            Assert.fail("Failed at verification stage", e);
+        }
+    }
+
+    @Test(groups = {"integration"})
+    public void testQueryMetrics() throws Exception {
+        prepareDataSet(DATASET_TABLE, DATASET_COLUMNS, DATASET_VALUE_GENERATORS, 10);
+
+        String uuid = UUID.randomUUID().toString();
+        QuerySettings settings = new QuerySettings()
+                .setFormat(ClickHouseFormat.TabSeparated)
+                .waitEndOfQuery(true)
+                .setQueryId(uuid);
+
+        try (QueryResponse response = client.query("SELECT * FROM " + DATASET_TABLE + " LIMIT 3", settings).get()) {
+            // Stats should be available after the query is done
+            OperationMetrics metrics = response.getMetrics();
+
+            Assert.assertEquals(metrics.getMetric(ServerMetrics.NUM_ROWS_READ).getLong(), 10); // 10 rows in the table
+            Assert.assertEquals(metrics.getMetric(ServerMetrics.RESULT_ROWS).getLong(), 3);
+        }
+
+        StringBuilder insertStmtBuilder = new StringBuilder();
+        insertStmtBuilder.append("INSERT INTO ").append(DATASET_TABLE).append(" VALUES ");
+        final int rowsToInsert = 5;
+        for (int i = 0; i < rowsToInsert; i++) {
+            insertStmtBuilder.append("(");
+            Map<String, Object> values = writeValuesRow(insertStmtBuilder, DATASET_COLUMNS, DATASET_VALUE_GENERATORS);
+            insertStmtBuilder.setLength(insertStmtBuilder.length() - 2);
+            insertStmtBuilder.append("), ");
+        }
+        try (QueryResponse response = client.query(insertStmtBuilder.toString(), settings).get()) {
+
+            OperationMetrics metrics = response.getMetrics();
+
+            Assert.assertEquals(metrics.getMetric(ServerMetrics.NUM_ROWS_READ).getLong(), rowsToInsert); // 10 rows in the table
+            Assert.assertEquals(metrics.getMetric(ServerMetrics.RESULT_ROWS).getLong(), rowsToInsert);
+            Assert.assertEquals(response.getReadRows(), rowsToInsert);
+            Assert.assertTrue(metrics.getMetric(ClientMetrics.OP_DURATION).getLong() > 0);
+            Assert.assertEquals(metrics.getQueryId(), uuid);
+            Assert.assertEquals(response.getQueryId(), uuid);
+        }
+
+        try (QueryResponse response = client.query("SELECT number FROM system.numbers LIMIT 30", settings).get()) {
+            // Stats should be available after the query is done
+            OperationMetrics metrics = response.getMetrics();
+
+            Assert.assertEquals(metrics.getMetric(ServerMetrics.NUM_ROWS_READ).getLong(), 30);
+            Assert.assertTrue(metrics.getMetric(ServerMetrics.RESULT_ROWS).getLong() > 0);
+        }
+    }
+
+    private final static List<String> DATASET_COLUMNS = Arrays.asList(
+            "col1 UInt32",
+            "col2 Int32",
+            "col3 String",
+            "col4 Int64",
+            "col5 String",
+            "col6 Array(Bool)",
+            "col7 Array(Int32)"
+    );
+
+    private final static List<Function<String, Object>> DATASET_VALUE_GENERATORS = Arrays.asList(
+            c -> Long.valueOf(RANDOM.nextInt(Integer.MAX_VALUE)),
+            c -> RANDOM.nextInt(Integer.MAX_VALUE),
+            c -> "value_" + RANDOM.nextInt(Integer.MAX_VALUE),
+            c -> Long.valueOf(RANDOM.nextInt(Integer.MAX_VALUE)),
+            c -> "value_" + RANDOM.nextInt(Integer.MAX_VALUE),
+            c -> RANDOM.ints(10, 0, 1).mapToObj(i -> i == 0).collect(Collectors.toList()),
+            c -> RANDOM.ints(10, 0, Integer.MAX_VALUE).boxed().collect(Collectors.toList())
+    );
+
+    private final static String DATASET_TABLE = "query_test_table";
+
+    private Map<String, Object> prepareSimpleDataSet() {
+        return prepareDataSet(DATASET_TABLE, DATASET_COLUMNS, DATASET_VALUE_GENERATORS, 1).get(0);
+    }
+
+    private List<Map<String, Object>> prepareDataSet(String table, List<String> columns, List<Function<String, Object>> valueGenerators,
+                                                     int rows) {
+        List<Map<String, Object>> data = new ArrayList<>(rows);
+
+        try {
+            // Drop table
+            client.execute("DROP TABLE IF EXISTS " + table).get(10, TimeUnit.SECONDS);
+
+            // Create table
+            CommandSettings settings = new CommandSettings();
+            if (isVersionMatch("[24.8,)") && !isCloud()) {
+                settings.serverSetting("allow_experimental_dynamic_type", "1")
+                        .serverSetting("allow_experimental_json_type", "1");
+            }
+            StringBuilder createStmtBuilder = new StringBuilder();
+            createStmtBuilder.append("CREATE TABLE IF NOT EXISTS ").append(table).append(" (");
+            for (String column : columns) {
+                createStmtBuilder.append(column).append(", ");
+            }
+            createStmtBuilder.setLength(createStmtBuilder.length() - 2);
+            createStmtBuilder.append(") ENGINE = MergeTree ORDER BY tuple()");
+            client.execute(createStmtBuilder.toString(), settings).get(10, TimeUnit.SECONDS);
+
+            // Insert data
+            StringBuilder insertStmtBuilder = new StringBuilder();
+            insertStmtBuilder.append("INSERT INTO ").append(table).append(" VALUES ");
+            for (int i = 0; i < rows; i++) {
+                insertStmtBuilder.append("(");
+                Map<String, Object> values = writeValuesRow(insertStmtBuilder, columns, valueGenerators);
+                insertStmtBuilder.setLength(insertStmtBuilder.length() - 2);
+                insertStmtBuilder.append("), ");
+                data.add(values);
+            }
+            insertStmtBuilder.setLength(insertStmtBuilder.length() - 2);
+            client.execute(insertStmtBuilder.toString()).get(10, TimeUnit.SECONDS);
+        } catch (Exception e) {
+            Assert.fail("failed to prepare data set", e);
+        }
+        return data;
+    }
+
+    private Map<String, Object> writeValuesRow(StringBuilder insertStmtBuilder, List<String> columns, List<Function<String, Object>> valueGenerators) {
+        Map<String, Object> values = new HashMap<>();
+        Iterator<String> columnIterator = columns.iterator();
+        for (Function<String, Object> valueGenerator : valueGenerators) {
+            Object value = valueGenerator.apply(null);
+            if (value instanceof String) {
+                insertStmtBuilder.append('\'').append(value).append('\'').append(", ");
+            } else if (value instanceof BaseStream<?, ?>) {
+                insertStmtBuilder.append('[');
+                BaseStream<?, ?> stream = ((BaseStream<?, ?>) value);
+                for (Iterator<?> it = stream.iterator(); it.hasNext(); ) {
+                    insertStmtBuilder.append(quoteValue(it.next())).append(", ");
+                }
+                insertStmtBuilder.setLength(insertStmtBuilder.length() - 2);
+                insertStmtBuilder.append("], ");
+            } else if (value instanceof Map) {
+                insertStmtBuilder.append("{");
+                Map<String, Object> map = (Map<String, Object>) value;
+                for (Map.Entry<String, Object> entry : map.entrySet()) {
+                    insertStmtBuilder.append(quoteValue(entry.getKey())).append(" : ")
+                            .append(quoteValue(entry.getValue())).append(", ");
+                }
+                insertStmtBuilder.setLength(insertStmtBuilder.length() - 2);
+                insertStmtBuilder.append("}, ");
+            } else if (value instanceof List) {
+                insertStmtBuilder.append("[");
+                for (Object item : (List)value) {
+                    insertStmtBuilder.append(quoteValue(item)).append(", ");
+                }
+                insertStmtBuilder.setLength(insertStmtBuilder.length() - 2);
+                insertStmtBuilder.append("], ");
+            } else {
+                insertStmtBuilder.append(value).append(", ");
+            }
+            values.put(columnIterator.next().split(" ")[0], value);
+
+        }
+        return values;
+    }
+
+    private String quoteValue(Object value) {
+        if (value instanceof String) {
+            String strVal = (String)value;
+
+            return '\'' + strVal.replaceAll("\\\\", "\\\\\\\\") + '\'';
+        }
+        return value.toString();
+    }
+
+    void writeArrayValues(StringBuilder sb, Iterator<?> values) {
+        sb.append('[');
+        while (values.hasNext()) {
+            Object value = values.next();
+            if (value instanceof List<?>) {
+                writeArrayValues(sb, ((List<?>) value).iterator());
+            } else if (value instanceof String) {
+                sb.append('\'').append(value).append('\'');
+            } else {
+                sb.append(value);
+            }
+            sb.append(", ");
+        }
+        sb.setLength(sb.length() - 2);
+        sb.append(']');
+    }
+
+    @Test(groups = {"integration"})
+    public void testQueryParams() throws Exception {
+        final String table = "query_params_test_table";
+
+        client.execute("DROP TABLE IF EXISTS " + table).get();
+        client.execute("CREATE TABLE " + table + " (col1 UInt32, col2 String) ENGINE = MergeTree ORDER BY tuple()").get();
+
+        ByteArrayOutputStream insertData = new ByteArrayOutputStream();
+        try (BufferedWriter writer = new BufferedWriter(new OutputStreamWriter(insertData))) {
+            writer.write("1\t'one'\n");
+            writer.write("2\t'two'\n");
+            writer.write("3\t'three'\n");
+        }
+        InsertSettings insertSettings = new InsertSettings();
+        client.insert(table, new ByteArrayInputStream(insertData.toByteArray()), ClickHouseFormat.TabSeparated, insertSettings).get();
+
+        Map<String, Object> queryParams = new HashMap<>();
+        queryParams.put("param1", 2);
+        QueryResponse queryResponse =
+                client.query("SELECT * FROM " + table + " WHERE col1 >= {param1:UInt32}", queryParams).get();
+
+        ClickHouseBinaryFormatReader reader = client.newBinaryFormatReader(queryResponse);
+        int count = 0;
+        while (reader.hasNext()) {
+            reader.next();
+            count++;
+            Assert.assertTrue(reader.getInteger("col1") >=2 );
+        }
+        Assert.assertEquals(count, 2);
+
+        try (Records records = client.queryRecords("SELECT * FROM " + table + " WHERE col1 >= {param1:UInt32}", queryParams).get()) {
+            count = 0;
+            for (GenericRecord record : records) {
+                Assert.assertTrue((Integer) record.getInteger("col1") >= 2);
+                count++;
+            }
+            Assert.assertEquals(count, 2);
+        }
+
+        List<GenericRecord> allRecords = client.queryAll("SELECT * FROM " + table + " WHERE col1 >= {param1:UInt32}", queryParams);
+        for (GenericRecord record : allRecords) {
+            Assert.assertTrue((Integer) record.getInteger("col1") >= 2);
+        }
+        Assert.assertEquals(allRecords.size(), 2);
+    }
+
+    @Test(groups = {"integration"})
+    public void testGetTableSchema() throws Exception {
+
+        final String table = "table_schema_test";
+        client.execute("DROP TABLE IF EXISTS " + table).get(10, TimeUnit.SECONDS);
+        client.execute("CREATE TABLE " + table +
+                " (col1 UInt32, col2 String) ENGINE = MergeTree ORDER BY tuple()").get(10, TimeUnit.SECONDS);
+
+        TableSchema schema = client.getTableSchema(table);
+        Assert.assertNotNull(schema);
+        Assert.assertEquals(schema.getColumns().size(), 2);
+        Assert.assertEquals(schema.getColumns().get(0).getColumnName(), "col1");
+        Assert.assertEquals(schema.getColumns().get(0).getDataType(), ClickHouseDataType.UInt32);
+        Assert.assertEquals(schema.getColumns().get(1).getColumnName(), "col2");
+        Assert.assertEquals(schema.getColumns().get(1).getDataType(), ClickHouseDataType.String);
+    }
+
+    @Test(groups = {"integration"})
+    public void testGetTableSchemaError() {
+        try {
+            client.getTableSchema("unknown_table");
+            Assert.fail("no exception");
+        } catch (ServerException e) {
+            Assert.assertEquals(e.getCode(), ServerException.TABLE_NOT_FOUND);
+        } catch (ClientException e) {
+            e.printStackTrace();
+            if (e.getCause().getCause() instanceof ServerException) {
+                ServerException se = (ServerException) e.getCause().getCause();
+                Assert.assertEquals(se.getCode(), ServerException.TABLE_NOT_FOUND);
+            } else {
+                Assert.assertEquals(((ClickHouseException) e.getCause().getCause().getCause()).getErrorCode(),
+                        ServerException.TABLE_NOT_FOUND);
+            }
+        }
+    }
+
+    @Test(groups = {"integration"})
+    public void testGetTableSchemaFromQuery() throws Exception {
+        TableSchema schema = client.getTableSchemaFromQuery("SELECT toUInt32(1) as col1, 'value' as col2");
+        Assert.assertNotNull(schema);
+        Assert.assertEquals(schema.getColumns().size(), 2);
+        Assert.assertEquals(schema.getColumns().get(0).getColumnName(), "col1");
+        Assert.assertEquals(schema.getColumns().get(0).getDataType(), ClickHouseDataType.UInt32);
+        Assert.assertEquals(schema.getColumns().get(1).getColumnName(), "col2");
+        Assert.assertEquals(schema.getColumns().get(1).getDataType(), ClickHouseDataType.String);
+    }
+
+    @Test(groups = {"integration"})
+    public void testServerTimeZoneFromHeader() {
+
+        final String requestTimeZone = "America/Los_Angeles";
+        try (QueryResponse response =
+                     client.query("SELECT now() as t, toDateTime(now(), 'UTC') as utc_time " +
+                             "SETTINGS session_timezone = '" + requestTimeZone + "'").get(1, TimeUnit.SECONDS)) {
+
+            ClickHouseBinaryFormatReader reader = client.newBinaryFormatReader(response);
+
+            reader.next();
+
+            LocalDateTime serverTime = reader.getLocalDateTime(1);
+            LocalDateTime serverUtcTime = reader.getLocalDateTime(2);
+
+            ZonedDateTime serverTimeZ = serverTime.atZone(ZoneId.of(requestTimeZone));
+            ZonedDateTime serverUtcTimeZ = serverUtcTime.atZone(ZoneId.of("UTC"));
+
+            Assert.assertEquals(serverTimeZ.withZoneSameInstant(ZoneId.of("UTC")), serverUtcTimeZ);
+
+        } catch (Exception e) {
+            e.printStackTrace();
+            Assert.fail("Failed to get server time zone from header", e);
+        }
+    }
+
+
+    @Test(groups = {"integration"})
+        public void testClientUseOwnTimeZone() {
+
+        final String overrideTz = "America/Los_Angeles";
+        try (Client client = newClient().useTimeZone(overrideTz).useServerTimeZone(false).build()) {
+            final String requestTimeZone = "Europe/Berlin";
+            try (QueryResponse response =
+                         client.query("SELECT now() as t, toDateTime(now(), 'UTC') as utc_time, " +
+                                 "toDateTime(now(), 'Europe/Lisbon')" +
+                                 "SETTINGS session_timezone = '" + requestTimeZone + "'").get(1, TimeUnit.SECONDS)) {
+
+                ClickHouseBinaryFormatReader reader = client.newBinaryFormatReader(response);
+
+                reader.next();
+
+                LocalDateTime serverTime = reader.getLocalDateTime(1); // in "America/Los_Angeles"
+                LocalDateTime serverUtcTime = reader.getLocalDateTime(2);
+                ZonedDateTime serverLisbonTime = reader.getZonedDateTime(3);  // in "Europe/Lisbon"
+
+                ZonedDateTime serverTimeZ = serverTime.atZone(ZoneId.of("America/Los_Angeles"));
+                ZonedDateTime serverUtcTimeZ = serverUtcTime.atZone(ZoneId.of("UTC"));
+
+                Assert.assertEquals(serverTimeZ.withZoneSameInstant(ZoneId.of("UTC")), serverUtcTimeZ);
+                Assert.assertEquals(serverLisbonTime.withZoneSameInstant(ZoneId.of("UTC")), serverUtcTimeZ);
+            }
+        } catch (Exception e) {
+            e.printStackTrace();
+            Assert.fail("Failed to get server time zone from header", e);
+        }
+    }
+
+    @Test
+    public void testAsyncQuery() {
+        try (Client client = newClient().useAsyncRequests(true).build()){
+             simpleRequest(client);
+        } catch (Exception e) {
+            Assert.fail("Failed to get server time zone from header", e);
+        }
+    }
+
+    protected void simpleRequest(Client client) throws Exception {
+        try (QueryResponse response =
+                     client.query("SELECT number FROM system.numbers LIMIT 1000_000").get(1, TimeUnit.SECONDS)) {
+            ClickHouseBinaryFormatReader reader = client.newBinaryFormatReader(response);
+
+            int count = 0;
+            while (reader.hasNext()) {
+                reader.next();
+                count++;
+            }
+
+            Assert.assertEquals(count, 1000_000);
+        }
+    }
+
+    @Test
+    public void testConcurrentQueries() throws Exception{
+        final Client client = newClient().build();
+        final int concurrency = 10;
+        CountDownLatch latch = new CountDownLatch(concurrency);
+        Runnable task = () -> {
+            try {
+                simpleRequest(client);
+            } catch (Exception e) {
+                e.printStackTrace();
+                Assert.fail("Failed", e);
+            } finally {
+                latch.countDown();
+            }
+        };
+
+        ExecutorService executor = Executors.newFixedThreadPool(concurrency);
+        IntStream.range(0,concurrency).forEach(i -> executor.submit(task));
+        executor.shutdown();
+        executor.awaitTermination(10, TimeUnit.SECONDS);
+        latch.await();
+        Assert.assertEquals(latch.getCount(), 0);
+    }
+
+    @Test(groups = {"integration"})
+    public void testQueryReadToPOJO() {
+        int limit = 10;
+        final String sql = "SELECT toInt32(rand32()) as id, toInt32(number * 10) as age, concat('name_', toString(number + 1)) as name " +
+                " FROM system.numbers LIMIT " + limit;
+        TableSchema schema = client.getTableSchemaFromQuery(sql);
+        client.register(SimplePOJO.class, schema);
+
+        List<SimplePOJO> pojos = client.queryAll(sql, SimplePOJO.class, schema);
+        Assert.assertEquals(pojos.size(), limit);
+    }
+
+    @Test(groups = {"integration"})
+    public void testQueryReadToPOJOWithoutGetters() {
+        int limit = 10;
+        final String sql = "SELECT toInt32(1) as p1, toInt32(1) as p2 ";
+        TableSchema schema = client.getTableSchemaFromQuery(sql);
+        client.register(NoGettersPOJO.class, schema);
+
+        try {
+            client.queryAll(sql, SimplePOJO.class, schema);
+            Assert.fail("No exception");
+        } catch (IllegalArgumentException e) {
+            Assert.assertTrue(e.getMessage().contains("No deserializers found for the query and class"));
+        }
+    }
+
+    @Test(groups = {"integration"})
+    public void testQueryAllWithPOJO() throws Exception {
+
+        final String tableName = "test_query_all_with_pojo";
+        final String createTableSQL = QuerySamplePOJO.generateTableCreateSQL(tableName);
+        client.execute("DROP TABLE IF EXISTS test_query_all_with_pojo").get();
+        client.execute(createTableSQL).get();
+
+        QuerySamplePOJO pojo = new QuerySamplePOJO();
+        TableSchema schema = client.getTableSchema(tableName);
+        client.register(QuerySamplePOJO.class, schema);
+
+        client.insert(tableName, Collections.singletonList(pojo)).get();
+
+        // correct decimal according to the table schema
+        pojo.setDecimal32(cropDecimal(pojo.getDecimal32(), 2));
+        pojo.setDecimal64(cropDecimal(pojo.getDecimal64(), 3));
+        pojo.setDecimal128(cropDecimal(pojo.getDecimal128(),4));
+        pojo.setDecimal256(cropDecimal(pojo.getDecimal256(),5));
+
+        // adjust datetime
+        pojo.setDateTime(pojo.getDateTime().minusNanos(pojo.getDateTime().getNano()));
+        pojo.setDateTime64(pojo.getDateTime64().withNano((int) Math.ceil((pojo.getDateTime64().getNano() / 1000_000) * 1000_000)));
+
+        List<QuerySamplePOJO> pojos = client.queryAll("SELECT * FROM " + tableName + " LIMIT 1", QuerySamplePOJO.class,
+                schema);
+        Assert.assertEquals(pojos.get(0), pojo, "Expected " + pojo + " but got " + pojos.get(0));
+    }
+
+    public static BigDecimal cropDecimal(BigDecimal value, int scale) {
+        BigInteger bi = value.unscaledValue().divide(BigInteger.TEN.pow(value.scale() - scale));
+        return new BigDecimal(bi, scale);
+    }
+
+    @DataProvider(name = "sessionRoles")
+    private static Object[][] sessionRoles() {
+        return new Object[][]{
+                {new String[]{"ROL1", "ROL2"}},
+                {new String[]{"ROL1", "ROL2"}},
+                {new String[]{"ROL1", "ROL2"}},
+                {new String[]{"ROL1", "ROL2,☺"}},
+                {new String[]{"ROL1", "ROL2"}},
+        };
+    }
+
+    @Test(groups = {"integration"}, dataProvider = "sessionRoles", dataProviderClass = QueryTests.class)
+    public void testOperationCustomRoles(String[] roles) throws Exception {
+        if (isVersionMatch("(,24.3]")) {
+            return;
+        }
+
+        String password = "^1A" + RandomStringUtils.random(12, true, true) + "3B$";
+        final String rolesList = "\"" + Strings.join("\",\"", roles) + "\"";
+        try (CommandResponse resp = client.execute("DROP ROLE IF EXISTS " + rolesList).get()) {
+        }
+        try (CommandResponse resp = client.execute("CREATE ROLE " + rolesList).get()) {
+        }
+        try (CommandResponse resp = client.execute("DROP USER IF EXISTS some_user").get()) {
+        }
+        try (CommandResponse resp = client.execute("CREATE USER some_user IDENTIFIED BY '" + password + "'" ).get()) {
+        }
+        try (CommandResponse resp = client.execute("GRANT " + rolesList + " TO some_user").get()) {
+        }
+
+
+        try (Client userClient = newClient().setUsername("some_user").setPassword(password).build()) {
+            QuerySettings settings = new QuerySettings().setDBRoles(Arrays.asList(roles));
+            List<GenericRecord> resp = userClient.queryAll("SELECT currentRoles()", settings);
+            Set<String> roleSet = new HashSet<>(Arrays.asList(roles));
+            Set<String> currentRoles = new  HashSet<String> (resp.get(0).getList(1));
+            Assert.assertEquals(currentRoles, roleSet, "Roles " + roleSet + " not found in " + currentRoles);
+        }
+    }
+
+    @DataProvider(name = "clientSessionRoles")
+    private static Object[][] clientSessionRoles() {
+        return new Object[][]{
+                {new String[]{"ROL1", "ROL2"}},
+                {new String[]{"ROL1", "ROL2,☺"}},
+        };
+    }
+    @Test(groups = {"integration"}, dataProvider = "clientSessionRoles", dataProviderClass = QueryTests.class)
+    public void testClientCustomRoles(String[] roles) throws Exception {
+        if (isVersionMatch("(,24.3]")) {
+            return;
+        }
+
+        String password = "^1A" + RandomStringUtils.random(12, true, true) + "3B$";
+        final String rolesList = "\"" + Strings.join("\",\"", roles) + "\"";
+        try (CommandResponse resp = client.execute("DROP ROLE IF EXISTS " + rolesList).get()) {
+        }
+        try (CommandResponse resp = client.execute("CREATE ROLE " + rolesList).get()) {
+        }
+        try (CommandResponse resp = client.execute("DROP USER IF EXISTS some_user").get()) {
+        }
+        try (CommandResponse resp = client.execute("CREATE USER some_user IDENTIFIED WITH sha256_password BY '" + password + "'" ).get()) {
+        }
+        try (CommandResponse resp = client.execute("GRANT " + rolesList + " TO some_user").get()) {
+        }
+
+        try (Client userClient = newClient().setUsername("some_user").setPassword(password).build()) {
+            userClient.setDBRoles(Arrays.asList(roles));
+            List<GenericRecord> resp = userClient.queryAll("SELECT currentRoles()");
+            Set<String> roleSet = new HashSet<>(Arrays.asList(roles));
+            Set<String> currentRoles = new  HashSet<String> (resp.get(0).getList(1));
+            Assert.assertEquals(currentRoles, roleSet, "Roles " + roleSet + " not found in " + currentRoles);
+        }
+    }
+
+
+    @Test(groups = {"integration"})
+    public void testLogComment() throws Exception {
+
+        String logComment = "Test log comment";
+        QuerySettings settings = new QuerySettings()
+                .setQueryId(UUID.randomUUID().toString())
+                .logComment(logComment);
+        try (QueryResponse response = client.query("SELECT 1", settings).get()) {
+            Assert.assertNotNull(response.getQueryId());
+            Assert.assertTrue(response.getQueryId().startsWith(settings.getQueryId()));
+        }
+
+        try (CommandResponse resp = client.execute("SYSTEM FLUSH LOGS").get()) {
+        }
+
+        List<GenericRecord> logRecords = client.queryAll("SELECT query_id, log_comment FROM system.query_log WHERE query_id = '" + settings.getQueryId() + "'");
+        Assert.assertEquals(logRecords.get(0).getString("query_id"), settings.getQueryId());
+        Assert.assertEquals(logRecords.get(0).getString("log_comment"), logComment);
+    }
+    @Test(groups = { "integration" }, enabled = true)
+    public void testReadingBitmap() throws Exception {
+        final String tableName = "bitmaps_test_table";
+        final String createSQL = AggregateFuncDTO.generateTableCreateSQL(tableName);
+        final AggregateFuncDTO pojo = new AggregateFuncDTO();
+
+        try {
+            client.execute("DROP TABLE IF EXISTS " + tableName).get();
+            client.execute(createSQL).get();
+        } catch (Exception e) {
+            throw e;
+        }
+
+        client.register(AggregateFuncDTO.class, client.getTableSchema(tableName));
+
+        try (InsertResponse response = client.insert(tableName, Collections.singletonList(pojo)).get(30, TimeUnit.SECONDS)) {
+            Assert.assertEquals(response.getWrittenRows(), 1);
+        }
+
+        try (QueryResponse queryResponse =
+                     client.query("SELECT * FROM " + tableName + " LIMIT 1").get(30, TimeUnit.SECONDS)) {
+
+            ClickHouseBinaryFormatReader reader = client.newBinaryFormatReader(queryResponse);
+            Assert.assertNotNull(reader.next());
+            Assert.assertFalse(reader.hasNext());
+
+            Assert.assertEquals(reader.getClickHouseBitmap("groupBitmapUint32"), pojo.getGroupBitmapUint32());
+            Assert.assertEquals(reader.getClickHouseBitmap("groupBitmapUint64"), pojo.getGroupBitmapUint64());
+        }
+    }
+
+    @Test(groups = {"integration"})
+    public void testReadingJSONValues() throws Exception {
+        if (isCloud()) {
+            return; // TODO: add support on cloud
+        }
+        if (isVersionMatch("(,24.8]")) {
+            return;
+        }
+        CommandSettings commandSettings = new CommandSettings();
+        commandSettings.serverSetting("allow_experimental_json_type", "1");
+        client.execute("DROP TABLE IF EXISTS test_json_values", commandSettings).get(1, TimeUnit.SECONDS);
+        client.execute("CREATE TABLE test_json_values (json JSON) ENGINE = MergeTree ORDER BY ()", commandSettings).get(1, TimeUnit.SECONDS);
+        client.execute("INSERT INTO test_json_values VALUES ('{\"a\" : {\"b\" : 42}, \"c\" : [1, 2, 3]}')", commandSettings).get(1, TimeUnit.SECONDS);
+
+
+        QuerySettings settings = new QuerySettings().setFormat(ClickHouseFormat.CSV);
+        try (QueryResponse resp = client.query("SELECT json FROM test_json_values", settings).get(1, TimeUnit.SECONDS)) {
+            BufferedReader reader = new BufferedReader(new InputStreamReader(resp.getInputStream()));
+            Assert.assertEquals(StringEscapeUtils.unescapeCsv(reader.lines().findFirst().get()), "{\"a\":{\"b\":\"42\"},\"c\":[\"1\",\"2\",\"3\"]}");
+        }
+
+        settings = new QuerySettings()
+                .serverSetting(ServerSettings.OUTPUT_FORMAT_BINARY_WRITE_JSON_AS_STRING, "1");
+        try (QueryResponse resp = client.query("SELECT json FROM test_json_values", settings).get(1, TimeUnit.SECONDS)) {
+            ClickHouseBinaryFormatReader reader = client.newBinaryFormatReader(resp);
+            Assert.assertNotNull(reader.next());
+            Assert.assertEquals(reader.getString(1), "{\"a\":{\"b\":\"42\"},\"c\":[\"1\",\"2\",\"3\"]}");
+        }
+    }
+
+    @Test
+    public void testGetColumnsByIndex() throws Exception {
+
+        try (QueryResponse response = client.query("SELECT toInt8(1) as number, 'test' as string").get()) {
+            ClickHouseBinaryFormatReader reader = client.newBinaryFormatReader(response);
+            reader.next();
+            Assert.assertEquals(reader.getInteger(1), 1);
+            Assert.assertEquals(reader.getString(2), "test");
+        }
+    }
+
+    protected Client.Builder newClient() {
+        ClickHouseNode node = getServer(ClickHouseProtocol.HTTP);
+        boolean isSecure = isCloud();
+        return new Client.Builder()
+                .addEndpoint(Protocol.HTTP, node.getHost(), node.getPort(), isSecure)
+                .setUsername("default")
+                .setPassword(ClickHouseServerForTest.getPassword())
+                .compressClientRequest(false)
+                .compressServerResponse(useServerCompression)
+                .useHttpCompression(useHttpCompression)
+                .allowBinaryReaderToReuseBuffers(usePreallocatedBuffers)
+                .setDefaultDatabase(ClickHouseServerForTest.getDatabase())
+                .serverSetting(ServerSettings.WAIT_ASYNC_INSERT, "1")
+                .serverSetting(ServerSettings.ASYNC_INSERT, "0")
+                .useNewImplementation(System.getProperty("client.tests.useNewImplementation", "true").equals("true"));
+    }
+
+    @Test(groups = {"integration"})
+    public void testReadingSimpleAggregateFunction() throws Exception {
+        final String tableName = "simple_aggregate_function_test_table";
+        client.execute("DROP TABLE IF EXISTS " + tableName).get();
+        client.execute("CREATE TABLE `" + tableName + "` " +
+                "(idx UInt8, lowest_value SimpleAggregateFunction(min, UInt8), count SimpleAggregateFunction(sum, Int64), mp SimpleAggregateFunction(maxMap, Map(UInt8, UInt8))) " +
+                "ENGINE MergeTree ORDER BY ();").get();
+
+
+            try (InsertResponse response = client.insert(tableName, new ByteArrayInputStream("1\t2\t3\t{1:2}".getBytes(StandardCharsets.UTF_8)), ClickHouseFormat.TSV).get(30, TimeUnit.SECONDS)) {
+            Assert.assertEquals(response.getWrittenRows(), 1);
+        }
+
+        try (QueryResponse queryResponse = client.query("SELECT * FROM " + tableName + " LIMIT 1").get(30, TimeUnit.SECONDS)) {
+
+            ClickHouseBinaryFormatReader reader = client.newBinaryFormatReader(queryResponse);
+            Assert.assertNotNull(reader.next());
+            Assert.assertEquals(reader.getByte("idx"), Byte.valueOf("1"));
+            Assert.assertEquals((Short) reader.readValue("lowest_value"), Short.parseShort("2"));
+            Assert.assertEquals((Long) reader.readValue("count"), Long.parseLong("3"));
+            Assert.assertEquals(String.valueOf((LinkedHashMap) reader.readValue("mp")), "{1=2}");
+            Assert.assertFalse(reader.hasNext());
+        }
+    }
+
+    @Test(groups = {"integration"})
+    public void testReadingEnumsAsStrings() throws Exception {
+        final String tableName = "enums_as_strings_test_table";
+        client.execute("DROP TABLE IF EXISTS " + tableName).get();
+        client.execute("CREATE TABLE `" + tableName + "` " +
+                "(idx UInt8, enum1 Enum8('a' = 1, 'b' = 2, 'c' = 3), enum2 Enum16('atch' = 1, 'batch' = 2, 'catch' = 3)) " +
+                "ENGINE MergeTree ORDER BY ()").get();
+
+        try (InsertResponse response = client.insert(tableName, new ByteArrayInputStream("1\ta\t2".getBytes(StandardCharsets.UTF_8)), ClickHouseFormat.TSV).get(30, TimeUnit.SECONDS)) {
+            Assert.assertEquals(response.getWrittenRows(), 1);
+        }
+
+        try (QueryResponse queryResponse = client.query("SELECT * FROM " + tableName + " LIMIT 1").get(30, TimeUnit.SECONDS)) {
+            ClickHouseBinaryFormatReader reader = client.newBinaryFormatReader(queryResponse);
+            Assert.assertNotNull(reader.next());
+            Assert.assertEquals(reader.getByte("idx"), Byte.valueOf("1"));
+            Assert.assertEquals(reader.getString("enum1"), "a");
+            Assert.assertEquals(reader.getShort("enum1"), 1);
+            Assert.assertEquals(reader.getInteger("enum1"), 1);
+            Assert.assertEquals(reader.getString("enum2"), "batch");
+            Assert.assertEquals(reader.getShort("enum2"), 2);
+            Assert.assertEquals(reader.getInteger("enum2"), 2);
+            Assert.assertFalse(reader.hasNext());
+        }
+    }
+
+    @Test(groups = {"integration"})
+    public void testServerTimezone() throws Exception {
+        final String sql = "SELECT now() as t, toDateTime(now(), 'UTC') as utc_time, toDateTime(now(), 'America/New_York') as est_time";
+        try (QueryResponse response = client.query(sql).get(1, TimeUnit.SECONDS)) {
+            ClickHouseBinaryFormatReader reader = client.newBinaryFormatReader(response);
+            Assert.assertNotNull(reader.next());
+            ZonedDateTime serverTime = reader.getZonedDateTime(1);
+            ZonedDateTime serverUtcTime = reader.getZonedDateTime(2);
+            ZonedDateTime serverEstTime = reader.getZonedDateTime(3);
+            Assert.assertEquals(serverTime.withZoneSameInstant(ZoneId.of("UTC")), serverUtcTime);
+            Assert.assertEquals(serverTime, serverUtcTime);
+            Assert.assertEquals(serverUtcTime.withZoneSameInstant(ZoneId.of("America/New_York")), serverEstTime);
+        }
+    }
+
+    @Test(groups = {"integration"})
+    public void testLowCardinalityValues() throws Exception {
+        final String table = "test_low_cardinality_values";
+        final String tableCreate = "CREATE TABLE " + table + "(rowID Int32, keyword LowCardinality(String)) Engine = MergeTree ORDER BY ()";
+
+        client.execute("DROP TABLE IF EXISTS " + table);
+        client.execute(tableCreate);
+
+        client.execute("INSERT INTO " + table + " VALUES (0, 'db'), (1, 'fast'), (2, 'not a java')");
+        String[] values = new String[] {"db", "fast", "not a java"};
+        Collection<GenericRecord> records = client.queryAll("SELECT * FROM " + table);
+        for (GenericRecord record : records) {
+            int rowId = record.getInteger("rowID");
+            Assert.assertEquals(record.getString("keyword"), values[rowId]);
+        }
+    }
+
+    @Test(groups = {"integration"})
+    public void testGettingRowsBeforeLimit() throws Exception {
+        int expectedTotalRowsToRead = 100;
+        if (isVersionMatch("(,23.8]")) {
+            // issue in prev. release.
+            expectedTotalRowsToRead = 0;
+        }
+
+        try (QueryResponse response = client.query("SELECT number FROM system.numbers LIMIT 100").get()) {
+            Assert.assertTrue(response.getResultRows() < 1000);
+
+            Assert.assertEquals(response.getTotalRowsToRead(), expectedTotalRowsToRead);
+        }
+    }
+
+    @Test(groups = {"integration"})
+    public void testGetDynamicValue() throws Exception  {
+        if (isVersionMatch("(,24.8]")) {
+            return;
+        }
+
+        String table = "test_get_dynamic_values";
+
+        final AtomicInteger rowId = new AtomicInteger(-1);
+        final Random rnd = new Random();
+
+        List<Map<String,Object>> dataset = prepareDataSet(table, Arrays.asList("rowId Int32", "v Dynamic"),
+                Arrays.asList(s -> rowId.incrementAndGet(), s-> {
+                    int decision = rnd.nextInt(3);
+                    if (decision == 0) {
+                        return RandomStringUtils.randomAlphanumeric(3, 10);
+                    } else if (decision == 1) {
+                        return rnd.nextInt();
+                    } else {
+                        return rnd.nextDouble();
+                    }
+                }), 1000);
+
+        try (QueryResponse response = client.query("SELECT * FROM " + table).get()) {
+            ClickHouseBinaryFormatReader reader = client.newBinaryFormatReader(response);
+            while (reader.next() != null) {
+                int rowIndex  = reader.getInteger("rowId");
+                Assert.assertEquals(reader.getString("v"), dataset.get(rowIndex).get("v").toString());
+            }
+        }
+    }
+
+    @Test(groups = {"integration"})
+    public void testBinaryEncodedJSON() throws Exception  {
+        if (isVersionMatch("(,24.8]")) {
+            return;
+        }
+
+        String table = "test_get_json_values";
+
+        final AtomicInteger rowId = new AtomicInteger(-1);
+        final Random rnd = new Random();
+
+        List<Map<String,Object>> dataset = prepareDataSet(table, Arrays.asList("rowId Int32", "v1 JSON"),
+                Arrays.asList(s -> rowId.incrementAndGet(),
+                s-> {
+                    String a = "{'a': '" + RandomStringUtils.randomAlphabetic(20) + "', 'b': { 'c': 'test1', 'd': " + rnd
+                            .nextInt(1000) + "}}";
+                    return a.replaceAll("'", "\"");
+                }), 1);
+
+        ObjectMapper jackson = new ObjectMapper();
+        try (QueryResponse response = client.query("SELECT * FROM " + table).get()) {
+            ClickHouseBinaryFormatReader reader = client.newBinaryFormatReader(response);
+            while (reader.next() != null) {
+                int rowIndex  = reader.getInteger("rowId");
+                JsonNode expected = jackson.readValue(dataset.get(rowIndex).get("v1").toString(), JsonNode.class);
+                Map<String, Object> v1 = reader.readValue("v1");
+                for (Map.Entry<String, Object> e : v1.entrySet()) {
+                    String pointer = "/" + e.getKey().replaceAll("\\.", "/");
+                    Assert.assertEquals(e.getValue().toString(), expected.at(pointer).asText());
+                }
+            }
+        }
+    }
+
+    public boolean isVersionMatch(String versionExpression) {
+        List<GenericRecord> serverVersion = client.queryAll("SELECT version()");
+        return ClickHouseVersion.of(serverVersion.get(0).getString(1)).check(versionExpression);
+    }
+
+    @Test(groups = {"integration"})
+    public void testEmptyResponse() throws Exception {
+        try (QueryResponse response = client.query("SELECT number FROM system.numbers LIMIT 0", new QuerySettings().setFormat(ClickHouseFormat.RowBinary)).get()) {
+            System.out.println(response.getResultRows());
+        }
+    }
+}