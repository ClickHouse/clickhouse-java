package com.clickhouse.client.insert;

import com.clickhouse.client.BaseIntegrationTest;
import com.clickhouse.client.ClickHouseClient;
import com.clickhouse.client.ClickHouseConfig;
import com.clickhouse.client.ClickHouseException;
import com.clickhouse.client.ClickHouseNode;
import com.clickhouse.client.ClickHouseNodeSelector;
import com.clickhouse.client.ClickHouseProtocol;
import com.clickhouse.client.api.Client;
import com.clickhouse.client.api.ClientException;
import com.clickhouse.client.api.command.CommandResponse;
import com.clickhouse.client.api.data_formats.ClickHouseBinaryFormatReader;
import com.clickhouse.client.api.enums.Protocol;
import com.clickhouse.client.api.insert.InsertResponse;
import com.clickhouse.client.api.insert.InsertSettings;
import com.clickhouse.client.api.metrics.ClientMetrics;
import com.clickhouse.client.api.metrics.OperationMetrics;
import com.clickhouse.client.api.metrics.ServerMetrics;
import com.clickhouse.client.api.query.GenericRecord;
import com.clickhouse.client.api.query.QueryResponse;
import com.clickhouse.data.ClickHouseFormat;
import org.testcontainers.shaded.org.apache.commons.lang3.RandomStringUtils;
import org.testng.Assert;
import org.testng.annotations.AfterMethod;
import org.testng.annotations.BeforeMethod;
import org.testng.annotations.DataProvider;
import org.testng.annotations.Test;

import java.io.ByteArrayInputStream;
import java.io.ByteArrayOutputStream;
import java.io.IOException;
import java.io.PrintWriter;
import java.util.ArrayList;
import java.util.Collections;
import java.util.List;
import java.util.UUID;
import java.util.concurrent.TimeUnit;

import static org.testng.Assert.assertEquals;
import static org.testng.Assert.assertTrue;
import static org.testng.Assert.fail;

public class InsertTests extends BaseIntegrationTest {
    private Client client;
    private InsertSettings settings;

    private boolean useClientCompression = false;

    private boolean useHttpCompression = false;

    InsertTests() {
    }

    public InsertTests(boolean useClientCompression, boolean useHttpCompression) {
        this.useClientCompression = useClientCompression;
        this.useHttpCompression = useHttpCompression;
    }

    @BeforeMethod(groups = { "integration" })
    public void setUp() throws IOException {
        ClickHouseNode node = getServer(ClickHouseProtocol.HTTP);
        client = new Client.Builder()
                .addEndpoint(Protocol.HTTP, node.getHost(), node.getPort(), false)
                .setUsername("default")
                .setPassword("")
                .useNewImplementation(System.getProperty("client.tests.useNewImplementation", "true").equals("true"))
                .compressClientRequest(useClientCompression)
                .useHttpCompression(useHttpCompression)
                .build();
        settings = new InsertSettings()
                .setDeduplicationToken(RandomStringUtils.randomAlphabetic(36))
                .setQueryId(String.valueOf(UUID.randomUUID()));
    }

    @AfterMethod(groups = { "integration" })
    public void tearDown() {
        client.close();
    }

    private void createTable(String tableQuery) throws ClickHouseException {
        try (ClickHouseClient client = ClickHouseClient.builder().config(new ClickHouseConfig())
                        .nodeSelector(ClickHouseNodeSelector.of(ClickHouseProtocol.HTTP))
                        .build()) {
            client.read(getServer(ClickHouseProtocol.HTTP)).query(tableQuery).executeAndWait().close();
        }
    }

    private void dropTable(String tableName) throws ClickHouseException {
        try (ClickHouseClient client = ClickHouseClient.builder().config(new ClickHouseConfig())
                .nodeSelector(ClickHouseNodeSelector.of(ClickHouseProtocol.HTTP))
                .build()) {
            String tableQuery = "DROP TABLE IF EXISTS " + tableName;
            client.read(getServer(ClickHouseProtocol.HTTP)).query(tableQuery).executeAndWait().close();
        }
    }

    @Test(groups = { "integration" }, enabled = true)
    public void insertSimplePOJOs() throws Exception {
        String tableName = "simple_pojo_table";
        String createSQL = SamplePOJO.generateTableCreateSQL(tableName);
        String uuid = UUID.randomUUID().toString();
        System.out.println(createSQL);
        dropTable(tableName);
        createTable(createSQL);
        client.register(SamplePOJO.class, client.getTableSchema(tableName, "default"));
        List<Object> simplePOJOs = new ArrayList<>();

        for (int i = 0; i < 1000; i++) {
            simplePOJOs.add(new SamplePOJO());
        }
        settings.setQueryId(uuid);
        InsertResponse response = client.insert(tableName, simplePOJOs, settings).get(30, TimeUnit.SECONDS);

        OperationMetrics metrics = response.getMetrics();
        assertEquals(simplePOJOs.size(), metrics.getMetric(ServerMetrics.NUM_ROWS_WRITTEN).getLong());
        assertEquals(simplePOJOs.size(), response.getWrittenRows());
        assertTrue(metrics.getMetric(ClientMetrics.OP_DURATION).getLong() > 0);
        assertTrue(metrics.getMetric(ClientMetrics.OP_SERIALIZATION).getLong() > 0);
        assertEquals(metrics.getQueryId(), uuid);
        assertEquals(response.getQueryId(), uuid);
    }

    @Test(groups = { "integration" }, enabled = true)
    public void insertPOJOAndReadBack() throws Exception {
        final String tableName = "single_pojo_table";
        final String createSQL = SamplePOJO.generateTableCreateSQL(tableName);
        final SamplePOJO pojo = new SamplePOJO();

        dropTable(tableName);
        createTable(createSQL);
        client.register(SamplePOJO.class, client.getTableSchema(tableName, "default"));

        System.out.println("Inserting POJO: " + pojo);
        try (InsertResponse response = client.insert(tableName, Collections.singletonList(pojo), settings).get(30, TimeUnit.SECONDS)) {
            Assert.assertEquals(response.getWrittenRows(), 1);
        }

        try (QueryResponse queryResponse =
                client.query("SELECT * FROM " + tableName + " LIMIT 1").get(30, TimeUnit.SECONDS)) {

            ClickHouseBinaryFormatReader reader = client.newBinaryFormatReader(queryResponse);
            Assert.assertNotNull(reader.next());

            Assert.assertEquals(reader.getByte("byteValue"), pojo.getByteValue());
            Assert.assertEquals(reader.getByte("int8"), pojo.getInt8());
            Assert.assertEquals(reader.getShort("uint8"), pojo.getUint8());
            Assert.assertEquals(reader.getShort("int16"), pojo.getInt16());
            Assert.assertEquals(reader.getInteger("int32"), pojo.getInt32());
            Assert.assertEquals(reader.getLong("int64"), pojo.getInt64());
            Assert.assertEquals(reader.getFloat("float32"), pojo.getFloat32());
            Assert.assertEquals(reader.getDouble("float64"), pojo.getFloat64());
            Assert.assertEquals(reader.getString("string"), pojo.getString());
            Assert.assertEquals(reader.getString("fixedString"), pojo.getFixedString());
        }
    }

    @Test
    public void testInsertingPOJOWithNullValueForNonNullableColumn() throws Exception {
        final String tableName = "single_pojo_table";
        final String createSQL = SamplePOJO.generateTableCreateSQL(tableName);
        final SamplePOJO pojo = new SamplePOJO();

        pojo.setBoxedByte(null);

        dropTable(tableName);
        createTable(createSQL);
        client.register(SamplePOJO.class, client.getTableSchema(tableName, "default"));



        try (InsertResponse response = client.insert(tableName, Collections.singletonList(pojo), settings).get(30, TimeUnit.SECONDS)) {
            fail("Should have thrown an exception");
        } catch (ClientException e) {
            e.printStackTrace();
            assertTrue(e.getCause() instanceof  IllegalArgumentException);
        }
    }

    @Test(groups = { "integration" }, enabled = true)
    public void insertRawData() throws Exception {
        final String tableName = "raw_data_table";
        final String createSQL = "CREATE TABLE " + tableName +
                " (Id UInt32, event_ts Timestamp, name String, p1 Int64, p2 String) ENGINE = MergeTree() ORDER BY ()";
        dropTable(tableName);
        createTable(createSQL);

        settings.setInputStreamCopyBufferSize(8198 * 2);
        ByteArrayOutputStream data = new ByteArrayOutputStream();
        PrintWriter writer = new PrintWriter(data);
        for (int i = 0; i < 1000; i++) {
            writer.printf("%d\t%s\t%s\t%d\t%s\n", i, "2021-01-01 00:00:00", "name" + i, i, "p2");
        }
        writer.flush();
        InsertResponse response = client.insert(tableName, new ByteArrayInputStream(data.toByteArray()),
                ClickHouseFormat.TSV, settings).get(30, TimeUnit.SECONDS);
        OperationMetrics metrics = response.getMetrics();
        assertEquals((int)response.getWrittenRows(), 1000 );

        List<GenericRecord> records = client.queryAll("SELECT * FROM " + tableName);
        assertEquals(records.size(), 1000);
    }


    @Test(groups = { "integration" }, enabled = true)
    public void insertRawDataSimple() throws Exception {
        insertRawDataSimple(1000);
    }
    public void insertRawDataSimple(int numberOfRecords) throws Exception {
        final String tableName = "raw_data_table";
        createTable(String.format("CREATE TABLE IF NOT EXISTS %s (Id UInt32, event_ts Timestamp, name String, p1 Int64, p2 String) ENGINE = MergeTree() ORDER BY ()", tableName));

        InsertSettings settings = new InsertSettings()
                .setDeduplicationToken(RandomStringUtils.randomAlphabetic(36))
                .setQueryId(String.valueOf(UUID.randomUUID()))
                .setInputStreamCopyBufferSize(8198 * 2);
        ByteArrayOutputStream data = new ByteArrayOutputStream();
        PrintWriter writer = new PrintWriter(data);
        for (int i = 0; i < numberOfRecords; i++) {
            writer.printf("%d\t%s\t%s\t%d\t%s\n", i, "2021-01-01 00:00:00", "name" + i, i, "p2");
        }
        writer.flush();
        InsertResponse response = client.insert(tableName, new ByteArrayInputStream(data.toByteArray()),
                ClickHouseFormat.TSV, settings).get(30, TimeUnit.SECONDS);
        OperationMetrics metrics = response.getMetrics();
        assertEquals((int)response.getWrittenRows(), numberOfRecords );
    }

    @Test(groups = { "integration" })
    public void testInsertMetricsOperationId() throws Exception {
        final String tableName = "insert_metrics_test";
        final String createSQL = "CREATE TABLE " + tableName +
                                 " (Id UInt32, event_ts Timestamp, name String, p1 Int64, p2 String) ENGINE = MergeTree() ORDER BY ()";
        dropTable(tableName);
        createTable(createSQL);

        ByteArrayOutputStream data = new ByteArrayOutputStream();
        PrintWriter writer = new PrintWriter(data);
        int numberOfRecords = 3;
        for (int i = 0; i < numberOfRecords; i++) {
            writer.printf("%d\t%s\t%s\t%d\t%s\n", i, "2021-01-01 00:00:00", "name" + i, i, "p2");
        }
        writer.flush();

        InsertSettings settings = new InsertSettings()
            .setQueryId(String.valueOf(UUID.randomUUID()))
            .setOperationId(UUID.randomUUID().toString());
        InsertResponse response = client.insert(tableName, new ByteArrayInputStream(data.toByteArray()),
            ClickHouseFormat.TSV, settings).get(30, TimeUnit.SECONDS);
        OperationMetrics metrics = response.getMetrics();
        assertEquals((int)response.getWrittenRows(), numberOfRecords );
        assertEquals(metrics.getQueryId(), settings.getQueryId());
        assertTrue(metrics.getMetric(ClientMetrics.OP_DURATION).getLong() > 0);
    }

<<<<<<< HEAD
    @Test(groups = {"integration"}, dataProviderClass = InsertTests.class, dataProvider = "logCommentDataProvider")
    public void testLogComment(String logComment) throws Exception {

        InsertSettings settings = new InsertSettings()
                .setQueryId(UUID.randomUUID().toString())
                .logComment(logComment);

        final String tableName = "single_pojo_table";
        final String createSQL = SamplePOJO.generateTableCreateSQL(tableName);
        final SamplePOJO pojo = new SamplePOJO();

        dropTable(tableName);
        createTable(createSQL);
        client.register(SamplePOJO.class, client.getTableSchema(tableName, "default"));

        try (InsertResponse response = client.insert(tableName, Collections.singletonList(pojo), settings).get(30, TimeUnit.SECONDS)) {
            Assert.assertEquals(response.getWrittenRows(), 1);
        }

        try (CommandResponse resp = client.execute("SYSTEM FLUSH LOGS").get()) {
        }

        List<GenericRecord> logRecords = client.queryAll("SELECT query_id, log_comment FROM system.query_log WHERE query_id = '" + settings.getQueryId() + "'");
        Assert.assertEquals(logRecords.get(0).getString("query_id"), settings.getQueryId());
        Assert.assertEquals(logRecords.get(0).getString("log_comment"), logComment == null ? "" : logComment);
    }

    @DataProvider( name = "logCommentDataProvider")
    public static Object[] logCommentDataProvider() {
        return new Object[][] {
                { "Test log comment" },
                { "Another log comment?" },
                { "Log comment with special characters: !@#$%^&*()" },
                { "Log comment with unicode: 你好" },
                { "", },
                { "               "},
                { null }
        };
=======
    @Test(groups = { "integration" })
    public void testInsertSettingsAddDatabase() throws Exception {
        final String tableName = "insert_settings_database_test";
        final String new_database = "new_database";
        final String createDatabaseSQL = "CREATE DATABASE " + new_database;
        final String createTableSQL = "CREATE TABLE " + new_database + "." + tableName +
                                 " (Id UInt32, event_ts Timestamp, name String, p1 Int64, p2 String) ENGINE = MergeTree() ORDER BY ()";
        final String dropDatabaseSQL = "DROP DATABASE IF EXISTS " + new_database;

        try (ClickHouseClient client = ClickHouseClient.builder().config(new ClickHouseConfig())
            .nodeSelector(ClickHouseNodeSelector.of(ClickHouseProtocol.HTTP))
            .build()) {
            client.read(getServer(ClickHouseProtocol.HTTP)).query(dropDatabaseSQL).executeAndWait().close();
            client.read(getServer(ClickHouseProtocol.HTTP)).query(createDatabaseSQL).executeAndWait().close();
            client.read(getServer(ClickHouseProtocol.HTTP)).query(createTableSQL).executeAndWait().close();
        }


        InsertSettings insertSettings = settings.setInputStreamCopyBufferSize(8198 * 2)
            .setDeduplicationToken(RandomStringUtils.randomAlphabetic(36))
            .setQueryId(String.valueOf(UUID.randomUUID()));
        insertSettings.setDatabase(new_database);

        ByteArrayOutputStream data = new ByteArrayOutputStream();
        PrintWriter writer = new PrintWriter(data);
        for (int i = 0; i < 1000; i++) {
            writer.printf("%d\t%s\t%s\t%d\t%s\n", i, "2021-01-01 00:00:00", "name" + i, i, "p2");
        }
        writer.flush();
        InsertResponse response = client.insert(tableName, new ByteArrayInputStream(data.toByteArray()),
            ClickHouseFormat.TSV, insertSettings).get(30, TimeUnit.SECONDS);
        assertEquals((int)response.getWrittenRows(), 1000 );

        List<GenericRecord> records = client.queryAll("SELECT * FROM " + new_database + "." + tableName);
        assertEquals(records.size(), 1000);
>>>>>>> 3b831cd7
    }
}<|MERGE_RESOLUTION|>--- conflicted
+++ resolved
@@ -253,7 +253,43 @@
         assertTrue(metrics.getMetric(ClientMetrics.OP_DURATION).getLong() > 0);
     }
 
-<<<<<<< HEAD
+    @Test(groups = { "integration" })
+    public void testInsertSettingsAddDatabase() throws Exception {
+        final String tableName = "insert_settings_database_test";
+        final String new_database = "new_database";
+        final String createDatabaseSQL = "CREATE DATABASE " + new_database;
+        final String createTableSQL = "CREATE TABLE " + new_database + "." + tableName +
+                                 " (Id UInt32, event_ts Timestamp, name String, p1 Int64, p2 String) ENGINE = MergeTree() ORDER BY ()";
+        final String dropDatabaseSQL = "DROP DATABASE IF EXISTS " + new_database;
+
+        try (ClickHouseClient client = ClickHouseClient.builder().config(new ClickHouseConfig())
+            .nodeSelector(ClickHouseNodeSelector.of(ClickHouseProtocol.HTTP))
+            .build()) {
+            client.read(getServer(ClickHouseProtocol.HTTP)).query(dropDatabaseSQL).executeAndWait().close();
+            client.read(getServer(ClickHouseProtocol.HTTP)).query(createDatabaseSQL).executeAndWait().close();
+            client.read(getServer(ClickHouseProtocol.HTTP)).query(createTableSQL).executeAndWait().close();
+        }
+
+
+        InsertSettings insertSettings = settings.setInputStreamCopyBufferSize(8198 * 2)
+            .setDeduplicationToken(RandomStringUtils.randomAlphabetic(36))
+            .setQueryId(String.valueOf(UUID.randomUUID()));
+        insertSettings.setDatabase(new_database);
+
+        ByteArrayOutputStream data = new ByteArrayOutputStream();
+        PrintWriter writer = new PrintWriter(data);
+        for (int i = 0; i < 1000; i++) {
+            writer.printf("%d\t%s\t%s\t%d\t%s\n", i, "2021-01-01 00:00:00", "name" + i, i, "p2");
+        }
+        writer.flush();
+        InsertResponse response = client.insert(tableName, new ByteArrayInputStream(data.toByteArray()),
+            ClickHouseFormat.TSV, insertSettings).get(30, TimeUnit.SECONDS);
+        assertEquals((int)response.getWrittenRows(), 1000 );
+
+        List<GenericRecord> records = client.queryAll("SELECT * FROM " + new_database + "." + tableName);
+        assertEquals(records.size(), 1000);
+    }
+
     @Test(groups = {"integration"}, dataProviderClass = InsertTests.class, dataProvider = "logCommentDataProvider")
     public void testLogComment(String logComment) throws Exception {
 
@@ -292,42 +328,5 @@
                 { "               "},
                 { null }
         };
-=======
-    @Test(groups = { "integration" })
-    public void testInsertSettingsAddDatabase() throws Exception {
-        final String tableName = "insert_settings_database_test";
-        final String new_database = "new_database";
-        final String createDatabaseSQL = "CREATE DATABASE " + new_database;
-        final String createTableSQL = "CREATE TABLE " + new_database + "." + tableName +
-                                 " (Id UInt32, event_ts Timestamp, name String, p1 Int64, p2 String) ENGINE = MergeTree() ORDER BY ()";
-        final String dropDatabaseSQL = "DROP DATABASE IF EXISTS " + new_database;
-
-        try (ClickHouseClient client = ClickHouseClient.builder().config(new ClickHouseConfig())
-            .nodeSelector(ClickHouseNodeSelector.of(ClickHouseProtocol.HTTP))
-            .build()) {
-            client.read(getServer(ClickHouseProtocol.HTTP)).query(dropDatabaseSQL).executeAndWait().close();
-            client.read(getServer(ClickHouseProtocol.HTTP)).query(createDatabaseSQL).executeAndWait().close();
-            client.read(getServer(ClickHouseProtocol.HTTP)).query(createTableSQL).executeAndWait().close();
-        }
-
-
-        InsertSettings insertSettings = settings.setInputStreamCopyBufferSize(8198 * 2)
-            .setDeduplicationToken(RandomStringUtils.randomAlphabetic(36))
-            .setQueryId(String.valueOf(UUID.randomUUID()));
-        insertSettings.setDatabase(new_database);
-
-        ByteArrayOutputStream data = new ByteArrayOutputStream();
-        PrintWriter writer = new PrintWriter(data);
-        for (int i = 0; i < 1000; i++) {
-            writer.printf("%d\t%s\t%s\t%d\t%s\n", i, "2021-01-01 00:00:00", "name" + i, i, "p2");
-        }
-        writer.flush();
-        InsertResponse response = client.insert(tableName, new ByteArrayInputStream(data.toByteArray()),
-            ClickHouseFormat.TSV, insertSettings).get(30, TimeUnit.SECONDS);
-        assertEquals((int)response.getWrittenRows(), 1000 );
-
-        List<GenericRecord> records = client.queryAll("SELECT * FROM " + new_database + "." + tableName);
-        assertEquals(records.size(), 1000);
->>>>>>> 3b831cd7
     }
 }