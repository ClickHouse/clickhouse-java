package com.clickhouse.client.insert;

import com.clickhouse.client.BaseIntegrationTest;
import com.clickhouse.client.ClickHouseClient;
import com.clickhouse.client.ClickHouseConfig;
import com.clickhouse.client.ClickHouseException;
import com.clickhouse.client.ClickHouseNode;
import com.clickhouse.client.ClickHouseNodeSelector;
import com.clickhouse.client.ClickHouseProtocol;
import com.clickhouse.client.api.Client;
import com.clickhouse.client.api.enums.Protocol;
import com.clickhouse.client.api.insert.InsertResponse;
import com.clickhouse.client.api.insert.InsertSettings;
import com.clickhouse.client.api.metrics.ClientMetrics;
import com.clickhouse.client.api.metrics.OperationMetrics;
import com.clickhouse.client.api.metrics.ServerMetrics;
import com.clickhouse.client.api.query.GenericRecord;
import com.clickhouse.client.config.ClickHouseClientOption;
import com.clickhouse.data.ClickHouseFormat;
import com.github.tomakehurst.wiremock.WireMockServer;
import com.github.tomakehurst.wiremock.client.WireMock;
import com.github.tomakehurst.wiremock.common.ConsoleNotifier;
import com.github.tomakehurst.wiremock.core.WireMockConfiguration;
import com.github.tomakehurst.wiremock.http.Fault;
import org.testcontainers.shaded.org.apache.commons.lang3.RandomStringUtils;
import org.testng.Assert;
import org.testng.annotations.AfterMethod;
import org.testng.annotations.BeforeMethod;
import org.testng.annotations.Test;

import java.io.ByteArrayInputStream;
import java.io.ByteArrayOutputStream;
import java.io.IOException;
import java.io.PrintWriter;
import java.util.ArrayList;
import java.util.List;
import java.util.UUID;
import java.util.concurrent.TimeUnit;

import static com.github.tomakehurst.wiremock.stubbing.Scenario.STARTED;
import static org.testng.Assert.assertEquals;
import static org.testng.Assert.assertTrue;

public class InsertTests extends BaseIntegrationTest {
    private Client client;
    private InsertSettings settings;

    private boolean useClientCompression = false;

    private boolean useHttpCompression = false;

    InsertTests() {
    }

    public InsertTests(boolean useClientCompression, boolean useHttpCompression) {
        this.useClientCompression = useClientCompression;
        this.useHttpCompression = useHttpCompression;
    }

    @BeforeMethod(groups = { "integration" })
    public void setUp() throws IOException {
        ClickHouseNode node = getServer(ClickHouseProtocol.HTTP);
        client = new Client.Builder()
                .addEndpoint(Protocol.HTTP, node.getHost(), node.getPort(), false)
                .setUsername("default")
                .setPassword("")
                .useNewImplementation(System.getProperty("client.tests.useNewImplementation", "false").equals("true"))
                .compressClientRequest(useClientCompression)
                .useHttpCompression(useHttpCompression)
                .build();
        settings = new InsertSettings()
                .setDeduplicationToken(RandomStringUtils.randomAlphabetic(36))
                .setQueryId(String.valueOf(UUID.randomUUID()));
    }

    @AfterMethod(groups = { "integration" })
    public void tearDown() {
        client.close();
    }

    private void createTable(String tableQuery) throws ClickHouseException {
        try (ClickHouseClient client = ClickHouseClient.builder().config(new ClickHouseConfig())
                        .nodeSelector(ClickHouseNodeSelector.of(ClickHouseProtocol.HTTP))
                        .build()) {
            client.read(getServer(ClickHouseProtocol.HTTP)).query(tableQuery).executeAndWait().close();
        }
    }

    private void dropTable(String tableName) throws ClickHouseException {
        try (ClickHouseClient client = ClickHouseClient.builder().config(new ClickHouseConfig())
                .nodeSelector(ClickHouseNodeSelector.of(ClickHouseProtocol.HTTP))
                .build()) {
            String tableQuery = "DROP TABLE IF EXISTS " + tableName;
            client.read(getServer(ClickHouseProtocol.HTTP)).query(tableQuery).executeAndWait().close();
        }
    }

    @Test(groups = { "integration" }, enabled = true)
    public void insertSimplePOJOs() throws Exception {
        String tableName = "simple_pojo_table";
        String createSQL = SamplePOJO.generateTableCreateSQL(tableName);
        String uuid = UUID.randomUUID().toString();
        System.out.println(createSQL);
        dropTable(tableName);
        createTable(createSQL);
        client.register(SamplePOJO.class, client.getTableSchema(tableName, "default"));
        List<Object> simplePOJOs = new ArrayList<>();

        for (int i = 0; i < 1000; i++) {
            simplePOJOs.add(new SamplePOJO());
        }
        settings.setQueryId(uuid);
        InsertResponse response = client.insert(tableName, simplePOJOs, settings).get(30, TimeUnit.SECONDS);

        OperationMetrics metrics = response.getMetrics();
        assertEquals(simplePOJOs.size(), metrics.getMetric(ServerMetrics.NUM_ROWS_WRITTEN).getLong());
        assertEquals(simplePOJOs.size(), response.getWrittenRows());
        assertTrue(metrics.getMetric(ClientMetrics.OP_DURATION).getLong() > 0);
        assertTrue(metrics.getMetric(ClientMetrics.OP_SERIALIZATION).getLong() > 0);
        assertEquals(metrics.getQueryId(), uuid);
        assertEquals(response.getQueryId(), uuid);
    }

    @Test(groups = { "integration" }, enabled = true)
    public void insertRawData() throws Exception {
        final String tableName = "raw_data_table";
        final String createSQL = "CREATE TABLE " + tableName +
                " (Id UInt32, event_ts Timestamp, name String, p1 Int64, p2 String) ENGINE = MergeTree() ORDER BY ()";
        dropTable(tableName);
        createTable(createSQL);

        settings.setInputStreamCopyBufferSize(8198 * 2);
        ByteArrayOutputStream data = new ByteArrayOutputStream();
        PrintWriter writer = new PrintWriter(data);
        for (int i = 0; i < 1000; i++) {
            writer.printf("%d\t%s\t%s\t%d\t%s\n", i, "2021-01-01 00:00:00", "name" + i, i, "p2");
        }
        writer.flush();
        InsertResponse response = client.insert(tableName, new ByteArrayInputStream(data.toByteArray()),
                ClickHouseFormat.TSV, settings).get(30, TimeUnit.SECONDS);
        OperationMetrics metrics = response.getMetrics();
        assertEquals((int)response.getWrittenRows(), 1000 );

        List<GenericRecord> records = client.queryAll("SELECT * FROM " + tableName);
        assertEquals(records.size(), 1000);
    }
<<<<<<< HEAD
=======


    @Test(groups = { "integration" }, enabled = true)
    public void insertRawDataSimple() throws Exception {
        insertRawDataSimple(1000);
    }
    public void insertRawDataSimple(int numberOfRecords) throws Exception {
        final String tableName = "raw_data_table";
        createTable(String.format("CREATE TABLE IF NOT EXISTS %s (Id UInt32, event_ts Timestamp, name String, p1 Int64, p2 String) ENGINE = MergeTree() ORDER BY ()", tableName));

        InsertSettings settings = new InsertSettings()
                .setDeduplicationToken(RandomStringUtils.randomAlphabetic(36))
                .setQueryId(String.valueOf(UUID.randomUUID()))
                .setInputStreamCopyBufferSize(8198 * 2);
        ByteArrayOutputStream data = new ByteArrayOutputStream();
        PrintWriter writer = new PrintWriter(data);
        for (int i = 0; i < numberOfRecords; i++) {
            writer.printf("%d\t%s\t%s\t%d\t%s\n", i, "2021-01-01 00:00:00", "name" + i, i, "p2");
        }
        writer.flush();
        InsertResponse response = client.insert(tableName, new ByteArrayInputStream(data.toByteArray()),
                ClickHouseFormat.TSV, settings).get(30, TimeUnit.SECONDS);
        OperationMetrics metrics = response.getMetrics();
        assertEquals((int)response.getWrittenRows(), numberOfRecords );
    }

    @Test(groups = { "integration" }, enabled = true)
    public void testNoHttpResponseFailure() {
        WireMockServer faultyServer = new WireMockServer( WireMockConfiguration
                .options().port(9090).notifier(new ConsoleNotifier(false)));
        faultyServer.start();

        byte[] requestBody = ("INSERT INTO table01 FORMAT " +
                ClickHouseFormat.TSV.name() + " \n1\t2\t3\n").getBytes();

        // First request gets no response
        faultyServer.addStubMapping(WireMock.post(WireMock.anyUrl())
                        .withRequestBody(WireMock.binaryEqualTo(requestBody))
                .inScenario("Retry")
                .whenScenarioStateIs(STARTED)
                .willSetStateTo("Failed")
                .willReturn(WireMock.aResponse().withFault(Fault.EMPTY_RESPONSE)).build());

        // Second request gets a response (retry)
        faultyServer.addStubMapping(WireMock.post(WireMock.anyUrl())
                        .withRequestBody(WireMock.binaryEqualTo(requestBody))
                .inScenario("Retry")
                .whenScenarioStateIs("Failed")
                .willSetStateTo("Done")
                .willReturn(WireMock.aResponse()
                        .withHeader("X-ClickHouse-Summary",
                                "{ \"read_bytes\": \"10\", \"read_rows\": \"1\"}")).build());

        Client mockServerClient = new Client.Builder()
                .addEndpoint(Protocol.HTTP, "localhost", faultyServer.port(), false)
                .setUsername("default")
                .setPassword("")
                .useNewImplementation(true)
//                .useNewImplementation(System.getProperty("client.tests.useNewImplementation", "false").equals("true"))
                .compressClientRequest(false)
                .setOption(ClickHouseClientOption.RETRY.getKey(), "2")
                .build();
        try {
            InsertResponse insertResponse = mockServerClient.insert("table01",
                    new ByteArrayInputStream("1\t2\t3\n".getBytes()), ClickHouseFormat.TSV, settings).get(30, TimeUnit.SECONDS);
            insertResponse.close();
        } catch (Exception e) {
            Assert.fail("Unexpected exception", e);
        } finally {
            faultyServer.stop();
        }
    }
>>>>>>> 18d0ca18
}<|MERGE_RESOLUTION|>--- conflicted
+++ resolved
@@ -144,8 +144,6 @@
         List<GenericRecord> records = client.queryAll("SELECT * FROM " + tableName);
         assertEquals(records.size(), 1000);
     }
-<<<<<<< HEAD
-=======
 
 
     @Test(groups = { "integration" }, enabled = true)
@@ -218,5 +216,4 @@
             faultyServer.stop();
         }
     }
->>>>>>> 18d0ca18
 }