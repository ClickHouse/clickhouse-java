package com.clickhouse.client.insert;

import com.clickhouse.client.BaseIntegrationTest;
import com.clickhouse.client.ClickHouseClient;
import com.clickhouse.client.ClickHouseConfig;
import com.clickhouse.client.ClickHouseException;
import com.clickhouse.client.ClickHouseNode;
import com.clickhouse.client.ClickHouseNodeSelector;
import com.clickhouse.client.ClickHouseProtocol;
import com.clickhouse.client.api.Client;
import com.clickhouse.client.api.enums.Protocol;
import com.clickhouse.client.api.insert.InsertResponse;
import com.clickhouse.client.api.insert.InsertSettings;
import com.clickhouse.client.api.metrics.ClientMetrics;
import com.clickhouse.client.api.metrics.OperationMetrics;
import com.clickhouse.client.api.metrics.ServerMetrics;
import com.clickhouse.client.api.query.GenericRecord;
import com.clickhouse.client.config.ClickHouseClientOption;
import com.clickhouse.data.ClickHouseFormat;
import com.github.tomakehurst.wiremock.WireMockServer;
import com.github.tomakehurst.wiremock.client.WireMock;
import com.github.tomakehurst.wiremock.common.ConsoleNotifier;
import com.github.tomakehurst.wiremock.core.WireMockConfiguration;
import com.github.tomakehurst.wiremock.http.Fault;
import org.testcontainers.shaded.org.apache.commons.lang3.RandomStringUtils;
import org.testng.Assert;
import org.testng.annotations.AfterMethod;
import org.testng.annotations.BeforeMethod;
import org.testng.annotations.Test;

import java.io.ByteArrayInputStream;
import java.io.ByteArrayOutputStream;
import java.io.IOException;
import java.io.PrintWriter;
import java.util.ArrayList;
import java.util.Collections;
import java.util.List;
import java.util.UUID;
import java.util.concurrent.TimeUnit;

import static com.github.tomakehurst.wiremock.stubbing.Scenario.STARTED;
import static org.testng.Assert.assertEquals;
import static org.testng.Assert.assertTrue;
import static org.testng.Assert.fail;

public class InsertTests extends BaseIntegrationTest {
    private Client client;
    private InsertSettings settings;

    private boolean useClientCompression = false;

    private boolean useHttpCompression = false;

    InsertTests() {
    }

    public InsertTests(boolean useClientCompression, boolean useHttpCompression) {
        this.useClientCompression = useClientCompression;
        this.useHttpCompression = useHttpCompression;
    }

    @BeforeMethod(groups = { "integration" })
    public void setUp() throws IOException {
        ClickHouseNode node = getServer(ClickHouseProtocol.HTTP);
        client = new Client.Builder()
                .addEndpoint(Protocol.HTTP, node.getHost(), node.getPort(), false)
                .setUsername("default")
                .setPassword("")
                .useNewImplementation(System.getProperty("client.tests.useNewImplementation", "false").equals("true"))
                .compressClientRequest(useClientCompression)
                .useHttpCompression(useHttpCompression)
                .build();
        settings = new InsertSettings()
                .setDeduplicationToken(RandomStringUtils.randomAlphabetic(36))
                .setQueryId(String.valueOf(UUID.randomUUID()));
    }

    @AfterMethod(groups = { "integration" })
    public void tearDown() {
        client.close();
    }

    private void createTable(String tableQuery) throws ClickHouseException {
        try (ClickHouseClient client = ClickHouseClient.builder().config(new ClickHouseConfig())
                        .nodeSelector(ClickHouseNodeSelector.of(ClickHouseProtocol.HTTP))
                        .build()) {
            client.read(getServer(ClickHouseProtocol.HTTP)).query(tableQuery).executeAndWait().close();
        }
    }

    private void dropTable(String tableName) throws ClickHouseException {
        try (ClickHouseClient client = ClickHouseClient.builder().config(new ClickHouseConfig())
                .nodeSelector(ClickHouseNodeSelector.of(ClickHouseProtocol.HTTP))
                .build()) {
            String tableQuery = "DROP TABLE IF EXISTS " + tableName;
            client.read(getServer(ClickHouseProtocol.HTTP)).query(tableQuery).executeAndWait().close();
        }
    }

    @Test(groups = { "integration" }, enabled = true)
    public void insertSimplePOJOs() throws Exception {
        String tableName = "simple_pojo_table";
        String createSQL = SamplePOJO.generateTableCreateSQL(tableName);
        String uuid = UUID.randomUUID().toString();
        System.out.println(createSQL);
        dropTable(tableName);
        createTable(createSQL);
        client.register(SamplePOJO.class, client.getTableSchema(tableName, "default"));
        List<Object> simplePOJOs = new ArrayList<>();

        for (int i = 0; i < 1000; i++) {
            simplePOJOs.add(new SamplePOJO());
        }
        settings.setQueryId(uuid);
        InsertResponse response = client.insert(tableName, simplePOJOs, settings).get(30, TimeUnit.SECONDS);

        OperationMetrics metrics = response.getMetrics();
        assertEquals(simplePOJOs.size(), metrics.getMetric(ServerMetrics.NUM_ROWS_WRITTEN).getLong());
        assertEquals(simplePOJOs.size(), response.getWrittenRows());
        assertTrue(metrics.getMetric(ClientMetrics.OP_DURATION).getLong() > 0);
        assertTrue(metrics.getMetric(ClientMetrics.OP_SERIALIZATION).getLong() > 0);
        assertEquals(metrics.getQueryId(), uuid);
        assertEquals(response.getQueryId(), uuid);
    }

    @Test(groups = { "integration" }, enabled = true)
    public void insertRawData() throws Exception {
        final String tableName = "raw_data_table";
        final String createSQL = "CREATE TABLE " + tableName +
                " (Id UInt32, event_ts Timestamp, name String, p1 Int64, p2 String) ENGINE = MergeTree() ORDER BY ()";
        dropTable(tableName);
        createTable(createSQL);

        settings.setInputStreamCopyBufferSize(8198 * 2);
        ByteArrayOutputStream data = new ByteArrayOutputStream();
        PrintWriter writer = new PrintWriter(data);
        for (int i = 0; i < 1000; i++) {
            writer.printf("%d\t%s\t%s\t%d\t%s\n", i, "2021-01-01 00:00:00", "name" + i, i, "p2");
        }
        writer.flush();
        InsertResponse response = client.insert(tableName, new ByteArrayInputStream(data.toByteArray()),
                ClickHouseFormat.TSV, settings).get(30, TimeUnit.SECONDS);
        OperationMetrics metrics = response.getMetrics();
        assertEquals((int)response.getWrittenRows(), 1000 );

        List<GenericRecord> records = client.queryAll("SELECT * FROM " + tableName);
        assertEquals(records.size(), 1000);
    }


    @Test(groups = { "integration" }, enabled = true)
    public void insertRawDataSimple() throws Exception {
        insertRawDataSimple(1000);
    }
    public void insertRawDataSimple(int numberOfRecords) throws Exception {
        final String tableName = "raw_data_table";
        createTable(String.format("CREATE TABLE IF NOT EXISTS %s (Id UInt32, event_ts Timestamp, name String, p1 Int64, p2 String) ENGINE = MergeTree() ORDER BY ()", tableName));

        InsertSettings settings = new InsertSettings()
                .setDeduplicationToken(RandomStringUtils.randomAlphabetic(36))
                .setQueryId(String.valueOf(UUID.randomUUID()))
                .setInputStreamCopyBufferSize(8198 * 2);
        ByteArrayOutputStream data = new ByteArrayOutputStream();
        PrintWriter writer = new PrintWriter(data);
        for (int i = 0; i < numberOfRecords; i++) {
            writer.printf("%d\t%s\t%s\t%d\t%s\n", i, "2021-01-01 00:00:00", "name" + i, i, "p2");
        }
        writer.flush();
        InsertResponse response = client.insert(tableName, new ByteArrayInputStream(data.toByteArray()),
                ClickHouseFormat.TSV, settings).get(30, TimeUnit.SECONDS);
        OperationMetrics metrics = response.getMetrics();
        assertEquals((int)response.getWrittenRows(), numberOfRecords );
    }
<<<<<<< HEAD

    @Test(groups = { "integration" }, enabled = true)
    public void testNoHttpResponseFailure() {
        WireMockServer faultyServer = new WireMockServer( WireMockConfiguration
                .options().port(9090).notifier(new ConsoleNotifier(false)));
        faultyServer.start();

        byte[] requestBody = ("INSERT INTO table01 FORMAT " +
                ClickHouseFormat.TSV.name() + " \n1\t2\t3\n").getBytes();

        // First request gets no response
        faultyServer.addStubMapping(WireMock.post(WireMock.anyUrl())
                        .withRequestBody(WireMock.binaryEqualTo(requestBody))
                .inScenario("Retry")
                .whenScenarioStateIs(STARTED)
                .willSetStateTo("Failed")
                .willReturn(WireMock.aResponse().withFault(Fault.EMPTY_RESPONSE)).build());

        // Second request gets a response (retry)
        faultyServer.addStubMapping(WireMock.post(WireMock.anyUrl())
                        .withRequestBody(WireMock.binaryEqualTo(requestBody))
                .inScenario("Retry")
                .whenScenarioStateIs("Failed")
                .willSetStateTo("Done")
                .willReturn(WireMock.aResponse()
                        .withHeader("X-ClickHouse-Summary",
                                "{ \"read_bytes\": \"10\", \"read_rows\": \"1\"}")).build());

        Client mockServerClient = new Client.Builder()
                .addEndpoint(Protocol.HTTP, "localhost", faultyServer.port(), false)
                .setUsername("default")
                .setPassword("")
                .useNewImplementation(true)
//                .useNewImplementation(System.getProperty("client.tests.useNewImplementation", "false").equals("true"))
                .compressClientRequest(false)
                .setOption(ClickHouseClientOption.RETRY.getKey(), "2")
                .build();
        try {
            InsertResponse insertResponse = mockServerClient.insert("table01",
                    new ByteArrayInputStream("1\t2\t3\n".getBytes()), ClickHouseFormat.TSV, settings).get(30, TimeUnit.SECONDS);
            insertResponse.close();
        } catch (Exception e) {
            Assert.fail("Unexpected exception", e);
        } finally {
            faultyServer.stop();
        }
    }

    @Test(groups = { "integration" })
    public void testInsertReadOnlyPOJO() throws Exception {
        final String tableName = "read_only_pojo_table";
        final String createSQL = NoSettersPOJO.generateTableCreateSQL(tableName);

        dropTable(tableName);
        createTable(createSQL);
        client.register(NoSettersPOJO.class, client.getTableSchema(tableName, "default"));
        List<Object> readOnlyPOJOs = Collections.singletonList(new NoSettersPOJO(1000, 2000));

        try {
            client.insert(tableName, readOnlyPOJOs, settings).get(5, TimeUnit.SECONDS);
            fail("Exception expected");
        } catch (IllegalArgumentException e) {
            assertTrue(e.getMessage().contains("No serializers found for class"));
        }
    }
=======
>>>>>>> 12f5edf4
}<|MERGE_RESOLUTION|>--- conflicted
+++ resolved
@@ -171,72 +171,4 @@
         OperationMetrics metrics = response.getMetrics();
         assertEquals((int)response.getWrittenRows(), numberOfRecords );
     }
-<<<<<<< HEAD
-
-    @Test(groups = { "integration" }, enabled = true)
-    public void testNoHttpResponseFailure() {
-        WireMockServer faultyServer = new WireMockServer( WireMockConfiguration
-                .options().port(9090).notifier(new ConsoleNotifier(false)));
-        faultyServer.start();
-
-        byte[] requestBody = ("INSERT INTO table01 FORMAT " +
-                ClickHouseFormat.TSV.name() + " \n1\t2\t3\n").getBytes();
-
-        // First request gets no response
-        faultyServer.addStubMapping(WireMock.post(WireMock.anyUrl())
-                        .withRequestBody(WireMock.binaryEqualTo(requestBody))
-                .inScenario("Retry")
-                .whenScenarioStateIs(STARTED)
-                .willSetStateTo("Failed")
-                .willReturn(WireMock.aResponse().withFault(Fault.EMPTY_RESPONSE)).build());
-
-        // Second request gets a response (retry)
-        faultyServer.addStubMapping(WireMock.post(WireMock.anyUrl())
-                        .withRequestBody(WireMock.binaryEqualTo(requestBody))
-                .inScenario("Retry")
-                .whenScenarioStateIs("Failed")
-                .willSetStateTo("Done")
-                .willReturn(WireMock.aResponse()
-                        .withHeader("X-ClickHouse-Summary",
-                                "{ \"read_bytes\": \"10\", \"read_rows\": \"1\"}")).build());
-
-        Client mockServerClient = new Client.Builder()
-                .addEndpoint(Protocol.HTTP, "localhost", faultyServer.port(), false)
-                .setUsername("default")
-                .setPassword("")
-                .useNewImplementation(true)
-//                .useNewImplementation(System.getProperty("client.tests.useNewImplementation", "false").equals("true"))
-                .compressClientRequest(false)
-                .setOption(ClickHouseClientOption.RETRY.getKey(), "2")
-                .build();
-        try {
-            InsertResponse insertResponse = mockServerClient.insert("table01",
-                    new ByteArrayInputStream("1\t2\t3\n".getBytes()), ClickHouseFormat.TSV, settings).get(30, TimeUnit.SECONDS);
-            insertResponse.close();
-        } catch (Exception e) {
-            Assert.fail("Unexpected exception", e);
-        } finally {
-            faultyServer.stop();
-        }
-    }
-
-    @Test(groups = { "integration" })
-    public void testInsertReadOnlyPOJO() throws Exception {
-        final String tableName = "read_only_pojo_table";
-        final String createSQL = NoSettersPOJO.generateTableCreateSQL(tableName);
-
-        dropTable(tableName);
-        createTable(createSQL);
-        client.register(NoSettersPOJO.class, client.getTableSchema(tableName, "default"));
-        List<Object> readOnlyPOJOs = Collections.singletonList(new NoSettersPOJO(1000, 2000));
-
-        try {
-            client.insert(tableName, readOnlyPOJOs, settings).get(5, TimeUnit.SECONDS);
-            fail("Exception expected");
-        } catch (IllegalArgumentException e) {
-            assertTrue(e.getMessage().contains("No serializers found for class"));
-        }
-    }
-=======
->>>>>>> 12f5edf4
 }