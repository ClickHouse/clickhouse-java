--- conflicted
+++ resolved
@@ -1,113 +1,109 @@
-package com.clickhouse.client.api.metadata;
-
-import com.clickhouse.data.ClickHouseColumn;
-
-import java.util.ArrayList;
-import java.util.Collections;
-import java.util.HashMap;
-import java.util.List;
-import java.util.Map;
-
-public class TableSchema {
-
-    private String tableName = "";
-
-    private String databaseName = "";
-
-    private List<ClickHouseColumn> columns;
-
-    private List<ClickHouseColumn> columnsView;
-
-    private Map<String, Map<String, Object>> metadata;
-
-    private Map<String, Integer> colIndex;
-
-    private boolean hasDefaults = false;
-
-    public TableSchema() {
-        this.metadata = new HashMap<>();
-        this.columns = new ArrayList<>();
-<<<<<<< HEAD
-        this.columnsView = Collections.unmodifiableList(columns);
-=======
-        this.columnsView = Collections.unmodifiableList(this.columns);
->>>>>>> 12f5edf4
-        this.colIndex = new HashMap<>();
-    }
-
-    /**
-     * Returns unmodifiable collection of columns.
-     *
-     * @return - collection of columns in the table
-     */
-    public List<ClickHouseColumn> getColumns() {
-        return columnsView;
-    }
-
-    public String getDatabaseName() {
-        return databaseName;
-    }
-
-    public String getTableName() {
-        return tableName;
-    }
-
-    public void setTableName(String tableName) {
-        this.tableName = tableName;
-    }
-
-    public void setDatabaseName(String databaseName) {
-        this.databaseName = databaseName;
-    }
-
-    public boolean hasDefaults() {
-        return hasDefaults;
-    }
-
-    public void addColumn(String name, String type) {
-        addColumn(name, type, "");
-    }
-    public void addColumn(String name, String type, String defaultType) {
-        ClickHouseColumn column = ClickHouseColumn.of(name, type);
-        if (defaultType.toUpperCase().contains("DEFAULT")) {
-            hasDefaults = true;
-            column.setHasDefault(true);
-        }
-        columns.add(column);
-
-        Map<String, Object> columnMetadata = metadata.computeIfAbsent(name, k -> new HashMap<>());
-            columnMetadata.put("type", type);
-        colIndex.put(name, columns.size() - 1);
-    }
-
-    public ClickHouseColumn getColumnByName(String name) {
-        for (ClickHouseColumn column : columns) {
-            if (column.getColumnName().equalsIgnoreCase(name)) {
-                return column;//TODO: Try to deep clone the column rather than reference pass
-            }
-        }
-
-        return null;
-    }
-
-    public String indexToName(int index) {
-        return columns.get(index).getColumnName();
-    }
-
-    public int nameToIndex(String name) {
-        return colIndex.get(name).intValue();
-    }
-
-    @Override
-    public String toString() {
-        return "TableSchema{" +
-                "tableName='" + tableName + '\'' +
-                ", databaseName='" + databaseName + '\'' +
-                ", columns=" + columns +
-                ", metadata=" + metadata +
-                ", colIndex=" + colIndex +
-                ", hasDefaults=" + hasDefaults +
-                '}';
-    }
-}
-
+package com.clickhouse.client.api.metadata;
+
+import com.clickhouse.data.ClickHouseColumn;
+
+import java.util.ArrayList;
+import java.util.Collections;
+import java.util.HashMap;
+import java.util.List;
+import java.util.Map;
+
+public class TableSchema {
+
+    private String tableName = "";
+
+    private String databaseName = "";
+
+    private List<ClickHouseColumn> columns;
+
+    private List<ClickHouseColumn> columnsView;
+
+    private Map<String, Map<String, Object>> metadata;
+
+    private Map<String, Integer> colIndex;
+
+    private boolean hasDefaults = false;
+
+    public TableSchema() {
+        this.metadata = new HashMap<>();
+        this.columns = new ArrayList<>();
+        this.columnsView = Collections.unmodifiableList(this.columns);
+        this.colIndex = new HashMap<>();
+    }
+
+    /**
+     * Returns unmodifiable collection of columns.
+     *
+     * @return - collection of columns in the table
+     */
+    public List<ClickHouseColumn> getColumns() {
+        return columnsView;
+    }
+
+    public String getDatabaseName() {
+        return databaseName;
+    }
+
+    public String getTableName() {
+        return tableName;
+    }
+
+    public void setTableName(String tableName) {
+        this.tableName = tableName;
+    }
+
+    public void setDatabaseName(String databaseName) {
+        this.databaseName = databaseName;
+    }
+
+    public boolean hasDefaults() {
+        return hasDefaults;
+    }
+
+    public void addColumn(String name, String type) {
+        addColumn(name, type, "");
+    }
+    public void addColumn(String name, String type, String defaultType) {
+        ClickHouseColumn column = ClickHouseColumn.of(name, type);
+        if (defaultType.toUpperCase().contains("DEFAULT")) {
+            hasDefaults = true;
+            column.setHasDefault(true);
+        }
+        columns.add(column);
+
+        Map<String, Object> columnMetadata = metadata.computeIfAbsent(name, k -> new HashMap<>());
+            columnMetadata.put("type", type);
+        colIndex.put(name, columns.size() - 1);
+    }
+
+    public ClickHouseColumn getColumnByName(String name) {
+        for (ClickHouseColumn column : columns) {
+            if (column.getColumnName().equalsIgnoreCase(name)) {
+                return column;//TODO: Try to deep clone the column rather than reference pass
+            }
+        }
+
+        return null;
+    }
+
+    public String indexToName(int index) {
+        return columns.get(index).getColumnName();
+    }
+
+    public int nameToIndex(String name) {
+        return colIndex.get(name).intValue();
+    }
+
+    @Override
+    public String toString() {
+        return "TableSchema{" +
+                "tableName='" + tableName + '\'' +
+                ", databaseName='" + databaseName + '\'' +
+                ", columns=" + columns +
+                ", metadata=" + metadata +
+                ", colIndex=" + colIndex +
+                ", hasDefaults=" + hasDefaults +
+                '}';
+    }
+}
+