--- conflicted
+++ resolved
@@ -1,95 +1,88 @@
-package com.clickhouse.client.api.metadata;
-
-import com.clickhouse.data.ClickHouseColumn;
-
-import java.util.ArrayList;
-import java.util.Collections;
-import java.util.HashMap;
-import java.util.List;
-import java.util.Map;
-
-public class TableSchema {
-
-    private String tableName = "";
-
-    private String databaseName = "";
-
-    private List<ClickHouseColumn> columns;
-
-    private Map<String, Map<String, Object>> metadata;
-
-<<<<<<< HEAD
-    private Map<String, Integer> colIndex;
-=======
-    private boolean hasDefaults = false;
->>>>>>> 4f890345
-
-    public TableSchema() {
-        this.metadata = new HashMap<>();
-        this.columns = new ArrayList<>();
-        this.colIndex = new HashMap<>();
-    }
-
-    /**
-     * Returns unmodifiable collection of columns.
-     *
-     * @return - collection of columns in the table
-     */
-    public List<ClickHouseColumn> getColumns() {
-        return Collections.unmodifiableList(columns);
-    }
-
-    public String getDatabaseName() {
-        return databaseName;
-    }
-
-    public String getTableName() {
-        return tableName;
-    }
-
-    public void setTableName(String tableName) {
-        this.tableName = tableName;
-    }
-
-    public void setDatabaseName(String databaseName) {
-        this.databaseName = databaseName;
-    }
-
-    public boolean hasDefaults() {
-        return hasDefaults;
-    }
-
-    public void addColumn(String name, String type) {
-        columns.add(ClickHouseColumn.of(name, type));
-<<<<<<< HEAD
-        Map<String, Object> columnMetadata = new HashMap<>();
-        columnMetadata.put("type", type);
-        metadata.put(name, columnMetadata);
-        colIndex.put(name, columns.size() - 1);
-    }
-
-    public String indexToName(int index) {
-        return columns.get(index).getColumnName();
-    }
-
-    public int nameToIndex(String name) {
-        return colIndex.get(name).intValue();
-=======
-        if (type.toUpperCase().contains("DEFAULT")) {
-            hasDefaults = true;
-        }
-        metadata.computeIfAbsent(name, k -> new HashMap<>()).put("type", type);
->>>>>>> 4f890345
-    }
-
-    public ClickHouseColumn getColumnByName(String name) {
-        for (ClickHouseColumn column : columns) {
-            if (column.getColumnName().equalsIgnoreCase(name)) {
-                return column;//TODO: Try to deep clone the column rather than reference pass
-            }
-        }
-
-        return null;
-    }
-}
-
+package com.clickhouse.client.api.metadata;
+
+import com.clickhouse.data.ClickHouseColumn;
+
+import java.util.ArrayList;
+import java.util.Collections;
+import java.util.HashMap;
+import java.util.List;
+import java.util.Map;
+
+public class TableSchema {
+
+    private String tableName = "";
+
+    private String databaseName = "";
+
+    private List<ClickHouseColumn> columns;
+
+    private Map<String, Map<String, Object>> metadata;
+
+    private Map<String, Integer> colIndex;
+
+    private boolean hasDefaults = false;
+
+    public TableSchema() {
+        this.metadata = new HashMap<>();
+        this.columns = new ArrayList<>();
+        this.colIndex = new HashMap<>();
+    }
+
+    /**
+     * Returns unmodifiable collection of columns.
+     *
+     * @return - collection of columns in the table
+     */
+    public List<ClickHouseColumn> getColumns() {
+        return Collections.unmodifiableList(columns);
+    }
+
+    public String getDatabaseName() {
+        return databaseName;
+    }
+
+    public String getTableName() {
+        return tableName;
+    }
+
+    public void setTableName(String tableName) {
+        this.tableName = tableName;
+    }
+
+    public void setDatabaseName(String databaseName) {
+        this.databaseName = databaseName;
+    }
+
+    public boolean hasDefaults() {
+        return hasDefaults;
+    }
+
+    public void addColumn(String name, String type) {
+        columns.add(ClickHouseColumn.of(name, type));
+        if (type.toUpperCase().contains("DEFAULT")) {
+            hasDefaults = true;
+        }
+        Map<String, Object> columnMetadata = metadata.computeIfAbsent(name, k -> new HashMap<>());
+            columnMetadata.put("type", type);
+        colIndex.put(name, columns.size() - 1);
+    }
+
+    public ClickHouseColumn getColumnByName(String name) {
+        for (ClickHouseColumn column : columns) {
+            if (column.getColumnName().equalsIgnoreCase(name)) {
+                return column;//TODO: Try to deep clone the column rather than reference pass
+            }
+        }
+
+        return null;
+    }
+
+    public String indexToName(int index) {
+        return columns.get(index).getColumnName();
+    }
+
+    public int nameToIndex(String name) {
+        return colIndex.get(name).intValue();
+    }
+}
+