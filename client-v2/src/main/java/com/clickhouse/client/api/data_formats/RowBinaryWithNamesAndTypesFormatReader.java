--- conflicted
+++ resolved
@@ -1,71 +1,66 @@
-package com.clickhouse.client.api.data_formats;
-
-import com.clickhouse.client.api.ClientException;
-import com.clickhouse.client.api.data_formats.internal.AbstractBinaryFormatReader;
-import com.clickhouse.client.api.data_formats.internal.BinaryStreamReader;
-import com.clickhouse.client.api.metadata.TableSchema;
-import com.clickhouse.client.api.query.QuerySettings;
-import com.clickhouse.data.ClickHouseColumn;
-
-import java.io.IOException;
-import java.io.InputStream;
-import java.util.ArrayList;
-import java.util.Iterator;
-import java.util.List;
-import java.util.Map;
-
-public class RowBinaryWithNamesAndTypesFormatReader extends AbstractBinaryFormatReader implements Iterator<Map<String, Object>> {
-
-    public RowBinaryWithNamesAndTypesFormatReader(InputStream inputStream) {
-        this(inputStream, null);
-    }
-
-    public RowBinaryWithNamesAndTypesFormatReader(InputStream inputStream, QuerySettings querySettings) {
-        super(inputStream, querySettings, null);
-        readSchema();
-    }
-
-    private void readSchema() {
-        try {
-<<<<<<< HEAD
-            if (chInputStream.available() < 1) {
-                throw new ClientException("No data available but schema is expected");
-=======
-            if (input.available() < 1) {
-                return;
->>>>>>> 881cda2d
-            }
-            TableSchema headerSchema = new TableSchema();
-            List<String> columns = new ArrayList<>();
-            int nCol = BinaryStreamReader.readVarInt(input);
-            for (int i = 0; i < nCol; i++) {
-                columns.add(BinaryStreamReader.readString(input));
-            }
-
-            for (int i = 0; i < nCol; i++) {
-                headerSchema.addColumn(columns.get(i), BinaryStreamReader.readString(input));
-            }
-
-            setSchema(headerSchema);
-        } catch (IOException e) {
-            throw new ClientException("Failed to read header", e);
-        }
-    }
-
-    /**
-     * Reads a row to a map using column definitions from the schema.
-     * If column type mismatch and cannot be converted, an exception will be thrown.
-     *
-     * @param record data destination
-     * @throws IOException
-     */
-    @Override
-    public void readRecord(Map<String, Object> record) throws IOException {
-        for (ClickHouseColumn column : getSchema().getColumns()) {
-            Object val = binaryStreamReader.readValue(column);
-            if (val != null) {
-                record.put(column.getColumnName(),val);
-            }
-        }
-    }
-}
+package com.clickhouse.client.api.data_formats;
+
+import com.clickhouse.client.api.ClientException;
+import com.clickhouse.client.api.data_formats.internal.AbstractBinaryFormatReader;
+import com.clickhouse.client.api.data_formats.internal.BinaryStreamReader;
+import com.clickhouse.client.api.metadata.TableSchema;
+import com.clickhouse.client.api.query.QuerySettings;
+import com.clickhouse.data.ClickHouseColumn;
+
+import java.io.IOException;
+import java.io.InputStream;
+import java.util.ArrayList;
+import java.util.Iterator;
+import java.util.List;
+import java.util.Map;
+
+public class RowBinaryWithNamesAndTypesFormatReader extends AbstractBinaryFormatReader implements Iterator<Map<String, Object>> {
+
+    public RowBinaryWithNamesAndTypesFormatReader(InputStream inputStream) {
+        this(inputStream, null);
+    }
+
+    public RowBinaryWithNamesAndTypesFormatReader(InputStream inputStream, QuerySettings querySettings) {
+        super(inputStream, querySettings, null);
+        readSchema();
+    }
+
+    private void readSchema() {
+        try {
+            if (input.available() < 1) {
+                return;
+            }
+            TableSchema headerSchema = new TableSchema();
+            List<String> columns = new ArrayList<>();
+            int nCol = BinaryStreamReader.readVarInt(input);
+            for (int i = 0; i < nCol; i++) {
+                columns.add(BinaryStreamReader.readString(input));
+            }
+
+            for (int i = 0; i < nCol; i++) {
+                headerSchema.addColumn(columns.get(i), BinaryStreamReader.readString(input));
+            }
+
+            setSchema(headerSchema);
+        } catch (IOException e) {
+            throw new ClientException("Failed to read header", e);
+        }
+    }
+
+    /**
+     * Reads a row to a map using column definitions from the schema.
+     * If column type mismatch and cannot be converted, an exception will be thrown.
+     *
+     * @param record data destination
+     * @throws IOException
+     */
+    @Override
+    public void readRecord(Map<String, Object> record) throws IOException {
+        for (ClickHouseColumn column : getSchema().getColumns()) {
+            Object val = binaryStreamReader.readValue(column);
+            if (val != null) {
+                record.put(column.getColumnName(),val);
+            }
+        }
+    }
+}