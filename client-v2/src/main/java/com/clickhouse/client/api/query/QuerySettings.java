package com.clickhouse.client.api.query;


import com.clickhouse.client.ClickHouseNode;
import com.clickhouse.client.api.Client;
import com.clickhouse.client.api.ClientSettings;
import com.clickhouse.client.api.command.CommandSettings;
import com.clickhouse.client.api.insert.InsertSettings;
import com.clickhouse.client.api.internal.ValidationUtils;
import com.clickhouse.client.config.ClickHouseClientOption;
import com.clickhouse.data.ClickHouseFormat;

import javax.management.Query;
import java.util.Collection;
import java.util.HashMap;
import java.util.Map;
import java.util.TimeZone;

/**
 * <p>Query settings class represents a set of settings that can be used to customize query execution.</p>
 *
 */
public class QuerySettings {

    public static final int MINIMAL_READ_BUFFER_SIZE = 8192;

    private Map<String, Object> rawSettings;

    public QuerySettings() {
        this.rawSettings = new HashMap<>();
    }

    /**
     * Sets a configuration option. This method can be used to set any configuration option.
     * There is no specific validation is done on the key or value.
     *
     * @param option - configuration option name
     * @param value - configuration option value
     */
    public QuerySettings setOption(String option, Object value) {
        rawSettings.put(option, value);
        return this;
    }

    /**
     * Gets a configuration option.
     *
     * @param option - configuration option name
     * @return configuration option value
     */
    public Object getOption(String option) {
        return rawSettings.get(option);
    }

    /**
     * Get raw settings. Returns reference to internal map, so any changes will affect this object.
     *
     * @return all settings map
     */
    public Map<String, Object> getAllSettings() {
        return rawSettings;
    }

    /**
     * Sets the query id. This id will be sent to the server and can be used to identify the query.
     */
    public QuerySettings setQueryId(String queryId) {
        rawSettings.put("query_id", queryId);
        return this;
    }

    public String getQueryId() {
        return (String) rawSettings.get("query_id");
    }

    /**
     * Read buffer is used for reading data from a server. Size is in bytes.
     * Minimal value is {@value MINIMAL_READ_BUFFER_SIZE} bytes.
     */
    public QuerySettings setReadBufferSize(Integer size) {
        ValidationUtils.checkNotNull(size, "read_buffer_size");
        ValidationUtils.checkRange(size, MINIMAL_READ_BUFFER_SIZE, Integer.MAX_VALUE, "read_buffer_size");
        rawSettings.put("read_buffer_size", size);
        return this;
    }

    public Integer getReadBufferSize() {
        return (Integer) rawSettings.get("read_buffer_size");
    }

    /**
     * Sets output format for a server response.
     */
    public QuerySettings setFormat(ClickHouseFormat format) {
        rawSettings.put("format", format);
        return this;
    }

    public ClickHouseFormat getFormat() {
        return (ClickHouseFormat) rawSettings.get("format");
    }

    /**
     * Maximum query execution time in seconds on server. 0 means no limit.
     * If query is not finished in this time then server will send an exception.
     */
    public QuerySettings setMaxExecutionTime(Integer maxExecutionTime) {
        rawSettings.put("max_execution_time", maxExecutionTime);
        return this;
    }

    public Integer getMaxExecutionTime() {
        return (Integer) rawSettings.get("max_execution_time");
    }

    /**
     * Sets database to be used for a request.
     */
    public QuerySettings setDatabase(String database) {
        ValidationUtils.checkNonBlank(database, "database");
        rawSettings.put("database", database);
        return this;
    }

    public String getDatabase() {
        return (String) rawSettings.get("database");
    }

    /**
     * Requests the server to wait for the and of the query before sending response. Useful for getting accurate summary.
     */
    public QuerySettings waitEndOfQuery(Boolean waitEndOfQuery) {
        rawSettings.put("wait_end_of_query", waitEndOfQuery);
        return this;
    }

    public QuerySettings setUseServerTimeZone(Boolean useServerTimeZone) {
        if (rawSettings.containsKey(ClickHouseClientOption.USE_TIME_ZONE.getKey())) {
            throw new ValidationUtils.SettingsValidationException("use_server_timezone",
                    "Cannot set both use_time_zone and use_server_time_zone");
        }
        rawSettings.put("use_server_time_zone", useServerTimeZone);
        return this;
    }

    public Boolean getUseServerTimeZone() {
        return (Boolean) rawSettings.get("use_server_time_zone");
    }

    public QuerySettings setUseTimeZone(String timeZone) {
        if (rawSettings.containsKey(ClickHouseClientOption.USE_SERVER_TIME_ZONE.getKey())) {
            throw new ValidationUtils.SettingsValidationException("use_time_zone",
                    "Cannot set both use_time_zone and use_server_time_zone");
        }
        rawSettings.put("use_time_zone", timeZone);
        return this;
    }

    public TimeZone getServerTimeZone() {
        return (TimeZone) rawSettings.get(ClickHouseClientOption.SERVER_TIME_ZONE.getKey());
    }


    /**
     * Defines list of headers that should be sent with current request. The Client will use a header value
     * defined in {@code headers} instead of any other.
     *
     * @see Client.Builder#httpHeaders(Map)
     * @param key - header name.
     * @param value - header value.
     * @return same instance of the builder
     */
    public QuerySettings httpHeader(String key, String value) {
        rawSettings.put(ClientSettings.HTTP_HEADER_PREFIX + key, value);
        return this;
    }

    /**
     * {@see #httpHeader(String, String)} but for multiple values.
     * @param key - name of the header
     * @param values - collection of values
     * @return same instance of the builder
     */
    public QuerySettings httpHeader(String key, Collection<String> values) {
        rawSettings.put(ClientSettings.HTTP_HEADER_PREFIX + key, ClientSettings.commaSeparated(values));
        return this;
    }

    /**
     * {@see #httpHeader(String, String)} but for multiple headers.
     * @param headers - map of headers
     * @return same instance of the builder
     */
    public QuerySettings httpHeaders(Map<String, String> headers) {
        headers.forEach(this::httpHeader);
        return this;
    }

    /**
     * Defines list of server settings that should be sent with each request. The Client will use a setting value
     * defined in {@code settings} instead of any other.
     * Operation settings may override these values.
     *
     * @see Client.Builder#serverSetting(String, Collection)
     * @param name - name of the setting
     * @param value - value of the setting
     * @return same instance of the builder
     */
    public QuerySettings serverSetting(String name, String value) {
        rawSettings.put(ClientSettings.SERVER_SETTING_PREFIX + name, value);
        return this;
    }

    /**
     * {@see #serverSetting(String, String)} but for multiple values.
     * @param name - name of the setting without special prefix
     * @param values - collection of values
     * @return same instance of the builder
     */
    public QuerySettings serverSetting(String name, Collection<String> values) {
        rawSettings.put(ClientSettings.SERVER_SETTING_PREFIX + name, ClientSettings.commaSeparated(values));
        return this;
    }

    /**
<<<<<<< HEAD
     * Sets the comment that will be added to the query log record associated with the query.
     * @param logComment - comment to be added to the log
     * @return same instance of the builder
     */
    public QuerySettings logComment(String logComment) {
        this.logComment = logComment;
        if (logComment != null && !logComment.isEmpty()) {
            rawSettings.put(ClientSettings.SERVER_SETTING_PREFIX + "log_comment", logComment);
        }
        return this;
    }

    private String logComment = null;

    public String getLogComment() {
        return logComment;
=======
     * Sets DB roles for an operation. Roles that were set by {@link Client#setDBRoles(Collection)} will be overridden.
     *
     * @param dbRoles
     */
    public QuerySettings setDBRoles(Collection<String> dbRoles) {
        rawSettings.put(ClientSettings.SESSION_DB_ROLES, dbRoles);
        return this;
    }

    /**
     * Gets DB roles for an operation.
     *
     * @return list of DB roles
     */
    public Collection<String> getDBRoles() {
        return (Collection<String>) rawSettings.get(ClientSettings.SESSION_DB_ROLES);
>>>>>>> 3b831cd7
    }
}
<|MERGE_RESOLUTION|>--- conflicted
+++ resolved
@@ -1,262 +1,262 @@
-package com.clickhouse.client.api.query;
-
-
-import com.clickhouse.client.ClickHouseNode;
-import com.clickhouse.client.api.Client;
-import com.clickhouse.client.api.ClientSettings;
-import com.clickhouse.client.api.command.CommandSettings;
-import com.clickhouse.client.api.insert.InsertSettings;
-import com.clickhouse.client.api.internal.ValidationUtils;
-import com.clickhouse.client.config.ClickHouseClientOption;
-import com.clickhouse.data.ClickHouseFormat;
-
-import javax.management.Query;
-import java.util.Collection;
-import java.util.HashMap;
-import java.util.Map;
-import java.util.TimeZone;
-
-/**
- * <p>Query settings class represents a set of settings that can be used to customize query execution.</p>
- *
- */
-public class QuerySettings {
-
-    public static final int MINIMAL_READ_BUFFER_SIZE = 8192;
-
-    private Map<String, Object> rawSettings;
-
-    public QuerySettings() {
-        this.rawSettings = new HashMap<>();
-    }
-
-    /**
-     * Sets a configuration option. This method can be used to set any configuration option.
-     * There is no specific validation is done on the key or value.
-     *
-     * @param option - configuration option name
-     * @param value - configuration option value
-     */
-    public QuerySettings setOption(String option, Object value) {
-        rawSettings.put(option, value);
-        return this;
-    }
-
-    /**
-     * Gets a configuration option.
-     *
-     * @param option - configuration option name
-     * @return configuration option value
-     */
-    public Object getOption(String option) {
-        return rawSettings.get(option);
-    }
-
-    /**
-     * Get raw settings. Returns reference to internal map, so any changes will affect this object.
-     *
-     * @return all settings map
-     */
-    public Map<String, Object> getAllSettings() {
-        return rawSettings;
-    }
-
-    /**
-     * Sets the query id. This id will be sent to the server and can be used to identify the query.
-     */
-    public QuerySettings setQueryId(String queryId) {
-        rawSettings.put("query_id", queryId);
-        return this;
-    }
-
-    public String getQueryId() {
-        return (String) rawSettings.get("query_id");
-    }
-
-    /**
-     * Read buffer is used for reading data from a server. Size is in bytes.
-     * Minimal value is {@value MINIMAL_READ_BUFFER_SIZE} bytes.
-     */
-    public QuerySettings setReadBufferSize(Integer size) {
-        ValidationUtils.checkNotNull(size, "read_buffer_size");
-        ValidationUtils.checkRange(size, MINIMAL_READ_BUFFER_SIZE, Integer.MAX_VALUE, "read_buffer_size");
-        rawSettings.put("read_buffer_size", size);
-        return this;
-    }
-
-    public Integer getReadBufferSize() {
-        return (Integer) rawSettings.get("read_buffer_size");
-    }
-
-    /**
-     * Sets output format for a server response.
-     */
-    public QuerySettings setFormat(ClickHouseFormat format) {
-        rawSettings.put("format", format);
-        return this;
-    }
-
-    public ClickHouseFormat getFormat() {
-        return (ClickHouseFormat) rawSettings.get("format");
-    }
-
-    /**
-     * Maximum query execution time in seconds on server. 0 means no limit.
-     * If query is not finished in this time then server will send an exception.
-     */
-    public QuerySettings setMaxExecutionTime(Integer maxExecutionTime) {
-        rawSettings.put("max_execution_time", maxExecutionTime);
-        return this;
-    }
-
-    public Integer getMaxExecutionTime() {
-        return (Integer) rawSettings.get("max_execution_time");
-    }
-
-    /**
-     * Sets database to be used for a request.
-     */
-    public QuerySettings setDatabase(String database) {
-        ValidationUtils.checkNonBlank(database, "database");
-        rawSettings.put("database", database);
-        return this;
-    }
-
-    public String getDatabase() {
-        return (String) rawSettings.get("database");
-    }
-
-    /**
-     * Requests the server to wait for the and of the query before sending response. Useful for getting accurate summary.
-     */
-    public QuerySettings waitEndOfQuery(Boolean waitEndOfQuery) {
-        rawSettings.put("wait_end_of_query", waitEndOfQuery);
-        return this;
-    }
-
-    public QuerySettings setUseServerTimeZone(Boolean useServerTimeZone) {
-        if (rawSettings.containsKey(ClickHouseClientOption.USE_TIME_ZONE.getKey())) {
-            throw new ValidationUtils.SettingsValidationException("use_server_timezone",
-                    "Cannot set both use_time_zone and use_server_time_zone");
-        }
-        rawSettings.put("use_server_time_zone", useServerTimeZone);
-        return this;
-    }
-
-    public Boolean getUseServerTimeZone() {
-        return (Boolean) rawSettings.get("use_server_time_zone");
-    }
-
-    public QuerySettings setUseTimeZone(String timeZone) {
-        if (rawSettings.containsKey(ClickHouseClientOption.USE_SERVER_TIME_ZONE.getKey())) {
-            throw new ValidationUtils.SettingsValidationException("use_time_zone",
-                    "Cannot set both use_time_zone and use_server_time_zone");
-        }
-        rawSettings.put("use_time_zone", timeZone);
-        return this;
-    }
-
-    public TimeZone getServerTimeZone() {
-        return (TimeZone) rawSettings.get(ClickHouseClientOption.SERVER_TIME_ZONE.getKey());
-    }
-
-
-    /**
-     * Defines list of headers that should be sent with current request. The Client will use a header value
-     * defined in {@code headers} instead of any other.
-     *
-     * @see Client.Builder#httpHeaders(Map)
-     * @param key - header name.
-     * @param value - header value.
-     * @return same instance of the builder
-     */
-    public QuerySettings httpHeader(String key, String value) {
-        rawSettings.put(ClientSettings.HTTP_HEADER_PREFIX + key, value);
-        return this;
-    }
-
-    /**
-     * {@see #httpHeader(String, String)} but for multiple values.
-     * @param key - name of the header
-     * @param values - collection of values
-     * @return same instance of the builder
-     */
-    public QuerySettings httpHeader(String key, Collection<String> values) {
-        rawSettings.put(ClientSettings.HTTP_HEADER_PREFIX + key, ClientSettings.commaSeparated(values));
-        return this;
-    }
-
-    /**
-     * {@see #httpHeader(String, String)} but for multiple headers.
-     * @param headers - map of headers
-     * @return same instance of the builder
-     */
-    public QuerySettings httpHeaders(Map<String, String> headers) {
-        headers.forEach(this::httpHeader);
-        return this;
-    }
-
-    /**
-     * Defines list of server settings that should be sent with each request. The Client will use a setting value
-     * defined in {@code settings} instead of any other.
-     * Operation settings may override these values.
-     *
-     * @see Client.Builder#serverSetting(String, Collection)
-     * @param name - name of the setting
-     * @param value - value of the setting
-     * @return same instance of the builder
-     */
-    public QuerySettings serverSetting(String name, String value) {
-        rawSettings.put(ClientSettings.SERVER_SETTING_PREFIX + name, value);
-        return this;
-    }
-
-    /**
-     * {@see #serverSetting(String, String)} but for multiple values.
-     * @param name - name of the setting without special prefix
-     * @param values - collection of values
-     * @return same instance of the builder
-     */
-    public QuerySettings serverSetting(String name, Collection<String> values) {
-        rawSettings.put(ClientSettings.SERVER_SETTING_PREFIX + name, ClientSettings.commaSeparated(values));
-        return this;
-    }
-
-    /**
-<<<<<<< HEAD
-     * Sets the comment that will be added to the query log record associated with the query.
-     * @param logComment - comment to be added to the log
-     * @return same instance of the builder
-     */
-    public QuerySettings logComment(String logComment) {
-        this.logComment = logComment;
-        if (logComment != null && !logComment.isEmpty()) {
-            rawSettings.put(ClientSettings.SERVER_SETTING_PREFIX + "log_comment", logComment);
-        }
-        return this;
-    }
-
-    private String logComment = null;
-
-    public String getLogComment() {
-        return logComment;
-=======
-     * Sets DB roles for an operation. Roles that were set by {@link Client#setDBRoles(Collection)} will be overridden.
-     *
-     * @param dbRoles
-     */
-    public QuerySettings setDBRoles(Collection<String> dbRoles) {
-        rawSettings.put(ClientSettings.SESSION_DB_ROLES, dbRoles);
-        return this;
-    }
-
-    /**
-     * Gets DB roles for an operation.
-     *
-     * @return list of DB roles
-     */
-    public Collection<String> getDBRoles() {
-        return (Collection<String>) rawSettings.get(ClientSettings.SESSION_DB_ROLES);
->>>>>>> 3b831cd7
-    }
-}
+package com.clickhouse.client.api.query;
+
+
+import com.clickhouse.client.ClickHouseNode;
+import com.clickhouse.client.api.Client;
+import com.clickhouse.client.api.ClientSettings;
+import com.clickhouse.client.api.command.CommandSettings;
+import com.clickhouse.client.api.insert.InsertSettings;
+import com.clickhouse.client.api.internal.ValidationUtils;
+import com.clickhouse.client.config.ClickHouseClientOption;
+import com.clickhouse.data.ClickHouseFormat;
+
+import javax.management.Query;
+import java.util.Collection;
+import java.util.HashMap;
+import java.util.Map;
+import java.util.TimeZone;
+
+/**
+ * <p>Query settings class represents a set of settings that can be used to customize query execution.</p>
+ *
+ */
+public class QuerySettings {
+
+    public static final int MINIMAL_READ_BUFFER_SIZE = 8192;
+
+    private Map<String, Object> rawSettings;
+
+    public QuerySettings() {
+        this.rawSettings = new HashMap<>();
+    }
+
+    /**
+     * Sets a configuration option. This method can be used to set any configuration option.
+     * There is no specific validation is done on the key or value.
+     *
+     * @param option - configuration option name
+     * @param value - configuration option value
+     */
+    public QuerySettings setOption(String option, Object value) {
+        rawSettings.put(option, value);
+        return this;
+    }
+
+    /**
+     * Gets a configuration option.
+     *
+     * @param option - configuration option name
+     * @return configuration option value
+     */
+    public Object getOption(String option) {
+        return rawSettings.get(option);
+    }
+
+    /**
+     * Get raw settings. Returns reference to internal map, so any changes will affect this object.
+     *
+     * @return all settings map
+     */
+    public Map<String, Object> getAllSettings() {
+        return rawSettings;
+    }
+
+    /**
+     * Sets the query id. This id will be sent to the server and can be used to identify the query.
+     */
+    public QuerySettings setQueryId(String queryId) {
+        rawSettings.put("query_id", queryId);
+        return this;
+    }
+
+    public String getQueryId() {
+        return (String) rawSettings.get("query_id");
+    }
+
+    /**
+     * Read buffer is used for reading data from a server. Size is in bytes.
+     * Minimal value is {@value MINIMAL_READ_BUFFER_SIZE} bytes.
+     */
+    public QuerySettings setReadBufferSize(Integer size) {
+        ValidationUtils.checkNotNull(size, "read_buffer_size");
+        ValidationUtils.checkRange(size, MINIMAL_READ_BUFFER_SIZE, Integer.MAX_VALUE, "read_buffer_size");
+        rawSettings.put("read_buffer_size", size);
+        return this;
+    }
+
+    public Integer getReadBufferSize() {
+        return (Integer) rawSettings.get("read_buffer_size");
+    }
+
+    /**
+     * Sets output format for a server response.
+     */
+    public QuerySettings setFormat(ClickHouseFormat format) {
+        rawSettings.put("format", format);
+        return this;
+    }
+
+    public ClickHouseFormat getFormat() {
+        return (ClickHouseFormat) rawSettings.get("format");
+    }
+
+    /**
+     * Maximum query execution time in seconds on server. 0 means no limit.
+     * If query is not finished in this time then server will send an exception.
+     */
+    public QuerySettings setMaxExecutionTime(Integer maxExecutionTime) {
+        rawSettings.put("max_execution_time", maxExecutionTime);
+        return this;
+    }
+
+    public Integer getMaxExecutionTime() {
+        return (Integer) rawSettings.get("max_execution_time");
+    }
+
+    /**
+     * Sets database to be used for a request.
+     */
+    public QuerySettings setDatabase(String database) {
+        ValidationUtils.checkNonBlank(database, "database");
+        rawSettings.put("database", database);
+        return this;
+    }
+
+    public String getDatabase() {
+        return (String) rawSettings.get("database");
+    }
+
+    /**
+     * Requests the server to wait for the and of the query before sending response. Useful for getting accurate summary.
+     */
+    public QuerySettings waitEndOfQuery(Boolean waitEndOfQuery) {
+        rawSettings.put("wait_end_of_query", waitEndOfQuery);
+        return this;
+    }
+
+    public QuerySettings setUseServerTimeZone(Boolean useServerTimeZone) {
+        if (rawSettings.containsKey(ClickHouseClientOption.USE_TIME_ZONE.getKey())) {
+            throw new ValidationUtils.SettingsValidationException("use_server_timezone",
+                    "Cannot set both use_time_zone and use_server_time_zone");
+        }
+        rawSettings.put("use_server_time_zone", useServerTimeZone);
+        return this;
+    }
+
+    public Boolean getUseServerTimeZone() {
+        return (Boolean) rawSettings.get("use_server_time_zone");
+    }
+
+    public QuerySettings setUseTimeZone(String timeZone) {
+        if (rawSettings.containsKey(ClickHouseClientOption.USE_SERVER_TIME_ZONE.getKey())) {
+            throw new ValidationUtils.SettingsValidationException("use_time_zone",
+                    "Cannot set both use_time_zone and use_server_time_zone");
+        }
+        rawSettings.put("use_time_zone", timeZone);
+        return this;
+    }
+
+    public TimeZone getServerTimeZone() {
+        return (TimeZone) rawSettings.get(ClickHouseClientOption.SERVER_TIME_ZONE.getKey());
+    }
+
+
+    /**
+     * Defines list of headers that should be sent with current request. The Client will use a header value
+     * defined in {@code headers} instead of any other.
+     *
+     * @see Client.Builder#httpHeaders(Map)
+     * @param key - header name.
+     * @param value - header value.
+     * @return same instance of the builder
+     */
+    public QuerySettings httpHeader(String key, String value) {
+        rawSettings.put(ClientSettings.HTTP_HEADER_PREFIX + key, value);
+        return this;
+    }
+
+    /**
+     * {@see #httpHeader(String, String)} but for multiple values.
+     * @param key - name of the header
+     * @param values - collection of values
+     * @return same instance of the builder
+     */
+    public QuerySettings httpHeader(String key, Collection<String> values) {
+        rawSettings.put(ClientSettings.HTTP_HEADER_PREFIX + key, ClientSettings.commaSeparated(values));
+        return this;
+    }
+
+    /**
+     * {@see #httpHeader(String, String)} but for multiple headers.
+     * @param headers - map of headers
+     * @return same instance of the builder
+     */
+    public QuerySettings httpHeaders(Map<String, String> headers) {
+        headers.forEach(this::httpHeader);
+        return this;
+    }
+
+    /**
+     * Defines list of server settings that should be sent with each request. The Client will use a setting value
+     * defined in {@code settings} instead of any other.
+     * Operation settings may override these values.
+     *
+     * @see Client.Builder#serverSetting(String, Collection)
+     * @param name - name of the setting
+     * @param value - value of the setting
+     * @return same instance of the builder
+     */
+    public QuerySettings serverSetting(String name, String value) {
+        rawSettings.put(ClientSettings.SERVER_SETTING_PREFIX + name, value);
+        return this;
+    }
+
+    /**
+     * {@see #serverSetting(String, String)} but for multiple values.
+     * @param name - name of the setting without special prefix
+     * @param values - collection of values
+     * @return same instance of the builder
+     */
+    public QuerySettings serverSetting(String name, Collection<String> values) {
+        rawSettings.put(ClientSettings.SERVER_SETTING_PREFIX + name, ClientSettings.commaSeparated(values));
+        return this;
+    }
+
+    /**
+     * Sets DB roles for an operation. Roles that were set by {@link Client#setDBRoles(Collection)} will be overridden.
+     *
+     * @param dbRoles
+     */
+    public QuerySettings setDBRoles(Collection<String> dbRoles) {
+        rawSettings.put(ClientSettings.SESSION_DB_ROLES, dbRoles);
+        return this;
+    }
+
+    /**
+     * Gets DB roles for an operation.
+     *
+     * @return list of DB roles
+     */
+    public Collection<String> getDBRoles() {
+        return (Collection<String>) rawSettings.get(ClientSettings.SESSION_DB_ROLES);
+    }
+
+    /**
+     * Sets the comment that will be added to the query log record associated with the query.
+     * @param logComment - comment to be added to the log
+     * @return same instance of the builder
+     */
+    public QuerySettings logComment(String logComment) {
+        this.logComment = logComment;
+        if (logComment != null && !logComment.isEmpty()) {
+            rawSettings.put(ClientSettings.SERVER_SETTING_PREFIX + "log_comment", logComment);
+        }
+        return this;
+    }
+
+    private String logComment = null;
+
+    public String getLogComment() {
+        return logComment;
+    }
+}