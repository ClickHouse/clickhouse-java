package com.clickhouse.client.api.data_formats.internal;

import com.clickhouse.client.api.ClientException;
import com.clickhouse.data.ClickHouseColumn;
import com.clickhouse.data.ClickHouseDataType;
import com.clickhouse.data.value.ClickHouseBitmap;
import org.slf4j.Logger;
import org.slf4j.helpers.NOPLogger;

import java.io.EOFException;
import java.io.IOException;
import java.io.InputStream;
import java.lang.reflect.Array;
import java.math.BigDecimal;
import java.math.BigInteger;
import java.net.Inet4Address;
import java.net.Inet6Address;
import java.nio.charset.StandardCharsets;
import java.time.Instant;
import java.time.LocalDate;
import java.time.LocalDateTime;
import java.time.ZonedDateTime;
import java.util.ArrayList;
import java.util.Collections;
import java.util.HashMap;
import java.util.LinkedHashMap;
import java.util.List;
import java.util.Map;
import java.util.Stack;
import java.util.TimeZone;
import java.util.UUID;

/**
 * This class is not thread safe and should not be shared between multiple threads.
 * Internally it may use a shared buffer to read data from the input stream.
 * It is done mainly to reduce extra memory allocations for reading numbers.
 */
public class BinaryStreamReader {

    private final InputStream input;

    private final Logger log;

    private final TimeZone timeZone;

    private final ByteBufferAllocator bufferAllocator;

    private final boolean jsonAsString;

    /**
     * Createa a BinaryStreamReader instance that will use the provided buffer allocator.
     *
     * @param input - source of raw data in a suitable format
     * @param timeZone - timezone to use for date and datetime values
     * @param log - logger
     * @param bufferAllocator - byte buffer allocator
     */
    BinaryStreamReader(InputStream input, TimeZone timeZone, Logger log, ByteBufferAllocator bufferAllocator, boolean jsonAsString) {
        this.log = log == null ? NOPLogger.NOP_LOGGER : log;
        this.timeZone = timeZone;
        this.input = input;
        this.bufferAllocator = bufferAllocator;
        this.jsonAsString = jsonAsString;
    }

    /**
     * Reads a value from the internal input stream.
     * @param column - column information
     * @return value
     * @param <T> - target type of the value
     * @throws IOException when IO error occurs
     */
    public <T> T readValue(ClickHouseColumn column) throws IOException {
        return readValue(column, null);
    }

    /**
     * Reads a value from the internal input stream. Method will use type hint to do smarter conversion if possible.
     * For example, all datetime values are of {@link ZonedDateTime}; if a type hint is {@link LocalDateTime} then
     * {@link ZonedDateTime#toLocalDateTime()} .
     * @param column - column information
     * @param typeHint - type hint
     * @return value
     * @param <T> - target type of the value
     * @throws IOException when IO error occurs
     */
    @SuppressWarnings("unchecked")
    public <T> T readValue(ClickHouseColumn column, Class<?> typeHint) throws IOException {
        if (column.isNullable()) {
            int isNull = readByteOrEOF(input);
            if (isNull == 1) { // is Null?
                return (T) null;
            }
        }

        ClickHouseDataType dataType = column.getDataType() == ClickHouseDataType.Dynamic ? readDynamicData() : column.getDataType();
        int estimatedLen = column.getEstimatedLength();
        int precision = column.getPrecision();
        int scale = column.getScale();
        TimeZone timezone = column.getTimeZoneOrDefault(timeZone);

        try {
            switch (dataType) {
                // Primitives
                case FixedString: {
                    byte[] bytes = readNBytes(input, estimatedLen);
                    return (T) new String(bytes, 0, estimatedLen, StandardCharsets.UTF_8);
                }
                case String: {
                    int len = readVarInt(input);
                    if (len == 0) {
                        return (T) "";
                    }
                    return (T) new String(readNBytes(input, len), StandardCharsets.UTF_8);
                }
                case Int8:
                    return (T) Byte.valueOf(readByte());
                case UInt8:
                    return (T) Short.valueOf(readUnsignedByte());
                case Int16:
                    return (T) Short.valueOf(readShortLE());
                case UInt16:
                    return (T) Integer.valueOf(readUnsignedShortLE());
                case Int32:
                    return (T) Integer.valueOf(readIntLE());
                case UInt32:
                    return (T) Long.valueOf(readUnsignedIntLE());
                case Int64:
                    return (T) Long.valueOf(readLongLE());
                case UInt64:
                    return (T) readBigIntegerLE(INT64_SIZE, true);
                case Int128:
                    return (T) readBigIntegerLE(INT128_SIZE, false);
                case UInt128:
                    return (T) readBigIntegerLE(INT128_SIZE, true);
                case Int256:
                    return (T) readBigIntegerLE(INT256_SIZE, false);
                case UInt256:
                    return (T) readBigIntegerLE(INT256_SIZE, true);
                case Decimal:
                    return (T) readDecimal(column.getPrecision(), column.getScale());
                case Decimal32:
                    return (T) readDecimal(ClickHouseDataType.Decimal32.getMaxPrecision(), scale);
                case Decimal64:
                    return (T) readDecimal(ClickHouseDataType.Decimal64.getMaxPrecision(), scale);
                case Decimal128:
                    return (T) readDecimal(ClickHouseDataType.Decimal128.getMaxPrecision(), scale);
                case Decimal256:
                    return (T) readDecimal(ClickHouseDataType.Decimal256.getMaxPrecision(), scale);
                case Float32:
                    return (T) Float.valueOf(readFloatLE());
                case Float64:
                    return (T) Double.valueOf(readDoubleLE());
                case Bool:
                    return (T) Boolean.valueOf(readByteOrEOF(input) == 1);
                case Enum8:
                    return (T) Byte.valueOf((byte) readUnsignedByte());
                case Enum16:
                    return (T) Short.valueOf((short) readUnsignedShortLE());
                case Date:
                    return convertDateTime(readDate(timezone), typeHint);
                case Date32:
                    return convertDateTime(readDate32(timezone), typeHint);
                case DateTime:
                    return convertDateTime(readDateTime32(timezone), typeHint);
                case DateTime32:
                    return convertDateTime(readDateTime32(timezone), typeHint);
                case DateTime64:
                    return convertDateTime(readDateTime64(scale, timezone), typeHint);
                case IntervalYear:
                case IntervalQuarter:
                case IntervalMonth:
                case IntervalWeek:
                case IntervalDay:
                case IntervalHour:
                case IntervalMinute:
                case IntervalSecond:
                case IntervalMicrosecond:
                case IntervalMillisecond:
                case IntervalNanosecond:
                    return (T) readBigIntegerLE(8, true);
                case IPv4:
                    // https://clickhouse.com/docs/en/sql-reference/data-types/ipv4
                    return (T) Inet4Address.getByAddress(readNBytesLE(input, 4));
                case IPv6:
                    // https://clickhouse.com/docs/en/sql-reference/data-types/ipv6
                    return (T) Inet6Address.getByAddress(readNBytes(input, 16));
                case UUID:
                    return (T) new UUID(readLongLE(), readLongLE());
                case Point:
                    return (T) readGeoPoint();
                case Polygon:
                    return (T) readGeoPolygon();
                case MultiPolygon:
                    return (T) readGeoMultiPolygon();
                case Ring:
                    return (T) readGeoRing();

                case JSON: // experimental https://clickhouse.com/docs/en/sql-reference/data-types/newjson
                    if (jsonAsString) {
                        return (T) readString(input);
                    } else {
                        return (T) readJsonData(input);
                    }
//                case Object: // deprecated https://clickhouse.com/docs/en/sql-reference/data-types/object-data-type
                case Array:
                    return convertArray(readArray(column), typeHint);
                case Map:
                    return (T) readMap(column);
//                case Nested:
                case Tuple:
                    return (T) readTuple(column);
                case Nothing:
                    return null;
                case SimpleAggregateFunction:
                    return (T) readValue(column.getNestedColumns().get(0));
                case AggregateFunction:
                    return (T) readBitmap( column);
<<<<<<< HEAD
                case Dynamic:
                    return (T) readValue(column, typeHint);
=======
                case Variant:
                    return (T) readVariant(column);
>>>>>>> badbdcfe
                default:
                    throw new IllegalArgumentException("Unsupported data type: " + column.getDataType());
            }
        } catch (EOFException e) {
            throw e;
        } catch (Exception e) {
            log.debug("Failed to read value for column {}, {}", column.getColumnName(), e.getLocalizedMessage());
            throw new ClientException("Failed to read value for column " + column.getColumnName(), e);
        }
    }

    private static <T> T convertDateTime(ZonedDateTime value, Class<?> typeHint) {
        if (typeHint == null) {
            return (T) value;
        }
        if (typeHint.isAssignableFrom(LocalDateTime.class)) {
            return (T) value.toLocalDateTime();
        } else if (typeHint.isAssignableFrom(LocalDate.class)) {
            return (T) value.toLocalDate();
        }

        return (T) value;
    }

    private static <T> T convertArray(ArrayValue value, Class<?> typeHint) {
        if (typeHint == null) {
            return (T) value;
        }
        if (typeHint.isAssignableFrom(List.class)) {
            return (T) value.asList();
        }
        if (typeHint.isArray()) {
            return (T) value.array;
        }

        return (T) value;
    }

    /**
     * Read a short value in little-endian from the internal input stream.
     *
     * @return short value
     * @throws IOException when IO error occurs
     */
    public short readShortLE() throws IOException {
        return readShortLE(input, bufferAllocator.allocate(INT16_SIZE));
    }

    /**
     * Reads a little-endian short from input stream. Uses buff to receive data from the input stream.
     *
     * @param input - source of bytes
     * @param buff  - buffer to store data
     * @return short value
     * @throws IOException when IO error occurs
     */
    public static short readShortLE(InputStream input, byte[] buff) throws IOException {
        readNBytes(input, buff, 0, 2);
        return (short) (buff[0] & 0xFF | (buff[1] & 0xFF) << 8);
    }

    /**
     * Reads an int value in little-endian from the internal input stream.
     * @return int value
     * @throws IOException when IO error occurs
     */
    public int readIntLE() throws IOException {
        return readIntLE(input, bufferAllocator.allocate(INT32_SIZE));
    }

    /**
     * Reads a little-endian int from input stream. Uses buff to receive data from the input stream.
     *
     * @param input - source of bytes
     * @param buff  - buffer to store data
     * @return - int value
     * @throws IOException when IO error occurs
     */
    public static int readIntLE(InputStream input, byte[] buff) throws IOException {
        readNBytes(input, buff, 0, 4);
        return (buff[0] & 0xFF) | (buff[1] & 0xFF) << 8 | (buff[2] & 0xFF) << 16 | (buff[3] & 0xFF) << 24;
    }

    /**
     * Reads a long value in little-endian from the internal input stream.
     *
     * @return long value
     * @throws IOException when IO error occurs
     */
    public long readLongLE() throws IOException {
        return readLongLE(input, bufferAllocator.allocate(INT64_SIZE));
    }

    /**
     * Reads a little-endian long from input stream. Uses buff to receive data from the input stream.
     *
     * @param input - source of bytes
     * @param buff  - buffer to store data
     * @return - long value
     * @throws IOException when IO error occurs
     */
    public static long readLongLE(InputStream input, byte[] buff) throws IOException {
        readNBytes(input, buff, 0, 8);
        return (long) (buff[0] & 0xFF) | (long) (buff[1] & 0xFF) << 8 | (long) (buff[2] & 0xFF) << 16
                | (long) (buff[3] & 0xFF) << 24 | (long) (buff[4] & 0xFF) << 32 | (long) (buff[5] & 0xFF) << 40
                | (long) (buff[6] & 0xFF) << 48 | (long) (buff[7] & 0xFF) << 56;
    }

    /**
     * Read byte from the internal input stream.
     * @return byte value
     * @throws IOException when IO error occurs
     */
    public byte readByte() throws IOException {
        return (byte) readByteOrEOF(input);
    }

    /**
     * Reads an unsigned byte value from the internal input stream.
     * @return unsigned byte value
     * @throws IOException when IO error occurs
     */
    public short readUnsignedByte() throws IOException {
        return (short) (readByteOrEOF(input) & 0xFF);
    }

    /**
     * Reads an unsigned short value from the internal input stream.
     * @return unsigned short value
     * @throws IOException when IO error occurs
     */
    public int readUnsignedShortLE() throws IOException {
        return readUnsignedShortLE(input, bufferAllocator.allocate(INT16_SIZE));
    }

    /**
     * Reads a little-endian unsigned short from input stream. Uses buff to receive data from the input stream.
     *
     * @param input - source of bytes
     * @param buff - buffer to store data
     * @return - unsigned short value
     * @throws IOException
     */
    public static int readUnsignedShortLE(InputStream input, byte[] buff) throws IOException {
        return readShortLE(input, buff) & 0xFFFF;
    }

    /**
     * Reads an unsigned int value in little-endian from the internal input stream.
     *
     * @return unsigned int value
     * @throws IOException when IO error occurs
     */
    public long readUnsignedIntLE() throws IOException {
        return readIntLE() & 0xFFFFFFFFL;
    }

    /**
     * Reads a little-endian unsigned int from input stream. Uses buff to receive data from the input stream.
     *
     * @param input - source of bytes
     * @param buff - buffer to store data
     * @return - unsigned int value
     * @throws IOException when IO error occurs
     */
    public static long readUnsignedIntLE(InputStream input, byte[] buff) throws IOException {
        return readIntLE(input, buff) & 0xFFFFFFFFL;
    }

    /**
     * Reads a big integer value in little-endian from the internal input stream.
     * @param len - number of bytes to read
     * @param unsigned - whether the value is unsigned
     * @return big integer value
     * @throws IOException when IO error occurs
     */
    public BigInteger readBigIntegerLE(int len, boolean unsigned) throws IOException {
        return readBigIntegerLE(input, bufferAllocator.allocate(len), len, unsigned);
    }

    public static final int INT16_SIZE = 2;
    public static final int INT32_SIZE = 4;

    public static final int INT64_SIZE = 8;

    public static final int INT128_SIZE = 16;

    public static final int INT256_SIZE = 32;

    /**
     * Reads a little-endian big integer from input stream. Uses buff to receive data from the input stream.
     *
     * @param input - source of bytes
     * @param buff - buffer to store data
     * @param len - number of bytes to read
     * @param unsigned - whether the value is unsigned
     * @return - big integer value
     * @throws IOException
     */
    public static BigInteger readBigIntegerLE(InputStream input, byte[] buff, int len, boolean unsigned) throws IOException {
        byte[] bytes = readNBytesLE(input, buff, 0, len);
        return unsigned ? new BigInteger(1, bytes) : new BigInteger(bytes);
    }


    /**
     * Reads a decimal value from the internal input stream.
     * @return decimal value
     * @throws IOException when IO error occurs
     */
    public float readFloatLE() throws IOException {
        return Float.intBitsToFloat(readIntLE());
    }

    /**
     * Reads a double value from the internal input stream.
     * @return double value
     * @throws IOException when IO error occurs
     */
    public double readDoubleLE() throws IOException {
        return Double.longBitsToDouble(readLongLE());
    }

    /**
     * Reads a decimal value from the internal input stream.
     * @param precision - precision of the decimal value
     * @param scale - scale of the decimal value
     * @return decimal value
     * @throws IOException when IO error occurs
     */
    public BigDecimal readDecimal(int precision, int scale) throws IOException {
        BigDecimal v;

        if (precision <= ClickHouseDataType.Decimal32.getMaxScale()) {
            return BigDecimal.valueOf(readIntLE(), scale);
        } else if (precision <= ClickHouseDataType.Decimal64.getMaxScale()) {
            v = BigDecimal.valueOf(readLongLE(), scale);
        } else if (precision <= ClickHouseDataType.Decimal128.getMaxScale()) {
            v = new BigDecimal(readBigIntegerLE(INT128_SIZE, false), scale);
        } else {
            v = new BigDecimal(readBigIntegerLE(INT256_SIZE, false), scale);
        }

        return v;
    }

    public static byte[] readNBytes(InputStream inputStream, int len) throws IOException {
        byte[] bytes = new byte[len];
        return readNBytes(inputStream, bytes, 0, len);
    }

    /**
     * Reads {@code len} bytes from input stream to buffer.
     *
     * @param inputStream - source of bytes
     * @param buffer      - target buffer
     * @param offset      - target buffer offset
     * @param len         - number of bytes to read
     * @return target buffer
     * @throws IOException
     */
    public static byte[] readNBytes(InputStream inputStream, byte[] buffer, int offset, int len) throws IOException {
        int total = 0;
        while (total < len) {
            int r = inputStream.read(buffer, offset + total, len - total);
            if (r == -1) {
                throw new EOFException("End of stream reached before reading all data");
            }
            total += r;
        }
        return buffer;
    }

    private byte[] readNBytesLE(InputStream input, int len) throws IOException {
        return readNBytesLE(input, bufferAllocator.allocate(len), 0, len);
    }

    /**
     * Reads {@code len} bytes from input stream to buffer in little-endian order.
     *
     * @param input  - source of bytes
     * @param buffer - target buffer
     * @param offset - target buffer offset
     * @param len    - number of bytes to read
     * @return - target buffer
     * @throws IOException
     */
    public static byte[] readNBytesLE(InputStream input, byte[] buffer, int offset, int len) throws IOException {
        byte[] bytes = readNBytes(input, buffer, 0, len);
        int s = 0;
        int i = len - 1;
        while (s < i) {
            byte b = bytes[s];
            bytes[s] = bytes[i];
            bytes[i] = b;
            s++;
            i--;
        }

        return bytes;
    }

    public ArrayValue readArrayStack(int levels, ClickHouseColumn baseElementColumn) throws IOException {

        Stack<ArrayValue> arrays = new Stack<>();
        int level = levels;
        ArrayValue array = null;
        while (level <= levels) {
            if (level != 1 && arrays.size() < level) {
                int len = readVarInt(input);
                arrays.push(new ArrayValue(ArrayValue.class, len));
                level--;
            } else if (level == 1) {
                int len = readVarInt(input);
                array = readArrayItem(baseElementColumn, len);
                level++;
            } else if (array !=null) { // some array read completely
                ArrayValue tmp = arrays.pop();
                if (tmp.append(array)) { // array filled
                    array = tmp;
                    level++;
                } else {
                    array = null;
                    level--;
                }
            }
        }

        return array;
    }

    /**
     * Reads a array into an ArrayValue object.
     * @param column - column information
     * @return array value
     * @throws IOException when IO error occurs
     */
    public ArrayValue readArray(ClickHouseColumn column) throws IOException {
        int len = readVarInt(input);
        if (len == 0) {
            return new ArrayValue(Object.class, 0);
        }

        ArrayValue array;
        ClickHouseColumn itemTypeColumn = column.getNestedColumns().get(0);
        if (column.getArrayNestedLevel() == 1) {
            array = readArrayItem(itemTypeColumn, len);

        } else {
            array = new ArrayValue(ArrayValue.class, len);
            for (int i = 0; i < len; i++) {
                array.set(i, readArray(itemTypeColumn));
            }
        }

        return array;
    }

    public ArrayValue readArrayItem(ClickHouseColumn itemTypeColumn, int len) throws IOException {
        ArrayValue array;
        if (itemTypeColumn.isNullable()) {
            array = new ArrayValue(Object.class, len);
            for (int i = 0; i < len; i++) {
                array.set(i, readValue(itemTypeColumn));
            }
        } else {
            Object firstValue = readValue(itemTypeColumn);
            Class<?> itemClass = firstValue.getClass();
            if (firstValue instanceof Byte) {
                itemClass = byte.class;
            } else if (firstValue instanceof Character) {
                itemClass = char.class;
            } else if (firstValue instanceof Short) {
                itemClass = short.class;
            } else if (firstValue instanceof Integer) {
                itemClass = int.class;
            } else if (firstValue instanceof Long) {
                itemClass = long.class;
            } else if (firstValue instanceof Boolean) {
                itemClass = boolean.class;
            }

            array = new ArrayValue(itemClass, len);
            array.set(0, firstValue);
            for (int i = 1; i < len; i++) {
                array.set(i, readValue(itemTypeColumn));
            }
        }
        return array;
    }

    public void skipValue(ClickHouseColumn column) throws IOException {
        readValue(column, null);
    }

    public static class ArrayValue {

        final int length;

        final Class<?> itemType;

        final Object array;

        int nextPos = 0;

        ArrayValue(Class<?> itemType, int length) {
            this.itemType = itemType;
            this.length = length;

            try {
                if (itemType.isArray()) {
                    array = Array.newInstance(Object[].class, length);
                } else {
                    array = Array.newInstance(itemType, length);
                }
            } catch (Exception e) {
                throw new IllegalArgumentException("Failed to create array of type: " + itemType, e);
            }
        }

        public int length() {
            return length;
        }

        public Object get(int index) {
            return Array.get(array, index);
        }

        public void set(int index, Object value) {
            try {
                Array.set(array, index, value);
            } catch (IllegalArgumentException e) {
                throw new IllegalArgumentException("Failed to set value at index: " + index +
                        " value " + value + " of class " + value.getClass().getName(), e);
            }
        }

        public boolean append(Object value) {
            set(nextPos++, value);
            return nextPos == length;
        }

        private List<?> list = null;

        public synchronized <T> List<T> asList() {
            if (list == null) {
                ArrayList<T> list = new ArrayList<>(length);
                for (int i = 0; i < length; i++) {
                    Object item = get(i);
                    if (item instanceof ArrayValue) {
                        list.add((T) ((ArrayValue) item).asList());
                    } else {
                        list.add((T) item);
                    }
                }
                this.list = list;
            }
            return (List<T>) list;
        }
    }

    /**
     * Reads a map.
     * @param column - column information
     * @return a map
     * @throws IOException when IO error occurs
     */
    public Map<?, ?> readMap(ClickHouseColumn column) throws IOException {
        int len = readVarInt(input);
        if (len == 0) {
            return Collections.emptyMap();
        }

        ClickHouseColumn keyType = column.getKeyInfo();
        ClickHouseColumn valueType = column.getValueInfo();
        LinkedHashMap<Object, Object> map = new LinkedHashMap<>(len);
        for (int i = 0; i < len; i++) {
            Object key = readValue(keyType);
            Object value = readValue(valueType);
            map.put(key, value);
        }
        return map;
    }

    /**
     * Reads a tuple.
     * @param column - column information
     * @return a tuple
     * @throws IOException when IO error occurs
     */
    public Object[] readTuple(ClickHouseColumn column) throws IOException {
        int len = column.getNestedColumns().size();
        Object[] tuple = new Object[len];
        for (int i = 0; i < len; i++) {
            tuple[i] = readValue(column.getNestedColumns().get(i));
        }

        return tuple;
    }

    public Object readVariant(ClickHouseColumn column) throws IOException {
        int ordNum = readByte();
        return readValue(column.getNestedColumns().get(ordNum));
    }

    /**
     * Reads a GEO point as an array of two doubles what represents coordinates (X, Y).
     * @return X, Y coordinates
     * @throws IOException when IO error occurs
     */
    public double[] readGeoPoint() throws IOException {
        return new double[]{readDoubleLE(), readDoubleLE()};
    }

    /**
     * Reads a GEO ring as an array of points.
     * @return array of points
     * @throws IOException when IO error occurs
     */
    public double[][] readGeoRing() throws IOException {
        int count = readVarInt(input);
        double[][] value = new double[count][2];
        for (int i = 0; i < count; i++) {
            value[i] = readGeoPoint();
        }
        return value;
    }


    /**
     * Reads a GEO polygon as an array of rings.
     * @return polygon
     * @throws IOException when IO error occurs
     */
    public double[][][] readGeoPolygon() throws IOException {
        int count = readVarInt(input);
        double[][][] value = new double[count][][];
        for (int i = 0; i < count; i++) {
            value[i] = readGeoRing();
        }
        return value;
    }

    /**
     * Reads a GEO multipolygon as an array of polygons.
     * @return multipolygon
     * @throws IOException when IO error occurs
     */
    private double[][][][] readGeoMultiPolygon() throws IOException {
        int count = readVarInt(input);
        double[][][][] value = new double[count][][][];
        for (int i = 0; i < count; i++) {
            value[i] = readGeoPolygon();
        }
        return value;
    }

    /**
     * Reads a varint from input stream.
     *
     * @return varint
     * @throws IOException when failed to read value from input stream or reached
     *                     end of the stream
     */
    public static int readVarInt(InputStream input) throws IOException {
        int value = 0;

        for (int i = 0; i < 10; i++) {
            byte b = (byte) readByteOrEOF(input);
            value |= (b & 0x7F) << (7 * i);

            if ((b & 0x80) == 0) {
                break;
            }
        }

        return value;
    }

    /**
     * Reads a Date value from internal input stream.
     * @param tz - timezone
     * @return ZonedDateTime
     * @throws IOException when IO error occurs
     */
    private ZonedDateTime readDate(TimeZone tz) throws IOException {
        return readDate(input, bufferAllocator.allocate(INT16_SIZE), tz);
    }

    /**
     * Reads a date from input stream.
     * @param input - source of bytes
     * @param buff - for reading short value. Should be 2 bytes.
     * @param tz - timezone
     * @return ZonedDateTime
     * @throws IOException when IO error occurs
     */
    public static ZonedDateTime readDate(InputStream input, byte[] buff, TimeZone tz) throws IOException {
        LocalDate d = LocalDate.ofEpochDay(readUnsignedShortLE(input, buff));
        return d.atStartOfDay(tz.toZoneId()).withZoneSameInstant(tz.toZoneId());
    }

    /**
     * Reads a Date32 value from internal input stream.
     * @param tz - timezone
     * @return ZonedDateTime
     * @throws IOException when IO error occurs
     */
    public ZonedDateTime readDate32(TimeZone tz)
            throws IOException {
        return readDate32(input, bufferAllocator.allocate(INT32_SIZE), tz);
    }

    /**
     * Reads a date32 from input stream.
     *
     * @param input - source of bytes
     * @param buff - for reading int value. Should be 4 bytes.
     * @param tz - timezone
     * @return ZonedDateTime
     * @throws IOException when IO error occurs
     */
    public static ZonedDateTime readDate32(InputStream input, byte[] buff, TimeZone tz)
            throws IOException {
        LocalDate d = LocalDate.ofEpochDay(readIntLE(input, buff));
        return d.atStartOfDay(tz.toZoneId()).withZoneSameInstant(tz.toZoneId());
    }

    private ZonedDateTime readDateTime32(TimeZone tz) throws IOException {
        return readDateTime32(input, bufferAllocator.allocate(INT32_SIZE), tz);
    }

    /**
     * Reads a datetime32 from input stream.
     * @param input - source of bytes
     * @param buff - for reading int value. Should be 4 bytes.
     * @param tz - timezone
     * @return ZonedDateTime
     * @throws IOException when IO error occurs
     */
    public static ZonedDateTime readDateTime32(InputStream input, byte[] buff, TimeZone tz) throws IOException {
        long time = readUnsignedIntLE(input, buff);
        return LocalDateTime.ofInstant(Instant.ofEpochSecond(Math.max(time, 0L)), tz.toZoneId()).atZone(tz.toZoneId());
    }

    /**
     * Reads a datetime64 from internal input stream.
     * @param scale - scale of the datetime64
     * @param tz - timezone
     * @return ZonedDateTime
     * @throws IOException when IO error occurs
     */
    public ZonedDateTime readDateTime64(int scale, TimeZone tz) throws IOException {
        return readDateTime64(input, bufferAllocator.allocate(INT64_SIZE), scale, tz);
    }


    /**
     * Bases for datetime64.
     */
    public static final int[] BASES = new int[]{1, 10, 100, 1000, 10000, 100000, 1000000, 10000000, 100000000,
            1000000000};

    /**
     * Reads a datetime64 from input stream.
     *
     * @param input - source of bytes
     * @param buff - for reading long value. Should be 8 bytes.
     * @param scale - scale of the datetime64
     * @param tz - timezone
     * @return
     * @throws IOException
     */
    public static ZonedDateTime readDateTime64(InputStream input, byte[] buff, int scale, TimeZone tz) throws IOException {
        long value = readLongLE(input, buff);
        int nanoSeconds = 0;
        if (scale > 0) {
            int factor = BASES[scale];
            nanoSeconds = (int) (value % factor);
            value /= factor;
            if (nanoSeconds < 0) {
                nanoSeconds += factor;
                value--;
            }
            if (nanoSeconds > 0L) {
                nanoSeconds *= BASES[9 - scale];
            }
        }

        return LocalDateTime.ofInstant(Instant.ofEpochSecond(value, nanoSeconds), tz.toZoneId())
                .atZone(tz.toZoneId());
    }

    /**
     * Reads a decimal value from input stream.
     * @param input - source of bytes
     * @return String
     * @throws IOException when IO error occurs
     */
    public static String readString(InputStream input) throws IOException {
        int len = readVarInt(input);
        if (len == 0) {
            return "";
        }
        return new String(readNBytes(input, len), StandardCharsets.UTF_8);
    }

    public static int readByteOrEOF(InputStream input) throws IOException {
        int b = input.read();
        if (b < 0) {
            throw new EOFException("End of stream reached before reading all data");
        }
        return b;
    }

    public interface ByteBufferAllocator {
        byte[] allocate(int size);
    }

    /**
     * Byte allocator that creates a new byte array for each request.
     */
    public static class DefaultByteBufferAllocator implements ByteBufferAllocator {
        @Override
        public byte[] allocate(int size) {
            return new byte[size];
        }
    }

    public static boolean isReadToPrimitive(ClickHouseDataType dataType) {
        switch (dataType) {
            case Int8:
            case UInt8:
            case Int16:
            case UInt16:
            case Int32:
            case UInt32:
            case Int64:
            case Float32:
            case Float64:
            case Bool:
            case Enum8:
            case Enum16:
                return true;
            default:
                return false;
        }
    }

    private ClickHouseBitmap readBitmap(ClickHouseColumn column) throws IOException {
        return ClickHouseBitmap.deserialize(input, column.getNestedColumns().get(0).getDataType());
    }

    /**
     * Byte allocator that caches preallocated byte arrays for small sizes.
     */
    public static class CachingByteBufferAllocator implements ByteBufferAllocator {

        private static final int MAX_PREALLOCATED_SIZE = 32;
        private final byte[][] preallocated = new byte[MAX_PREALLOCATED_SIZE + 1][];

        public CachingByteBufferAllocator() {
           for (int i = 0; i < preallocated.length; i++) {
               preallocated[i] = new byte[i];
           }
        }

        @Override
        public byte[] allocate(int size) {
            if (size < preallocated.length) {
                return preallocated[size];
            }

            return new byte[size];
        }
    }

    private ClickHouseDataType readDynamicData() throws IOException {
        byte tag = readByte();

        ClickHouseDataType type;
        if (tag == ClickHouseDataType.INTERVAL_BIN_TAG) {
            byte intervalKind = readByte();
            type = ClickHouseDataType.intervalKind2Type.get(intervalKind);
            if (type == null) {
                throw  new ClientException("Unsupported interval kind: " + intervalKind);
            }
        } else {
            type = ClickHouseDataType.binTag2Type.get(tag);
            if (type == null) {
                throw new ClientException("Unsupported data type with tag " + tag);
            }
        }

        return type;
    }

    private static final ClickHouseColumn JSON_PLACEHOLDER_COL = ClickHouseColumn.parse("v Dynamic").get(0);

    private Map<String, Object> readJsonData(InputStream input) throws IOException {
        int numOfPaths = readVarInt(input);
        if (numOfPaths == 0) {
            return Collections.emptyMap();
        }

        Map<String, Object> obj = new HashMap<>();
        for (int i = 0; i < numOfPaths; i++) {
            String path = readString(input);
            Object value = readValue(JSON_PLACEHOLDER_COL);
            obj.put(path, value);
        }
        return obj;
    }
}
<|MERGE_RESOLUTION|>--- conflicted
+++ resolved
@@ -1,1039 +1,1036 @@
-package com.clickhouse.client.api.data_formats.internal;
-
-import com.clickhouse.client.api.ClientException;
-import com.clickhouse.data.ClickHouseColumn;
-import com.clickhouse.data.ClickHouseDataType;
-import com.clickhouse.data.value.ClickHouseBitmap;
-import org.slf4j.Logger;
-import org.slf4j.helpers.NOPLogger;
-
-import java.io.EOFException;
-import java.io.IOException;
-import java.io.InputStream;
-import java.lang.reflect.Array;
-import java.math.BigDecimal;
-import java.math.BigInteger;
-import java.net.Inet4Address;
-import java.net.Inet6Address;
-import java.nio.charset.StandardCharsets;
-import java.time.Instant;
-import java.time.LocalDate;
-import java.time.LocalDateTime;
-import java.time.ZonedDateTime;
-import java.util.ArrayList;
-import java.util.Collections;
-import java.util.HashMap;
-import java.util.LinkedHashMap;
-import java.util.List;
-import java.util.Map;
-import java.util.Stack;
-import java.util.TimeZone;
-import java.util.UUID;
-
-/**
- * This class is not thread safe and should not be shared between multiple threads.
- * Internally it may use a shared buffer to read data from the input stream.
- * It is done mainly to reduce extra memory allocations for reading numbers.
- */
-public class BinaryStreamReader {
-
-    private final InputStream input;
-
-    private final Logger log;
-
-    private final TimeZone timeZone;
-
-    private final ByteBufferAllocator bufferAllocator;
-
-    private final boolean jsonAsString;
-
-    /**
-     * Createa a BinaryStreamReader instance that will use the provided buffer allocator.
-     *
-     * @param input - source of raw data in a suitable format
-     * @param timeZone - timezone to use for date and datetime values
-     * @param log - logger
-     * @param bufferAllocator - byte buffer allocator
-     */
-    BinaryStreamReader(InputStream input, TimeZone timeZone, Logger log, ByteBufferAllocator bufferAllocator, boolean jsonAsString) {
-        this.log = log == null ? NOPLogger.NOP_LOGGER : log;
-        this.timeZone = timeZone;
-        this.input = input;
-        this.bufferAllocator = bufferAllocator;
-        this.jsonAsString = jsonAsString;
-    }
-
-    /**
-     * Reads a value from the internal input stream.
-     * @param column - column information
-     * @return value
-     * @param <T> - target type of the value
-     * @throws IOException when IO error occurs
-     */
-    public <T> T readValue(ClickHouseColumn column) throws IOException {
-        return readValue(column, null);
-    }
-
-    /**
-     * Reads a value from the internal input stream. Method will use type hint to do smarter conversion if possible.
-     * For example, all datetime values are of {@link ZonedDateTime}; if a type hint is {@link LocalDateTime} then
-     * {@link ZonedDateTime#toLocalDateTime()} .
-     * @param column - column information
-     * @param typeHint - type hint
-     * @return value
-     * @param <T> - target type of the value
-     * @throws IOException when IO error occurs
-     */
-    @SuppressWarnings("unchecked")
-    public <T> T readValue(ClickHouseColumn column, Class<?> typeHint) throws IOException {
-        if (column.isNullable()) {
-            int isNull = readByteOrEOF(input);
-            if (isNull == 1) { // is Null?
-                return (T) null;
-            }
-        }
-
-        ClickHouseDataType dataType = column.getDataType() == ClickHouseDataType.Dynamic ? readDynamicData() : column.getDataType();
-        int estimatedLen = column.getEstimatedLength();
-        int precision = column.getPrecision();
-        int scale = column.getScale();
-        TimeZone timezone = column.getTimeZoneOrDefault(timeZone);
-
-        try {
-            switch (dataType) {
-                // Primitives
-                case FixedString: {
-                    byte[] bytes = readNBytes(input, estimatedLen);
-                    return (T) new String(bytes, 0, estimatedLen, StandardCharsets.UTF_8);
-                }
-                case String: {
-                    int len = readVarInt(input);
-                    if (len == 0) {
-                        return (T) "";
-                    }
-                    return (T) new String(readNBytes(input, len), StandardCharsets.UTF_8);
-                }
-                case Int8:
-                    return (T) Byte.valueOf(readByte());
-                case UInt8:
-                    return (T) Short.valueOf(readUnsignedByte());
-                case Int16:
-                    return (T) Short.valueOf(readShortLE());
-                case UInt16:
-                    return (T) Integer.valueOf(readUnsignedShortLE());
-                case Int32:
-                    return (T) Integer.valueOf(readIntLE());
-                case UInt32:
-                    return (T) Long.valueOf(readUnsignedIntLE());
-                case Int64:
-                    return (T) Long.valueOf(readLongLE());
-                case UInt64:
-                    return (T) readBigIntegerLE(INT64_SIZE, true);
-                case Int128:
-                    return (T) readBigIntegerLE(INT128_SIZE, false);
-                case UInt128:
-                    return (T) readBigIntegerLE(INT128_SIZE, true);
-                case Int256:
-                    return (T) readBigIntegerLE(INT256_SIZE, false);
-                case UInt256:
-                    return (T) readBigIntegerLE(INT256_SIZE, true);
-                case Decimal:
-                    return (T) readDecimal(column.getPrecision(), column.getScale());
-                case Decimal32:
-                    return (T) readDecimal(ClickHouseDataType.Decimal32.getMaxPrecision(), scale);
-                case Decimal64:
-                    return (T) readDecimal(ClickHouseDataType.Decimal64.getMaxPrecision(), scale);
-                case Decimal128:
-                    return (T) readDecimal(ClickHouseDataType.Decimal128.getMaxPrecision(), scale);
-                case Decimal256:
-                    return (T) readDecimal(ClickHouseDataType.Decimal256.getMaxPrecision(), scale);
-                case Float32:
-                    return (T) Float.valueOf(readFloatLE());
-                case Float64:
-                    return (T) Double.valueOf(readDoubleLE());
-                case Bool:
-                    return (T) Boolean.valueOf(readByteOrEOF(input) == 1);
-                case Enum8:
-                    return (T) Byte.valueOf((byte) readUnsignedByte());
-                case Enum16:
-                    return (T) Short.valueOf((short) readUnsignedShortLE());
-                case Date:
-                    return convertDateTime(readDate(timezone), typeHint);
-                case Date32:
-                    return convertDateTime(readDate32(timezone), typeHint);
-                case DateTime:
-                    return convertDateTime(readDateTime32(timezone), typeHint);
-                case DateTime32:
-                    return convertDateTime(readDateTime32(timezone), typeHint);
-                case DateTime64:
-                    return convertDateTime(readDateTime64(scale, timezone), typeHint);
-                case IntervalYear:
-                case IntervalQuarter:
-                case IntervalMonth:
-                case IntervalWeek:
-                case IntervalDay:
-                case IntervalHour:
-                case IntervalMinute:
-                case IntervalSecond:
-                case IntervalMicrosecond:
-                case IntervalMillisecond:
-                case IntervalNanosecond:
-                    return (T) readBigIntegerLE(8, true);
-                case IPv4:
-                    // https://clickhouse.com/docs/en/sql-reference/data-types/ipv4
-                    return (T) Inet4Address.getByAddress(readNBytesLE(input, 4));
-                case IPv6:
-                    // https://clickhouse.com/docs/en/sql-reference/data-types/ipv6
-                    return (T) Inet6Address.getByAddress(readNBytes(input, 16));
-                case UUID:
-                    return (T) new UUID(readLongLE(), readLongLE());
-                case Point:
-                    return (T) readGeoPoint();
-                case Polygon:
-                    return (T) readGeoPolygon();
-                case MultiPolygon:
-                    return (T) readGeoMultiPolygon();
-                case Ring:
-                    return (T) readGeoRing();
-
-                case JSON: // experimental https://clickhouse.com/docs/en/sql-reference/data-types/newjson
-                    if (jsonAsString) {
-                        return (T) readString(input);
-                    } else {
-                        return (T) readJsonData(input);
-                    }
-//                case Object: // deprecated https://clickhouse.com/docs/en/sql-reference/data-types/object-data-type
-                case Array:
-                    return convertArray(readArray(column), typeHint);
-                case Map:
-                    return (T) readMap(column);
-//                case Nested:
-                case Tuple:
-                    return (T) readTuple(column);
-                case Nothing:
-                    return null;
-                case SimpleAggregateFunction:
-                    return (T) readValue(column.getNestedColumns().get(0));
-                case AggregateFunction:
-                    return (T) readBitmap( column);
-<<<<<<< HEAD
-                case Dynamic:
-                    return (T) readValue(column, typeHint);
-=======
-                case Variant:
-                    return (T) readVariant(column);
->>>>>>> badbdcfe
-                default:
-                    throw new IllegalArgumentException("Unsupported data type: " + column.getDataType());
-            }
-        } catch (EOFException e) {
-            throw e;
-        } catch (Exception e) {
-            log.debug("Failed to read value for column {}, {}", column.getColumnName(), e.getLocalizedMessage());
-            throw new ClientException("Failed to read value for column " + column.getColumnName(), e);
-        }
-    }
-
-    private static <T> T convertDateTime(ZonedDateTime value, Class<?> typeHint) {
-        if (typeHint == null) {
-            return (T) value;
-        }
-        if (typeHint.isAssignableFrom(LocalDateTime.class)) {
-            return (T) value.toLocalDateTime();
-        } else if (typeHint.isAssignableFrom(LocalDate.class)) {
-            return (T) value.toLocalDate();
-        }
-
-        return (T) value;
-    }
-
-    private static <T> T convertArray(ArrayValue value, Class<?> typeHint) {
-        if (typeHint == null) {
-            return (T) value;
-        }
-        if (typeHint.isAssignableFrom(List.class)) {
-            return (T) value.asList();
-        }
-        if (typeHint.isArray()) {
-            return (T) value.array;
-        }
-
-        return (T) value;
-    }
-
-    /**
-     * Read a short value in little-endian from the internal input stream.
-     *
-     * @return short value
-     * @throws IOException when IO error occurs
-     */
-    public short readShortLE() throws IOException {
-        return readShortLE(input, bufferAllocator.allocate(INT16_SIZE));
-    }
-
-    /**
-     * Reads a little-endian short from input stream. Uses buff to receive data from the input stream.
-     *
-     * @param input - source of bytes
-     * @param buff  - buffer to store data
-     * @return short value
-     * @throws IOException when IO error occurs
-     */
-    public static short readShortLE(InputStream input, byte[] buff) throws IOException {
-        readNBytes(input, buff, 0, 2);
-        return (short) (buff[0] & 0xFF | (buff[1] & 0xFF) << 8);
-    }
-
-    /**
-     * Reads an int value in little-endian from the internal input stream.
-     * @return int value
-     * @throws IOException when IO error occurs
-     */
-    public int readIntLE() throws IOException {
-        return readIntLE(input, bufferAllocator.allocate(INT32_SIZE));
-    }
-
-    /**
-     * Reads a little-endian int from input stream. Uses buff to receive data from the input stream.
-     *
-     * @param input - source of bytes
-     * @param buff  - buffer to store data
-     * @return - int value
-     * @throws IOException when IO error occurs
-     */
-    public static int readIntLE(InputStream input, byte[] buff) throws IOException {
-        readNBytes(input, buff, 0, 4);
-        return (buff[0] & 0xFF) | (buff[1] & 0xFF) << 8 | (buff[2] & 0xFF) << 16 | (buff[3] & 0xFF) << 24;
-    }
-
-    /**
-     * Reads a long value in little-endian from the internal input stream.
-     *
-     * @return long value
-     * @throws IOException when IO error occurs
-     */
-    public long readLongLE() throws IOException {
-        return readLongLE(input, bufferAllocator.allocate(INT64_SIZE));
-    }
-
-    /**
-     * Reads a little-endian long from input stream. Uses buff to receive data from the input stream.
-     *
-     * @param input - source of bytes
-     * @param buff  - buffer to store data
-     * @return - long value
-     * @throws IOException when IO error occurs
-     */
-    public static long readLongLE(InputStream input, byte[] buff) throws IOException {
-        readNBytes(input, buff, 0, 8);
-        return (long) (buff[0] & 0xFF) | (long) (buff[1] & 0xFF) << 8 | (long) (buff[2] & 0xFF) << 16
-                | (long) (buff[3] & 0xFF) << 24 | (long) (buff[4] & 0xFF) << 32 | (long) (buff[5] & 0xFF) << 40
-                | (long) (buff[6] & 0xFF) << 48 | (long) (buff[7] & 0xFF) << 56;
-    }
-
-    /**
-     * Read byte from the internal input stream.
-     * @return byte value
-     * @throws IOException when IO error occurs
-     */
-    public byte readByte() throws IOException {
-        return (byte) readByteOrEOF(input);
-    }
-
-    /**
-     * Reads an unsigned byte value from the internal input stream.
-     * @return unsigned byte value
-     * @throws IOException when IO error occurs
-     */
-    public short readUnsignedByte() throws IOException {
-        return (short) (readByteOrEOF(input) & 0xFF);
-    }
-
-    /**
-     * Reads an unsigned short value from the internal input stream.
-     * @return unsigned short value
-     * @throws IOException when IO error occurs
-     */
-    public int readUnsignedShortLE() throws IOException {
-        return readUnsignedShortLE(input, bufferAllocator.allocate(INT16_SIZE));
-    }
-
-    /**
-     * Reads a little-endian unsigned short from input stream. Uses buff to receive data from the input stream.
-     *
-     * @param input - source of bytes
-     * @param buff - buffer to store data
-     * @return - unsigned short value
-     * @throws IOException
-     */
-    public static int readUnsignedShortLE(InputStream input, byte[] buff) throws IOException {
-        return readShortLE(input, buff) & 0xFFFF;
-    }
-
-    /**
-     * Reads an unsigned int value in little-endian from the internal input stream.
-     *
-     * @return unsigned int value
-     * @throws IOException when IO error occurs
-     */
-    public long readUnsignedIntLE() throws IOException {
-        return readIntLE() & 0xFFFFFFFFL;
-    }
-
-    /**
-     * Reads a little-endian unsigned int from input stream. Uses buff to receive data from the input stream.
-     *
-     * @param input - source of bytes
-     * @param buff - buffer to store data
-     * @return - unsigned int value
-     * @throws IOException when IO error occurs
-     */
-    public static long readUnsignedIntLE(InputStream input, byte[] buff) throws IOException {
-        return readIntLE(input, buff) & 0xFFFFFFFFL;
-    }
-
-    /**
-     * Reads a big integer value in little-endian from the internal input stream.
-     * @param len - number of bytes to read
-     * @param unsigned - whether the value is unsigned
-     * @return big integer value
-     * @throws IOException when IO error occurs
-     */
-    public BigInteger readBigIntegerLE(int len, boolean unsigned) throws IOException {
-        return readBigIntegerLE(input, bufferAllocator.allocate(len), len, unsigned);
-    }
-
-    public static final int INT16_SIZE = 2;
-    public static final int INT32_SIZE = 4;
-
-    public static final int INT64_SIZE = 8;
-
-    public static final int INT128_SIZE = 16;
-
-    public static final int INT256_SIZE = 32;
-
-    /**
-     * Reads a little-endian big integer from input stream. Uses buff to receive data from the input stream.
-     *
-     * @param input - source of bytes
-     * @param buff - buffer to store data
-     * @param len - number of bytes to read
-     * @param unsigned - whether the value is unsigned
-     * @return - big integer value
-     * @throws IOException
-     */
-    public static BigInteger readBigIntegerLE(InputStream input, byte[] buff, int len, boolean unsigned) throws IOException {
-        byte[] bytes = readNBytesLE(input, buff, 0, len);
-        return unsigned ? new BigInteger(1, bytes) : new BigInteger(bytes);
-    }
-
-
-    /**
-     * Reads a decimal value from the internal input stream.
-     * @return decimal value
-     * @throws IOException when IO error occurs
-     */
-    public float readFloatLE() throws IOException {
-        return Float.intBitsToFloat(readIntLE());
-    }
-
-    /**
-     * Reads a double value from the internal input stream.
-     * @return double value
-     * @throws IOException when IO error occurs
-     */
-    public double readDoubleLE() throws IOException {
-        return Double.longBitsToDouble(readLongLE());
-    }
-
-    /**
-     * Reads a decimal value from the internal input stream.
-     * @param precision - precision of the decimal value
-     * @param scale - scale of the decimal value
-     * @return decimal value
-     * @throws IOException when IO error occurs
-     */
-    public BigDecimal readDecimal(int precision, int scale) throws IOException {
-        BigDecimal v;
-
-        if (precision <= ClickHouseDataType.Decimal32.getMaxScale()) {
-            return BigDecimal.valueOf(readIntLE(), scale);
-        } else if (precision <= ClickHouseDataType.Decimal64.getMaxScale()) {
-            v = BigDecimal.valueOf(readLongLE(), scale);
-        } else if (precision <= ClickHouseDataType.Decimal128.getMaxScale()) {
-            v = new BigDecimal(readBigIntegerLE(INT128_SIZE, false), scale);
-        } else {
-            v = new BigDecimal(readBigIntegerLE(INT256_SIZE, false), scale);
-        }
-
-        return v;
-    }
-
-    public static byte[] readNBytes(InputStream inputStream, int len) throws IOException {
-        byte[] bytes = new byte[len];
-        return readNBytes(inputStream, bytes, 0, len);
-    }
-
-    /**
-     * Reads {@code len} bytes from input stream to buffer.
-     *
-     * @param inputStream - source of bytes
-     * @param buffer      - target buffer
-     * @param offset      - target buffer offset
-     * @param len         - number of bytes to read
-     * @return target buffer
-     * @throws IOException
-     */
-    public static byte[] readNBytes(InputStream inputStream, byte[] buffer, int offset, int len) throws IOException {
-        int total = 0;
-        while (total < len) {
-            int r = inputStream.read(buffer, offset + total, len - total);
-            if (r == -1) {
-                throw new EOFException("End of stream reached before reading all data");
-            }
-            total += r;
-        }
-        return buffer;
-    }
-
-    private byte[] readNBytesLE(InputStream input, int len) throws IOException {
-        return readNBytesLE(input, bufferAllocator.allocate(len), 0, len);
-    }
-
-    /**
-     * Reads {@code len} bytes from input stream to buffer in little-endian order.
-     *
-     * @param input  - source of bytes
-     * @param buffer - target buffer
-     * @param offset - target buffer offset
-     * @param len    - number of bytes to read
-     * @return - target buffer
-     * @throws IOException
-     */
-    public static byte[] readNBytesLE(InputStream input, byte[] buffer, int offset, int len) throws IOException {
-        byte[] bytes = readNBytes(input, buffer, 0, len);
-        int s = 0;
-        int i = len - 1;
-        while (s < i) {
-            byte b = bytes[s];
-            bytes[s] = bytes[i];
-            bytes[i] = b;
-            s++;
-            i--;
-        }
-
-        return bytes;
-    }
-
-    public ArrayValue readArrayStack(int levels, ClickHouseColumn baseElementColumn) throws IOException {
-
-        Stack<ArrayValue> arrays = new Stack<>();
-        int level = levels;
-        ArrayValue array = null;
-        while (level <= levels) {
-            if (level != 1 && arrays.size() < level) {
-                int len = readVarInt(input);
-                arrays.push(new ArrayValue(ArrayValue.class, len));
-                level--;
-            } else if (level == 1) {
-                int len = readVarInt(input);
-                array = readArrayItem(baseElementColumn, len);
-                level++;
-            } else if (array !=null) { // some array read completely
-                ArrayValue tmp = arrays.pop();
-                if (tmp.append(array)) { // array filled
-                    array = tmp;
-                    level++;
-                } else {
-                    array = null;
-                    level--;
-                }
-            }
-        }
-
-        return array;
-    }
-
-    /**
-     * Reads a array into an ArrayValue object.
-     * @param column - column information
-     * @return array value
-     * @throws IOException when IO error occurs
-     */
-    public ArrayValue readArray(ClickHouseColumn column) throws IOException {
-        int len = readVarInt(input);
-        if (len == 0) {
-            return new ArrayValue(Object.class, 0);
-        }
-
-        ArrayValue array;
-        ClickHouseColumn itemTypeColumn = column.getNestedColumns().get(0);
-        if (column.getArrayNestedLevel() == 1) {
-            array = readArrayItem(itemTypeColumn, len);
-
-        } else {
-            array = new ArrayValue(ArrayValue.class, len);
-            for (int i = 0; i < len; i++) {
-                array.set(i, readArray(itemTypeColumn));
-            }
-        }
-
-        return array;
-    }
-
-    public ArrayValue readArrayItem(ClickHouseColumn itemTypeColumn, int len) throws IOException {
-        ArrayValue array;
-        if (itemTypeColumn.isNullable()) {
-            array = new ArrayValue(Object.class, len);
-            for (int i = 0; i < len; i++) {
-                array.set(i, readValue(itemTypeColumn));
-            }
-        } else {
-            Object firstValue = readValue(itemTypeColumn);
-            Class<?> itemClass = firstValue.getClass();
-            if (firstValue instanceof Byte) {
-                itemClass = byte.class;
-            } else if (firstValue instanceof Character) {
-                itemClass = char.class;
-            } else if (firstValue instanceof Short) {
-                itemClass = short.class;
-            } else if (firstValue instanceof Integer) {
-                itemClass = int.class;
-            } else if (firstValue instanceof Long) {
-                itemClass = long.class;
-            } else if (firstValue instanceof Boolean) {
-                itemClass = boolean.class;
-            }
-
-            array = new ArrayValue(itemClass, len);
-            array.set(0, firstValue);
-            for (int i = 1; i < len; i++) {
-                array.set(i, readValue(itemTypeColumn));
-            }
-        }
-        return array;
-    }
-
-    public void skipValue(ClickHouseColumn column) throws IOException {
-        readValue(column, null);
-    }
-
-    public static class ArrayValue {
-
-        final int length;
-
-        final Class<?> itemType;
-
-        final Object array;
-
-        int nextPos = 0;
-
-        ArrayValue(Class<?> itemType, int length) {
-            this.itemType = itemType;
-            this.length = length;
-
-            try {
-                if (itemType.isArray()) {
-                    array = Array.newInstance(Object[].class, length);
-                } else {
-                    array = Array.newInstance(itemType, length);
-                }
-            } catch (Exception e) {
-                throw new IllegalArgumentException("Failed to create array of type: " + itemType, e);
-            }
-        }
-
-        public int length() {
-            return length;
-        }
-
-        public Object get(int index) {
-            return Array.get(array, index);
-        }
-
-        public void set(int index, Object value) {
-            try {
-                Array.set(array, index, value);
-            } catch (IllegalArgumentException e) {
-                throw new IllegalArgumentException("Failed to set value at index: " + index +
-                        " value " + value + " of class " + value.getClass().getName(), e);
-            }
-        }
-
-        public boolean append(Object value) {
-            set(nextPos++, value);
-            return nextPos == length;
-        }
-
-        private List<?> list = null;
-
-        public synchronized <T> List<T> asList() {
-            if (list == null) {
-                ArrayList<T> list = new ArrayList<>(length);
-                for (int i = 0; i < length; i++) {
-                    Object item = get(i);
-                    if (item instanceof ArrayValue) {
-                        list.add((T) ((ArrayValue) item).asList());
-                    } else {
-                        list.add((T) item);
-                    }
-                }
-                this.list = list;
-            }
-            return (List<T>) list;
-        }
-    }
-
-    /**
-     * Reads a map.
-     * @param column - column information
-     * @return a map
-     * @throws IOException when IO error occurs
-     */
-    public Map<?, ?> readMap(ClickHouseColumn column) throws IOException {
-        int len = readVarInt(input);
-        if (len == 0) {
-            return Collections.emptyMap();
-        }
-
-        ClickHouseColumn keyType = column.getKeyInfo();
-        ClickHouseColumn valueType = column.getValueInfo();
-        LinkedHashMap<Object, Object> map = new LinkedHashMap<>(len);
-        for (int i = 0; i < len; i++) {
-            Object key = readValue(keyType);
-            Object value = readValue(valueType);
-            map.put(key, value);
-        }
-        return map;
-    }
-
-    /**
-     * Reads a tuple.
-     * @param column - column information
-     * @return a tuple
-     * @throws IOException when IO error occurs
-     */
-    public Object[] readTuple(ClickHouseColumn column) throws IOException {
-        int len = column.getNestedColumns().size();
-        Object[] tuple = new Object[len];
-        for (int i = 0; i < len; i++) {
-            tuple[i] = readValue(column.getNestedColumns().get(i));
-        }
-
-        return tuple;
-    }
-
-    public Object readVariant(ClickHouseColumn column) throws IOException {
-        int ordNum = readByte();
-        return readValue(column.getNestedColumns().get(ordNum));
-    }
-
-    /**
-     * Reads a GEO point as an array of two doubles what represents coordinates (X, Y).
-     * @return X, Y coordinates
-     * @throws IOException when IO error occurs
-     */
-    public double[] readGeoPoint() throws IOException {
-        return new double[]{readDoubleLE(), readDoubleLE()};
-    }
-
-    /**
-     * Reads a GEO ring as an array of points.
-     * @return array of points
-     * @throws IOException when IO error occurs
-     */
-    public double[][] readGeoRing() throws IOException {
-        int count = readVarInt(input);
-        double[][] value = new double[count][2];
-        for (int i = 0; i < count; i++) {
-            value[i] = readGeoPoint();
-        }
-        return value;
-    }
-
-
-    /**
-     * Reads a GEO polygon as an array of rings.
-     * @return polygon
-     * @throws IOException when IO error occurs
-     */
-    public double[][][] readGeoPolygon() throws IOException {
-        int count = readVarInt(input);
-        double[][][] value = new double[count][][];
-        for (int i = 0; i < count; i++) {
-            value[i] = readGeoRing();
-        }
-        return value;
-    }
-
-    /**
-     * Reads a GEO multipolygon as an array of polygons.
-     * @return multipolygon
-     * @throws IOException when IO error occurs
-     */
-    private double[][][][] readGeoMultiPolygon() throws IOException {
-        int count = readVarInt(input);
-        double[][][][] value = new double[count][][][];
-        for (int i = 0; i < count; i++) {
-            value[i] = readGeoPolygon();
-        }
-        return value;
-    }
-
-    /**
-     * Reads a varint from input stream.
-     *
-     * @return varint
-     * @throws IOException when failed to read value from input stream or reached
-     *                     end of the stream
-     */
-    public static int readVarInt(InputStream input) throws IOException {
-        int value = 0;
-
-        for (int i = 0; i < 10; i++) {
-            byte b = (byte) readByteOrEOF(input);
-            value |= (b & 0x7F) << (7 * i);
-
-            if ((b & 0x80) == 0) {
-                break;
-            }
-        }
-
-        return value;
-    }
-
-    /**
-     * Reads a Date value from internal input stream.
-     * @param tz - timezone
-     * @return ZonedDateTime
-     * @throws IOException when IO error occurs
-     */
-    private ZonedDateTime readDate(TimeZone tz) throws IOException {
-        return readDate(input, bufferAllocator.allocate(INT16_SIZE), tz);
-    }
-
-    /**
-     * Reads a date from input stream.
-     * @param input - source of bytes
-     * @param buff - for reading short value. Should be 2 bytes.
-     * @param tz - timezone
-     * @return ZonedDateTime
-     * @throws IOException when IO error occurs
-     */
-    public static ZonedDateTime readDate(InputStream input, byte[] buff, TimeZone tz) throws IOException {
-        LocalDate d = LocalDate.ofEpochDay(readUnsignedShortLE(input, buff));
-        return d.atStartOfDay(tz.toZoneId()).withZoneSameInstant(tz.toZoneId());
-    }
-
-    /**
-     * Reads a Date32 value from internal input stream.
-     * @param tz - timezone
-     * @return ZonedDateTime
-     * @throws IOException when IO error occurs
-     */
-    public ZonedDateTime readDate32(TimeZone tz)
-            throws IOException {
-        return readDate32(input, bufferAllocator.allocate(INT32_SIZE), tz);
-    }
-
-    /**
-     * Reads a date32 from input stream.
-     *
-     * @param input - source of bytes
-     * @param buff - for reading int value. Should be 4 bytes.
-     * @param tz - timezone
-     * @return ZonedDateTime
-     * @throws IOException when IO error occurs
-     */
-    public static ZonedDateTime readDate32(InputStream input, byte[] buff, TimeZone tz)
-            throws IOException {
-        LocalDate d = LocalDate.ofEpochDay(readIntLE(input, buff));
-        return d.atStartOfDay(tz.toZoneId()).withZoneSameInstant(tz.toZoneId());
-    }
-
-    private ZonedDateTime readDateTime32(TimeZone tz) throws IOException {
-        return readDateTime32(input, bufferAllocator.allocate(INT32_SIZE), tz);
-    }
-
-    /**
-     * Reads a datetime32 from input stream.
-     * @param input - source of bytes
-     * @param buff - for reading int value. Should be 4 bytes.
-     * @param tz - timezone
-     * @return ZonedDateTime
-     * @throws IOException when IO error occurs
-     */
-    public static ZonedDateTime readDateTime32(InputStream input, byte[] buff, TimeZone tz) throws IOException {
-        long time = readUnsignedIntLE(input, buff);
-        return LocalDateTime.ofInstant(Instant.ofEpochSecond(Math.max(time, 0L)), tz.toZoneId()).atZone(tz.toZoneId());
-    }
-
-    /**
-     * Reads a datetime64 from internal input stream.
-     * @param scale - scale of the datetime64
-     * @param tz - timezone
-     * @return ZonedDateTime
-     * @throws IOException when IO error occurs
-     */
-    public ZonedDateTime readDateTime64(int scale, TimeZone tz) throws IOException {
-        return readDateTime64(input, bufferAllocator.allocate(INT64_SIZE), scale, tz);
-    }
-
-
-    /**
-     * Bases for datetime64.
-     */
-    public static final int[] BASES = new int[]{1, 10, 100, 1000, 10000, 100000, 1000000, 10000000, 100000000,
-            1000000000};
-
-    /**
-     * Reads a datetime64 from input stream.
-     *
-     * @param input - source of bytes
-     * @param buff - for reading long value. Should be 8 bytes.
-     * @param scale - scale of the datetime64
-     * @param tz - timezone
-     * @return
-     * @throws IOException
-     */
-    public static ZonedDateTime readDateTime64(InputStream input, byte[] buff, int scale, TimeZone tz) throws IOException {
-        long value = readLongLE(input, buff);
-        int nanoSeconds = 0;
-        if (scale > 0) {
-            int factor = BASES[scale];
-            nanoSeconds = (int) (value % factor);
-            value /= factor;
-            if (nanoSeconds < 0) {
-                nanoSeconds += factor;
-                value--;
-            }
-            if (nanoSeconds > 0L) {
-                nanoSeconds *= BASES[9 - scale];
-            }
-        }
-
-        return LocalDateTime.ofInstant(Instant.ofEpochSecond(value, nanoSeconds), tz.toZoneId())
-                .atZone(tz.toZoneId());
-    }
-
-    /**
-     * Reads a decimal value from input stream.
-     * @param input - source of bytes
-     * @return String
-     * @throws IOException when IO error occurs
-     */
-    public static String readString(InputStream input) throws IOException {
-        int len = readVarInt(input);
-        if (len == 0) {
-            return "";
-        }
-        return new String(readNBytes(input, len), StandardCharsets.UTF_8);
-    }
-
-    public static int readByteOrEOF(InputStream input) throws IOException {
-        int b = input.read();
-        if (b < 0) {
-            throw new EOFException("End of stream reached before reading all data");
-        }
-        return b;
-    }
-
-    public interface ByteBufferAllocator {
-        byte[] allocate(int size);
-    }
-
-    /**
-     * Byte allocator that creates a new byte array for each request.
-     */
-    public static class DefaultByteBufferAllocator implements ByteBufferAllocator {
-        @Override
-        public byte[] allocate(int size) {
-            return new byte[size];
-        }
-    }
-
-    public static boolean isReadToPrimitive(ClickHouseDataType dataType) {
-        switch (dataType) {
-            case Int8:
-            case UInt8:
-            case Int16:
-            case UInt16:
-            case Int32:
-            case UInt32:
-            case Int64:
-            case Float32:
-            case Float64:
-            case Bool:
-            case Enum8:
-            case Enum16:
-                return true;
-            default:
-                return false;
-        }
-    }
-
-    private ClickHouseBitmap readBitmap(ClickHouseColumn column) throws IOException {
-        return ClickHouseBitmap.deserialize(input, column.getNestedColumns().get(0).getDataType());
-    }
-
-    /**
-     * Byte allocator that caches preallocated byte arrays for small sizes.
-     */
-    public static class CachingByteBufferAllocator implements ByteBufferAllocator {
-
-        private static final int MAX_PREALLOCATED_SIZE = 32;
-        private final byte[][] preallocated = new byte[MAX_PREALLOCATED_SIZE + 1][];
-
-        public CachingByteBufferAllocator() {
-           for (int i = 0; i < preallocated.length; i++) {
-               preallocated[i] = new byte[i];
-           }
-        }
-
-        @Override
-        public byte[] allocate(int size) {
-            if (size < preallocated.length) {
-                return preallocated[size];
-            }
-
-            return new byte[size];
-        }
-    }
-
-    private ClickHouseDataType readDynamicData() throws IOException {
-        byte tag = readByte();
-
-        ClickHouseDataType type;
-        if (tag == ClickHouseDataType.INTERVAL_BIN_TAG) {
-            byte intervalKind = readByte();
-            type = ClickHouseDataType.intervalKind2Type.get(intervalKind);
-            if (type == null) {
-                throw  new ClientException("Unsupported interval kind: " + intervalKind);
-            }
-        } else {
-            type = ClickHouseDataType.binTag2Type.get(tag);
-            if (type == null) {
-                throw new ClientException("Unsupported data type with tag " + tag);
-            }
-        }
-
-        return type;
-    }
-
-    private static final ClickHouseColumn JSON_PLACEHOLDER_COL = ClickHouseColumn.parse("v Dynamic").get(0);
-
-    private Map<String, Object> readJsonData(InputStream input) throws IOException {
-        int numOfPaths = readVarInt(input);
-        if (numOfPaths == 0) {
-            return Collections.emptyMap();
-        }
-
-        Map<String, Object> obj = new HashMap<>();
-        for (int i = 0; i < numOfPaths; i++) {
-            String path = readString(input);
-            Object value = readValue(JSON_PLACEHOLDER_COL);
-            obj.put(path, value);
-        }
-        return obj;
-    }
-}
+package com.clickhouse.client.api.data_formats.internal;
+
+import com.clickhouse.client.api.ClientException;
+import com.clickhouse.data.ClickHouseColumn;
+import com.clickhouse.data.ClickHouseDataType;
+import com.clickhouse.data.value.ClickHouseBitmap;
+import org.slf4j.Logger;
+import org.slf4j.helpers.NOPLogger;
+
+import java.io.EOFException;
+import java.io.IOException;
+import java.io.InputStream;
+import java.lang.reflect.Array;
+import java.math.BigDecimal;
+import java.math.BigInteger;
+import java.net.Inet4Address;
+import java.net.Inet6Address;
+import java.nio.charset.StandardCharsets;
+import java.time.Instant;
+import java.time.LocalDate;
+import java.time.LocalDateTime;
+import java.time.ZonedDateTime;
+import java.util.ArrayList;
+import java.util.Collections;
+import java.util.HashMap;
+import java.util.LinkedHashMap;
+import java.util.List;
+import java.util.Map;
+import java.util.Stack;
+import java.util.TimeZone;
+import java.util.UUID;
+
+/**
+ * This class is not thread safe and should not be shared between multiple threads.
+ * Internally it may use a shared buffer to read data from the input stream.
+ * It is done mainly to reduce extra memory allocations for reading numbers.
+ */
+public class BinaryStreamReader {
+
+    private final InputStream input;
+
+    private final Logger log;
+
+    private final TimeZone timeZone;
+
+    private final ByteBufferAllocator bufferAllocator;
+
+    private final boolean jsonAsString;
+
+    /**
+     * Createa a BinaryStreamReader instance that will use the provided buffer allocator.
+     *
+     * @param input - source of raw data in a suitable format
+     * @param timeZone - timezone to use for date and datetime values
+     * @param log - logger
+     * @param bufferAllocator - byte buffer allocator
+     */
+    BinaryStreamReader(InputStream input, TimeZone timeZone, Logger log, ByteBufferAllocator bufferAllocator, boolean jsonAsString) {
+        this.log = log == null ? NOPLogger.NOP_LOGGER : log;
+        this.timeZone = timeZone;
+        this.input = input;
+        this.bufferAllocator = bufferAllocator;
+        this.jsonAsString = jsonAsString;
+    }
+
+    /**
+     * Reads a value from the internal input stream.
+     * @param column - column information
+     * @return value
+     * @param <T> - target type of the value
+     * @throws IOException when IO error occurs
+     */
+    public <T> T readValue(ClickHouseColumn column) throws IOException {
+        return readValue(column, null);
+    }
+
+    /**
+     * Reads a value from the internal input stream. Method will use type hint to do smarter conversion if possible.
+     * For example, all datetime values are of {@link ZonedDateTime}; if a type hint is {@link LocalDateTime} then
+     * {@link ZonedDateTime#toLocalDateTime()} .
+     * @param column - column information
+     * @param typeHint - type hint
+     * @return value
+     * @param <T> - target type of the value
+     * @throws IOException when IO error occurs
+     */
+    @SuppressWarnings("unchecked")
+    public <T> T readValue(ClickHouseColumn column, Class<?> typeHint) throws IOException {
+        if (column.isNullable()) {
+            int isNull = readByteOrEOF(input);
+            if (isNull == 1) { // is Null?
+                return (T) null;
+            }
+        }
+
+        ClickHouseDataType dataType = column.getDataType() == ClickHouseDataType.Dynamic ? readDynamicData() : column.getDataType();
+        int estimatedLen = column.getEstimatedLength();
+        int precision = column.getPrecision();
+        int scale = column.getScale();
+        TimeZone timezone = column.getTimeZoneOrDefault(timeZone);
+
+        try {
+            switch (dataType) {
+                // Primitives
+                case FixedString: {
+                    byte[] bytes = readNBytes(input, estimatedLen);
+                    return (T) new String(bytes, 0, estimatedLen, StandardCharsets.UTF_8);
+                }
+                case String: {
+                    int len = readVarInt(input);
+                    if (len == 0) {
+                        return (T) "";
+                    }
+                    return (T) new String(readNBytes(input, len), StandardCharsets.UTF_8);
+                }
+                case Int8:
+                    return (T) Byte.valueOf(readByte());
+                case UInt8:
+                    return (T) Short.valueOf(readUnsignedByte());
+                case Int16:
+                    return (T) Short.valueOf(readShortLE());
+                case UInt16:
+                    return (T) Integer.valueOf(readUnsignedShortLE());
+                case Int32:
+                    return (T) Integer.valueOf(readIntLE());
+                case UInt32:
+                    return (T) Long.valueOf(readUnsignedIntLE());
+                case Int64:
+                    return (T) Long.valueOf(readLongLE());
+                case UInt64:
+                    return (T) readBigIntegerLE(INT64_SIZE, true);
+                case Int128:
+                    return (T) readBigIntegerLE(INT128_SIZE, false);
+                case UInt128:
+                    return (T) readBigIntegerLE(INT128_SIZE, true);
+                case Int256:
+                    return (T) readBigIntegerLE(INT256_SIZE, false);
+                case UInt256:
+                    return (T) readBigIntegerLE(INT256_SIZE, true);
+                case Decimal:
+                    return (T) readDecimal(column.getPrecision(), column.getScale());
+                case Decimal32:
+                    return (T) readDecimal(ClickHouseDataType.Decimal32.getMaxPrecision(), scale);
+                case Decimal64:
+                    return (T) readDecimal(ClickHouseDataType.Decimal64.getMaxPrecision(), scale);
+                case Decimal128:
+                    return (T) readDecimal(ClickHouseDataType.Decimal128.getMaxPrecision(), scale);
+                case Decimal256:
+                    return (T) readDecimal(ClickHouseDataType.Decimal256.getMaxPrecision(), scale);
+                case Float32:
+                    return (T) Float.valueOf(readFloatLE());
+                case Float64:
+                    return (T) Double.valueOf(readDoubleLE());
+                case Bool:
+                    return (T) Boolean.valueOf(readByteOrEOF(input) == 1);
+                case Enum8:
+                    return (T) Byte.valueOf((byte) readUnsignedByte());
+                case Enum16:
+                    return (T) Short.valueOf((short) readUnsignedShortLE());
+                case Date:
+                    return convertDateTime(readDate(timezone), typeHint);
+                case Date32:
+                    return convertDateTime(readDate32(timezone), typeHint);
+                case DateTime:
+                    return convertDateTime(readDateTime32(timezone), typeHint);
+                case DateTime32:
+                    return convertDateTime(readDateTime32(timezone), typeHint);
+                case DateTime64:
+                    return convertDateTime(readDateTime64(scale, timezone), typeHint);
+                case IntervalYear:
+                case IntervalQuarter:
+                case IntervalMonth:
+                case IntervalWeek:
+                case IntervalDay:
+                case IntervalHour:
+                case IntervalMinute:
+                case IntervalSecond:
+                case IntervalMicrosecond:
+                case IntervalMillisecond:
+                case IntervalNanosecond:
+                    return (T) readBigIntegerLE(8, true);
+                case IPv4:
+                    // https://clickhouse.com/docs/en/sql-reference/data-types/ipv4
+                    return (T) Inet4Address.getByAddress(readNBytesLE(input, 4));
+                case IPv6:
+                    // https://clickhouse.com/docs/en/sql-reference/data-types/ipv6
+                    return (T) Inet6Address.getByAddress(readNBytes(input, 16));
+                case UUID:
+                    return (T) new UUID(readLongLE(), readLongLE());
+                case Point:
+                    return (T) readGeoPoint();
+                case Polygon:
+                    return (T) readGeoPolygon();
+                case MultiPolygon:
+                    return (T) readGeoMultiPolygon();
+                case Ring:
+                    return (T) readGeoRing();
+
+                case JSON: // experimental https://clickhouse.com/docs/en/sql-reference/data-types/newjson
+                    if (jsonAsString) {
+                        return (T) readString(input);
+                    } else {
+                        return (T) readJsonData(input);
+                    }
+//                case Object: // deprecated https://clickhouse.com/docs/en/sql-reference/data-types/object-data-type
+                case Array:
+                    return convertArray(readArray(column), typeHint);
+                case Map:
+                    return (T) readMap(column);
+//                case Nested:
+                case Tuple:
+                    return (T) readTuple(column);
+                case Nothing:
+                    return null;
+                case SimpleAggregateFunction:
+                    return (T) readValue(column.getNestedColumns().get(0));
+                case AggregateFunction:
+                    return (T) readBitmap( column);
+                case Variant:
+                    return (T) readVariant(column);
+                case Dynamic:
+                    return (T) readValue(column, typeHint);
+                default:
+                    throw new IllegalArgumentException("Unsupported data type: " + column.getDataType());
+            }
+        } catch (EOFException e) {
+            throw e;
+        } catch (Exception e) {
+            log.debug("Failed to read value for column {}, {}", column.getColumnName(), e.getLocalizedMessage());
+            throw new ClientException("Failed to read value for column " + column.getColumnName(), e);
+        }
+    }
+
+    private static <T> T convertDateTime(ZonedDateTime value, Class<?> typeHint) {
+        if (typeHint == null) {
+            return (T) value;
+        }
+        if (typeHint.isAssignableFrom(LocalDateTime.class)) {
+            return (T) value.toLocalDateTime();
+        } else if (typeHint.isAssignableFrom(LocalDate.class)) {
+            return (T) value.toLocalDate();
+        }
+
+        return (T) value;
+    }
+
+    private static <T> T convertArray(ArrayValue value, Class<?> typeHint) {
+        if (typeHint == null) {
+            return (T) value;
+        }
+        if (typeHint.isAssignableFrom(List.class)) {
+            return (T) value.asList();
+        }
+        if (typeHint.isArray()) {
+            return (T) value.array;
+        }
+
+        return (T) value;
+    }
+
+    /**
+     * Read a short value in little-endian from the internal input stream.
+     *
+     * @return short value
+     * @throws IOException when IO error occurs
+     */
+    public short readShortLE() throws IOException {
+        return readShortLE(input, bufferAllocator.allocate(INT16_SIZE));
+    }
+
+    /**
+     * Reads a little-endian short from input stream. Uses buff to receive data from the input stream.
+     *
+     * @param input - source of bytes
+     * @param buff  - buffer to store data
+     * @return short value
+     * @throws IOException when IO error occurs
+     */
+    public static short readShortLE(InputStream input, byte[] buff) throws IOException {
+        readNBytes(input, buff, 0, 2);
+        return (short) (buff[0] & 0xFF | (buff[1] & 0xFF) << 8);
+    }
+
+    /**
+     * Reads an int value in little-endian from the internal input stream.
+     * @return int value
+     * @throws IOException when IO error occurs
+     */
+    public int readIntLE() throws IOException {
+        return readIntLE(input, bufferAllocator.allocate(INT32_SIZE));
+    }
+
+    /**
+     * Reads a little-endian int from input stream. Uses buff to receive data from the input stream.
+     *
+     * @param input - source of bytes
+     * @param buff  - buffer to store data
+     * @return - int value
+     * @throws IOException when IO error occurs
+     */
+    public static int readIntLE(InputStream input, byte[] buff) throws IOException {
+        readNBytes(input, buff, 0, 4);
+        return (buff[0] & 0xFF) | (buff[1] & 0xFF) << 8 | (buff[2] & 0xFF) << 16 | (buff[3] & 0xFF) << 24;
+    }
+
+    /**
+     * Reads a long value in little-endian from the internal input stream.
+     *
+     * @return long value
+     * @throws IOException when IO error occurs
+     */
+    public long readLongLE() throws IOException {
+        return readLongLE(input, bufferAllocator.allocate(INT64_SIZE));
+    }
+
+    /**
+     * Reads a little-endian long from input stream. Uses buff to receive data from the input stream.
+     *
+     * @param input - source of bytes
+     * @param buff  - buffer to store data
+     * @return - long value
+     * @throws IOException when IO error occurs
+     */
+    public static long readLongLE(InputStream input, byte[] buff) throws IOException {
+        readNBytes(input, buff, 0, 8);
+        return (long) (buff[0] & 0xFF) | (long) (buff[1] & 0xFF) << 8 | (long) (buff[2] & 0xFF) << 16
+                | (long) (buff[3] & 0xFF) << 24 | (long) (buff[4] & 0xFF) << 32 | (long) (buff[5] & 0xFF) << 40
+                | (long) (buff[6] & 0xFF) << 48 | (long) (buff[7] & 0xFF) << 56;
+    }
+
+    /**
+     * Read byte from the internal input stream.
+     * @return byte value
+     * @throws IOException when IO error occurs
+     */
+    public byte readByte() throws IOException {
+        return (byte) readByteOrEOF(input);
+    }
+
+    /**
+     * Reads an unsigned byte value from the internal input stream.
+     * @return unsigned byte value
+     * @throws IOException when IO error occurs
+     */
+    public short readUnsignedByte() throws IOException {
+        return (short) (readByteOrEOF(input) & 0xFF);
+    }
+
+    /**
+     * Reads an unsigned short value from the internal input stream.
+     * @return unsigned short value
+     * @throws IOException when IO error occurs
+     */
+    public int readUnsignedShortLE() throws IOException {
+        return readUnsignedShortLE(input, bufferAllocator.allocate(INT16_SIZE));
+    }
+
+    /**
+     * Reads a little-endian unsigned short from input stream. Uses buff to receive data from the input stream.
+     *
+     * @param input - source of bytes
+     * @param buff - buffer to store data
+     * @return - unsigned short value
+     * @throws IOException
+     */
+    public static int readUnsignedShortLE(InputStream input, byte[] buff) throws IOException {
+        return readShortLE(input, buff) & 0xFFFF;
+    }
+
+    /**
+     * Reads an unsigned int value in little-endian from the internal input stream.
+     *
+     * @return unsigned int value
+     * @throws IOException when IO error occurs
+     */
+    public long readUnsignedIntLE() throws IOException {
+        return readIntLE() & 0xFFFFFFFFL;
+    }
+
+    /**
+     * Reads a little-endian unsigned int from input stream. Uses buff to receive data from the input stream.
+     *
+     * @param input - source of bytes
+     * @param buff - buffer to store data
+     * @return - unsigned int value
+     * @throws IOException when IO error occurs
+     */
+    public static long readUnsignedIntLE(InputStream input, byte[] buff) throws IOException {
+        return readIntLE(input, buff) & 0xFFFFFFFFL;
+    }
+
+    /**
+     * Reads a big integer value in little-endian from the internal input stream.
+     * @param len - number of bytes to read
+     * @param unsigned - whether the value is unsigned
+     * @return big integer value
+     * @throws IOException when IO error occurs
+     */
+    public BigInteger readBigIntegerLE(int len, boolean unsigned) throws IOException {
+        return readBigIntegerLE(input, bufferAllocator.allocate(len), len, unsigned);
+    }
+
+    public static final int INT16_SIZE = 2;
+    public static final int INT32_SIZE = 4;
+
+    public static final int INT64_SIZE = 8;
+
+    public static final int INT128_SIZE = 16;
+
+    public static final int INT256_SIZE = 32;
+
+    /**
+     * Reads a little-endian big integer from input stream. Uses buff to receive data from the input stream.
+     *
+     * @param input - source of bytes
+     * @param buff - buffer to store data
+     * @param len - number of bytes to read
+     * @param unsigned - whether the value is unsigned
+     * @return - big integer value
+     * @throws IOException
+     */
+    public static BigInteger readBigIntegerLE(InputStream input, byte[] buff, int len, boolean unsigned) throws IOException {
+        byte[] bytes = readNBytesLE(input, buff, 0, len);
+        return unsigned ? new BigInteger(1, bytes) : new BigInteger(bytes);
+    }
+
+
+    /**
+     * Reads a decimal value from the internal input stream.
+     * @return decimal value
+     * @throws IOException when IO error occurs
+     */
+    public float readFloatLE() throws IOException {
+        return Float.intBitsToFloat(readIntLE());
+    }
+
+    /**
+     * Reads a double value from the internal input stream.
+     * @return double value
+     * @throws IOException when IO error occurs
+     */
+    public double readDoubleLE() throws IOException {
+        return Double.longBitsToDouble(readLongLE());
+    }
+
+    /**
+     * Reads a decimal value from the internal input stream.
+     * @param precision - precision of the decimal value
+     * @param scale - scale of the decimal value
+     * @return decimal value
+     * @throws IOException when IO error occurs
+     */
+    public BigDecimal readDecimal(int precision, int scale) throws IOException {
+        BigDecimal v;
+
+        if (precision <= ClickHouseDataType.Decimal32.getMaxScale()) {
+            return BigDecimal.valueOf(readIntLE(), scale);
+        } else if (precision <= ClickHouseDataType.Decimal64.getMaxScale()) {
+            v = BigDecimal.valueOf(readLongLE(), scale);
+        } else if (precision <= ClickHouseDataType.Decimal128.getMaxScale()) {
+            v = new BigDecimal(readBigIntegerLE(INT128_SIZE, false), scale);
+        } else {
+            v = new BigDecimal(readBigIntegerLE(INT256_SIZE, false), scale);
+        }
+
+        return v;
+    }
+
+    public static byte[] readNBytes(InputStream inputStream, int len) throws IOException {
+        byte[] bytes = new byte[len];
+        return readNBytes(inputStream, bytes, 0, len);
+    }
+
+    /**
+     * Reads {@code len} bytes from input stream to buffer.
+     *
+     * @param inputStream - source of bytes
+     * @param buffer      - target buffer
+     * @param offset      - target buffer offset
+     * @param len         - number of bytes to read
+     * @return target buffer
+     * @throws IOException
+     */
+    public static byte[] readNBytes(InputStream inputStream, byte[] buffer, int offset, int len) throws IOException {
+        int total = 0;
+        while (total < len) {
+            int r = inputStream.read(buffer, offset + total, len - total);
+            if (r == -1) {
+                throw new EOFException("End of stream reached before reading all data");
+            }
+            total += r;
+        }
+        return buffer;
+    }
+
+    private byte[] readNBytesLE(InputStream input, int len) throws IOException {
+        return readNBytesLE(input, bufferAllocator.allocate(len), 0, len);
+    }
+
+    /**
+     * Reads {@code len} bytes from input stream to buffer in little-endian order.
+     *
+     * @param input  - source of bytes
+     * @param buffer - target buffer
+     * @param offset - target buffer offset
+     * @param len    - number of bytes to read
+     * @return - target buffer
+     * @throws IOException
+     */
+    public static byte[] readNBytesLE(InputStream input, byte[] buffer, int offset, int len) throws IOException {
+        byte[] bytes = readNBytes(input, buffer, 0, len);
+        int s = 0;
+        int i = len - 1;
+        while (s < i) {
+            byte b = bytes[s];
+            bytes[s] = bytes[i];
+            bytes[i] = b;
+            s++;
+            i--;
+        }
+
+        return bytes;
+    }
+
+    public ArrayValue readArrayStack(int levels, ClickHouseColumn baseElementColumn) throws IOException {
+
+        Stack<ArrayValue> arrays = new Stack<>();
+        int level = levels;
+        ArrayValue array = null;
+        while (level <= levels) {
+            if (level != 1 && arrays.size() < level) {
+                int len = readVarInt(input);
+                arrays.push(new ArrayValue(ArrayValue.class, len));
+                level--;
+            } else if (level == 1) {
+                int len = readVarInt(input);
+                array = readArrayItem(baseElementColumn, len);
+                level++;
+            } else if (array !=null) { // some array read completely
+                ArrayValue tmp = arrays.pop();
+                if (tmp.append(array)) { // array filled
+                    array = tmp;
+                    level++;
+                } else {
+                    array = null;
+                    level--;
+                }
+            }
+        }
+
+        return array;
+    }
+
+    /**
+     * Reads a array into an ArrayValue object.
+     * @param column - column information
+     * @return array value
+     * @throws IOException when IO error occurs
+     */
+    public ArrayValue readArray(ClickHouseColumn column) throws IOException {
+        int len = readVarInt(input);
+        if (len == 0) {
+            return new ArrayValue(Object.class, 0);
+        }
+
+        ArrayValue array;
+        ClickHouseColumn itemTypeColumn = column.getNestedColumns().get(0);
+        if (column.getArrayNestedLevel() == 1) {
+            array = readArrayItem(itemTypeColumn, len);
+
+        } else {
+            array = new ArrayValue(ArrayValue.class, len);
+            for (int i = 0; i < len; i++) {
+                array.set(i, readArray(itemTypeColumn));
+            }
+        }
+
+        return array;
+    }
+
+    public ArrayValue readArrayItem(ClickHouseColumn itemTypeColumn, int len) throws IOException {
+        ArrayValue array;
+        if (itemTypeColumn.isNullable()) {
+            array = new ArrayValue(Object.class, len);
+            for (int i = 0; i < len; i++) {
+                array.set(i, readValue(itemTypeColumn));
+            }
+        } else {
+            Object firstValue = readValue(itemTypeColumn);
+            Class<?> itemClass = firstValue.getClass();
+            if (firstValue instanceof Byte) {
+                itemClass = byte.class;
+            } else if (firstValue instanceof Character) {
+                itemClass = char.class;
+            } else if (firstValue instanceof Short) {
+                itemClass = short.class;
+            } else if (firstValue instanceof Integer) {
+                itemClass = int.class;
+            } else if (firstValue instanceof Long) {
+                itemClass = long.class;
+            } else if (firstValue instanceof Boolean) {
+                itemClass = boolean.class;
+            }
+
+            array = new ArrayValue(itemClass, len);
+            array.set(0, firstValue);
+            for (int i = 1; i < len; i++) {
+                array.set(i, readValue(itemTypeColumn));
+            }
+        }
+        return array;
+    }
+
+    public void skipValue(ClickHouseColumn column) throws IOException {
+        readValue(column, null);
+    }
+
+    public static class ArrayValue {
+
+        final int length;
+
+        final Class<?> itemType;
+
+        final Object array;
+
+        int nextPos = 0;
+
+        ArrayValue(Class<?> itemType, int length) {
+            this.itemType = itemType;
+            this.length = length;
+
+            try {
+                if (itemType.isArray()) {
+                    array = Array.newInstance(Object[].class, length);
+                } else {
+                    array = Array.newInstance(itemType, length);
+                }
+            } catch (Exception e) {
+                throw new IllegalArgumentException("Failed to create array of type: " + itemType, e);
+            }
+        }
+
+        public int length() {
+            return length;
+        }
+
+        public Object get(int index) {
+            return Array.get(array, index);
+        }
+
+        public void set(int index, Object value) {
+            try {
+                Array.set(array, index, value);
+            } catch (IllegalArgumentException e) {
+                throw new IllegalArgumentException("Failed to set value at index: " + index +
+                        " value " + value + " of class " + value.getClass().getName(), e);
+            }
+        }
+
+        public boolean append(Object value) {
+            set(nextPos++, value);
+            return nextPos == length;
+        }
+
+        private List<?> list = null;
+
+        public synchronized <T> List<T> asList() {
+            if (list == null) {
+                ArrayList<T> list = new ArrayList<>(length);
+                for (int i = 0; i < length; i++) {
+                    Object item = get(i);
+                    if (item instanceof ArrayValue) {
+                        list.add((T) ((ArrayValue) item).asList());
+                    } else {
+                        list.add((T) item);
+                    }
+                }
+                this.list = list;
+            }
+            return (List<T>) list;
+        }
+    }
+
+    /**
+     * Reads a map.
+     * @param column - column information
+     * @return a map
+     * @throws IOException when IO error occurs
+     */
+    public Map<?, ?> readMap(ClickHouseColumn column) throws IOException {
+        int len = readVarInt(input);
+        if (len == 0) {
+            return Collections.emptyMap();
+        }
+
+        ClickHouseColumn keyType = column.getKeyInfo();
+        ClickHouseColumn valueType = column.getValueInfo();
+        LinkedHashMap<Object, Object> map = new LinkedHashMap<>(len);
+        for (int i = 0; i < len; i++) {
+            Object key = readValue(keyType);
+            Object value = readValue(valueType);
+            map.put(key, value);
+        }
+        return map;
+    }
+
+    /**
+     * Reads a tuple.
+     * @param column - column information
+     * @return a tuple
+     * @throws IOException when IO error occurs
+     */
+    public Object[] readTuple(ClickHouseColumn column) throws IOException {
+        int len = column.getNestedColumns().size();
+        Object[] tuple = new Object[len];
+        for (int i = 0; i < len; i++) {
+            tuple[i] = readValue(column.getNestedColumns().get(i));
+        }
+
+        return tuple;
+    }
+
+    public Object readVariant(ClickHouseColumn column) throws IOException {
+        int ordNum = readByte();
+        return readValue(column.getNestedColumns().get(ordNum));
+    }
+
+    /**
+     * Reads a GEO point as an array of two doubles what represents coordinates (X, Y).
+     * @return X, Y coordinates
+     * @throws IOException when IO error occurs
+     */
+    public double[] readGeoPoint() throws IOException {
+        return new double[]{readDoubleLE(), readDoubleLE()};
+    }
+
+    /**
+     * Reads a GEO ring as an array of points.
+     * @return array of points
+     * @throws IOException when IO error occurs
+     */
+    public double[][] readGeoRing() throws IOException {
+        int count = readVarInt(input);
+        double[][] value = new double[count][2];
+        for (int i = 0; i < count; i++) {
+            value[i] = readGeoPoint();
+        }
+        return value;
+    }
+
+
+    /**
+     * Reads a GEO polygon as an array of rings.
+     * @return polygon
+     * @throws IOException when IO error occurs
+     */
+    public double[][][] readGeoPolygon() throws IOException {
+        int count = readVarInt(input);
+        double[][][] value = new double[count][][];
+        for (int i = 0; i < count; i++) {
+            value[i] = readGeoRing();
+        }
+        return value;
+    }
+
+    /**
+     * Reads a GEO multipolygon as an array of polygons.
+     * @return multipolygon
+     * @throws IOException when IO error occurs
+     */
+    private double[][][][] readGeoMultiPolygon() throws IOException {
+        int count = readVarInt(input);
+        double[][][][] value = new double[count][][][];
+        for (int i = 0; i < count; i++) {
+            value[i] = readGeoPolygon();
+        }
+        return value;
+    }
+
+    /**
+     * Reads a varint from input stream.
+     *
+     * @return varint
+     * @throws IOException when failed to read value from input stream or reached
+     *                     end of the stream
+     */
+    public static int readVarInt(InputStream input) throws IOException {
+        int value = 0;
+
+        for (int i = 0; i < 10; i++) {
+            byte b = (byte) readByteOrEOF(input);
+            value |= (b & 0x7F) << (7 * i);
+
+            if ((b & 0x80) == 0) {
+                break;
+            }
+        }
+
+        return value;
+    }
+
+    /**
+     * Reads a Date value from internal input stream.
+     * @param tz - timezone
+     * @return ZonedDateTime
+     * @throws IOException when IO error occurs
+     */
+    private ZonedDateTime readDate(TimeZone tz) throws IOException {
+        return readDate(input, bufferAllocator.allocate(INT16_SIZE), tz);
+    }
+
+    /**
+     * Reads a date from input stream.
+     * @param input - source of bytes
+     * @param buff - for reading short value. Should be 2 bytes.
+     * @param tz - timezone
+     * @return ZonedDateTime
+     * @throws IOException when IO error occurs
+     */
+    public static ZonedDateTime readDate(InputStream input, byte[] buff, TimeZone tz) throws IOException {
+        LocalDate d = LocalDate.ofEpochDay(readUnsignedShortLE(input, buff));
+        return d.atStartOfDay(tz.toZoneId()).withZoneSameInstant(tz.toZoneId());
+    }
+
+    /**
+     * Reads a Date32 value from internal input stream.
+     * @param tz - timezone
+     * @return ZonedDateTime
+     * @throws IOException when IO error occurs
+     */
+    public ZonedDateTime readDate32(TimeZone tz)
+            throws IOException {
+        return readDate32(input, bufferAllocator.allocate(INT32_SIZE), tz);
+    }
+
+    /**
+     * Reads a date32 from input stream.
+     *
+     * @param input - source of bytes
+     * @param buff - for reading int value. Should be 4 bytes.
+     * @param tz - timezone
+     * @return ZonedDateTime
+     * @throws IOException when IO error occurs
+     */
+    public static ZonedDateTime readDate32(InputStream input, byte[] buff, TimeZone tz)
+            throws IOException {
+        LocalDate d = LocalDate.ofEpochDay(readIntLE(input, buff));
+        return d.atStartOfDay(tz.toZoneId()).withZoneSameInstant(tz.toZoneId());
+    }
+
+    private ZonedDateTime readDateTime32(TimeZone tz) throws IOException {
+        return readDateTime32(input, bufferAllocator.allocate(INT32_SIZE), tz);
+    }
+
+    /**
+     * Reads a datetime32 from input stream.
+     * @param input - source of bytes
+     * @param buff - for reading int value. Should be 4 bytes.
+     * @param tz - timezone
+     * @return ZonedDateTime
+     * @throws IOException when IO error occurs
+     */
+    public static ZonedDateTime readDateTime32(InputStream input, byte[] buff, TimeZone tz) throws IOException {
+        long time = readUnsignedIntLE(input, buff);
+        return LocalDateTime.ofInstant(Instant.ofEpochSecond(Math.max(time, 0L)), tz.toZoneId()).atZone(tz.toZoneId());
+    }
+
+    /**
+     * Reads a datetime64 from internal input stream.
+     * @param scale - scale of the datetime64
+     * @param tz - timezone
+     * @return ZonedDateTime
+     * @throws IOException when IO error occurs
+     */
+    public ZonedDateTime readDateTime64(int scale, TimeZone tz) throws IOException {
+        return readDateTime64(input, bufferAllocator.allocate(INT64_SIZE), scale, tz);
+    }
+
+
+    /**
+     * Bases for datetime64.
+     */
+    public static final int[] BASES = new int[]{1, 10, 100, 1000, 10000, 100000, 1000000, 10000000, 100000000,
+            1000000000};
+
+    /**
+     * Reads a datetime64 from input stream.
+     *
+     * @param input - source of bytes
+     * @param buff - for reading long value. Should be 8 bytes.
+     * @param scale - scale of the datetime64
+     * @param tz - timezone
+     * @return
+     * @throws IOException
+     */
+    public static ZonedDateTime readDateTime64(InputStream input, byte[] buff, int scale, TimeZone tz) throws IOException {
+        long value = readLongLE(input, buff);
+        int nanoSeconds = 0;
+        if (scale > 0) {
+            int factor = BASES[scale];
+            nanoSeconds = (int) (value % factor);
+            value /= factor;
+            if (nanoSeconds < 0) {
+                nanoSeconds += factor;
+                value--;
+            }
+            if (nanoSeconds > 0L) {
+                nanoSeconds *= BASES[9 - scale];
+            }
+        }
+
+        return LocalDateTime.ofInstant(Instant.ofEpochSecond(value, nanoSeconds), tz.toZoneId())
+                .atZone(tz.toZoneId());
+    }
+
+    /**
+     * Reads a decimal value from input stream.
+     * @param input - source of bytes
+     * @return String
+     * @throws IOException when IO error occurs
+     */
+    public static String readString(InputStream input) throws IOException {
+        int len = readVarInt(input);
+        if (len == 0) {
+            return "";
+        }
+        return new String(readNBytes(input, len), StandardCharsets.UTF_8);
+    }
+
+    public static int readByteOrEOF(InputStream input) throws IOException {
+        int b = input.read();
+        if (b < 0) {
+            throw new EOFException("End of stream reached before reading all data");
+        }
+        return b;
+    }
+
+    public interface ByteBufferAllocator {
+        byte[] allocate(int size);
+    }
+
+    /**
+     * Byte allocator that creates a new byte array for each request.
+     */
+    public static class DefaultByteBufferAllocator implements ByteBufferAllocator {
+        @Override
+        public byte[] allocate(int size) {
+            return new byte[size];
+        }
+    }
+
+    public static boolean isReadToPrimitive(ClickHouseDataType dataType) {
+        switch (dataType) {
+            case Int8:
+            case UInt8:
+            case Int16:
+            case UInt16:
+            case Int32:
+            case UInt32:
+            case Int64:
+            case Float32:
+            case Float64:
+            case Bool:
+            case Enum8:
+            case Enum16:
+                return true;
+            default:
+                return false;
+        }
+    }
+
+    private ClickHouseBitmap readBitmap(ClickHouseColumn column) throws IOException {
+        return ClickHouseBitmap.deserialize(input, column.getNestedColumns().get(0).getDataType());
+    }
+
+    /**
+     * Byte allocator that caches preallocated byte arrays for small sizes.
+     */
+    public static class CachingByteBufferAllocator implements ByteBufferAllocator {
+
+        private static final int MAX_PREALLOCATED_SIZE = 32;
+        private final byte[][] preallocated = new byte[MAX_PREALLOCATED_SIZE + 1][];
+
+        public CachingByteBufferAllocator() {
+           for (int i = 0; i < preallocated.length; i++) {
+               preallocated[i] = new byte[i];
+           }
+        }
+
+        @Override
+        public byte[] allocate(int size) {
+            if (size < preallocated.length) {
+                return preallocated[size];
+            }
+
+            return new byte[size];
+        }
+    }
+
+    private ClickHouseDataType readDynamicData() throws IOException {
+        byte tag = readByte();
+
+        ClickHouseDataType type;
+        if (tag == ClickHouseDataType.INTERVAL_BIN_TAG) {
+            byte intervalKind = readByte();
+            type = ClickHouseDataType.intervalKind2Type.get(intervalKind);
+            if (type == null) {
+                throw  new ClientException("Unsupported interval kind: " + intervalKind);
+            }
+        } else {
+            type = ClickHouseDataType.binTag2Type.get(tag);
+            if (type == null) {
+                throw new ClientException("Unsupported data type with tag " + tag);
+            }
+        }
+
+        return type;
+    }
+
+    private static final ClickHouseColumn JSON_PLACEHOLDER_COL = ClickHouseColumn.parse("v Dynamic").get(0);
+
+    private Map<String, Object> readJsonData(InputStream input) throws IOException {
+        int numOfPaths = readVarInt(input);
+        if (numOfPaths == 0) {
+            return Collections.emptyMap();
+        }
+
+        Map<String, Object> obj = new HashMap<>();
+        for (int i = 0; i < numOfPaths; i++) {
+            String path = readString(input);
+            Object value = readValue(JSON_PLACEHOLDER_COL);
+            obj.put(path, value);
+        }
+        return obj;
+    }
+}