--- conflicted
+++ resolved
@@ -789,7 +789,10 @@
                 userConfig.put(ClickHouseClientOption.SERVER_TIME_ZONE.getKey(), "UTC");
             }
 
-<<<<<<< HEAD
+            if (!userConfig.containsKey(ClickHouseClientOption.ASYNC.getKey())) {
+                userConfig.put(ClickHouseClientOption.ASYNC.getKey(), "false");
+            }
+
             if (!userConfig.containsKey(ClickHouseHttpOption.MAX_OPEN_CONNECTIONS.getKey())) {
                 userConfig.put(ClickHouseHttpOption.MAX_OPEN_CONNECTIONS.getKey(), "10");
             }
@@ -808,10 +811,6 @@
 
             if (!userConfig.containsKey("connection_ttl")) {
                 userConfig.put("connection_ttl", "-1");
-=======
-            if (!userConfig.containsKey(ClickHouseClientOption.ASYNC.getKey())) {
-                userConfig.put(ClickHouseClientOption.ASYNC.getKey(), "false");
->>>>>>> 0268b89e
             }
 
             return userConfig;
