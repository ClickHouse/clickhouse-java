--- conflicted
+++ resolved
@@ -39,6 +39,7 @@
 import java.time.Duration;
 import java.time.temporal.ChronoUnit;
 import java.util.ArrayList;
+import java.util.Collections;
 import java.util.HashMap;
 import java.util.HashSet;
 import java.util.List;
@@ -390,16 +391,6 @@
     }
 
     /**
-<<<<<<< HEAD
-     * Sends data query to the server and returns a reference to a result descriptor.
-     * Control is returned when server accepted the query and started processing it.
-     * <br/>
-     * The caller should use {@link ClickHouseParameterizedQuery} to render the `sqlQuery` with parameters.
-     * Format may be specified in either the `sqlQuery` or the `settings`.
-     * If specified in both, the `sqlQuery` will take precedence.
-     * <br/>
-     * Default output format is RowBinaryWithNamesAndTypes.
-=======
      * Sends SQL query to server. Default settings are applied.
 
      * @param sqlQuery - complete SQL query.
@@ -447,36 +438,24 @@
      * </ul>
      *
      *
->>>>>>> f07b5ea3
      *
      * @param sqlQuery - complete SQL query.
      * @param settings - query operation settings.
      * @param queryParams - query parameters that are sent to the server. (Optional)
      * @return Future<QueryResponse> - a promise to query response.
      */
-<<<<<<< HEAD
-    public Future<QueryResponse> query(String sqlQuery, Map<String, Object> qparams, QuerySettings settings) {
+    public Future<QueryResponse> query(String sqlQuery, Map<String, Object> queryParams, QuerySettings settings) {
         if (settings == null) {
             settings = new QuerySettings();
         }
         if (settings.getFormat() == null) {
             settings.setFormat(ClickHouseFormat.RowBinaryWithNamesAndTypes);
         }
-=======
-    public Future<QueryResponse> query(String sqlQuery, Map<String, Object> queryParams, QuerySettings settings) {
-
->>>>>>> f07b5ea3
         OperationStatistics.ClientStatistics clientStats = new OperationStatistics.ClientStatistics();
         clientStats.start("query");
         ClickHouseClient client = createClient();
         ClickHouseRequest<?> request = client.read(getServerNode());
 
-<<<<<<< HEAD
-        request.options(SettingsConverter.toRequestOptions(settings.getAllSettings()));
-        request.settings(SettingsConverter.toRequestSettings(settings.getAllSettings()));
-        request.query(sqlQuery, settings.getQueryId());
-        final ClickHouseFormat format = settings.getFormat();
-=======
         if (settings == null) {
             settings = new QuerySettings();
             settings.setFormat(ClickHouseFormat.TabSeparatedWithNamesAndTypes.name());
@@ -489,20 +468,14 @@
 
         request.options(SettingsConverter.toRequestOptions(settings.getAllSettings()));
         request.settings(SettingsConverter.toRequestSettings(settings.getAllSettings(), queryParams));
-        request.query(sqlQuery, settings.getQueryID());
-        final ClickHouseFormat format = ClickHouseFormat.valueOf(settings.getFormat());
->>>>>>> f07b5ea3
+        request.query(sqlQuery, settings.getQueryId());
+        final ClickHouseFormat format = settings.getFormat();
         request.format(format);
 
         CompletableFuture<QueryResponse> future = new CompletableFuture<>();
         final QuerySettings finalSettings = settings;
-<<<<<<< HEAD
-        queryExecutor.submit(() -> {
-            MDC.put("queryId", finalSettings.getQueryId());
-=======
         executor.submit(() -> {
             MDC.put("queryId", finalSettings.getQueryID());
->>>>>>> f07b5ea3
             LOG.trace("Executing request: {}", request);
             try {
                 QueryResponse queryResponse = new QueryResponse(client, request.execute(), finalSettings, format, clientStats);
