--- conflicted
+++ resolved
@@ -161,22 +161,9 @@
             this.isSharedOpExecuterorOwned = false;
             this.sharedOperationExecutor = sharedOperationExecutor;
         }
-<<<<<<< HEAD
-        this.useNewImplementation = useNewImplementation;
-        if (useNewImplementation) {
-            boolean initSslContext = getEndpoints().stream().anyMatch(s -> s.toLowerCase().contains("https://"));
-            this.httpClientHelper = new HttpAPIClientHelper(configuration, initSslContext);
-            LOG.info("Using new http client implementation");
-        } else {
-            this.oldClient = ClientV1AdaptorHelper.createClient(configuration);
-            LOG.info("Using old http client implementation");
-        }
+        boolean initSslContext = getEndpoints().stream().anyMatch(s -> s.toLowerCase().contains("https://"));
+        this.httpClientHelper = new HttpAPIClientHelper(configuration, initSslContext);
         this.columnToMethodMatchingStrategy = columnToMethodMatchingStrategy;
-=======
-        this.httpClientHelper = new HttpAPIClientHelper(configuration);
-        this.columnToMethodMatchingStrategy = columnToMethodMatchingStrategy;
-        updateServerContext();
->>>>>>> 0b2485fc
     }
 
     /**
@@ -770,7 +757,7 @@
          * Executor will stay running after {@code Client#close() } is called. It is application responsibility to close
          * the executor.
          * @param executorService - executor service for async operations
-         * @return 
+         * @return
          */
         public Builder setSharedOperationExecutor(ExecutorService executorService) {
             this.sharedOperationExecutor = executorService;
