--- conflicted
+++ resolved
@@ -717,7 +717,19 @@
             return this;
         }
 
-<<<<<<< HEAD
+        /**
+         * Set size of a buffers that are used to read/write data from the server. It is mainly used to copy data from
+         * a socket to application memory and visa-versa. Setting is applied for both read and write operations.
+         * Default is 8192 bytes.
+         *
+         * @param size - size in bytes
+         * @return
+         */
+        public Builder setClientNetworkBufferSize(int size) {
+            this.configuration.put("client_network_buffer_size", String.valueOf(size));
+            return this;
+        }
+
 
         /**
          * Sets list of causes that should be retried on.
@@ -738,18 +750,6 @@
 
         public Builder setMaxRetries(int maxRetries) {
             this.configuration.put(ClickHouseClientOption.RETRY.getKey(), String.valueOf(maxRetries));
-=======
-        /**
-         * Set size of a buffers that are used to read/write data from the server. It is mainly used to copy data from
-         * a socket to application memory and visa-versa. Setting is applied for both read and write operations.
-         * Default is 8192 bytes.
-         *
-         * @param size - size in bytes
-         * @return
-         */
-        public Builder setClientNetworkBufferSize(int size) {
-            this.configuration.put("client_network_buffer_size", String.valueOf(size));
->>>>>>> 18d0ca18
             return this;
         }
 
@@ -857,17 +857,13 @@
                 retryOnFailures(ClientFaultCause.NoHttpResponse, ClientFaultCause.ConnectTimeout, ClientFaultCause.ConnectionRequestTimeout);
             }
 
-<<<<<<< HEAD
+            if (!configuration.containsKey("client_network_buffer_size")) {
+                setClientNetworkBufferSize(8192);
+            }
+
             if (!configuration.containsKey(ClickHouseClientOption.RETRY.getKey())) {
                 setMaxRetries(3);
             }
-=======
-            if (!userConfig.containsKey("client_network_buffer_size")) {
-                setClientNetworkBufferSize(8192);
-            }
-
-            return userConfig;
->>>>>>> 18d0ca18
         }
     }
 
