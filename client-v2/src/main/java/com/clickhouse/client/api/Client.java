package com.clickhouse.client.api;

<<<<<<< HEAD
import com.clickhouse.client.ClickHouseClient;
import com.clickhouse.client.ClickHouseConfig;
import com.clickhouse.client.ClickHouseException;
import com.clickhouse.client.ClickHouseNode;
import com.clickhouse.client.ClickHouseNodeSelector;
import com.clickhouse.client.ClickHouseParameterizedQuery;
import com.clickhouse.client.ClickHouseProtocol;
import com.clickhouse.client.ClickHouseRequest;
=======
import com.clickhouse.client.*;
import com.clickhouse.client.api.exception.ClientException;
import com.clickhouse.client.api.insert.InsertResponse;
import com.clickhouse.client.api.insert.InsertSettings;
import com.clickhouse.client.api.insert.POJOSerializer;
import com.clickhouse.client.api.internal.SerializerUtils;
>>>>>>> 4f890345
import com.clickhouse.client.api.internal.SettingsConverter;
import com.clickhouse.client.api.internal.TableSchemaParser;
import com.clickhouse.client.api.internal.ValidationUtils;
<<<<<<< HEAD
=======
import com.clickhouse.client.config.ClickHouseClientOption;
import com.clickhouse.data.*;

import java.io.ByteArrayInputStream;
import java.io.ByteArrayOutputStream;
import java.io.IOException;
import java.io.InputStream;
import java.lang.reflect.InvocationTargetException;
import java.lang.reflect.Method;
import java.math.BigDecimal;
import java.math.BigInteger;
import java.net.Inet4Address;
import java.net.Inet6Address;
import java.net.SocketException;
import java.time.Duration;
import java.time.LocalDate;
import java.time.LocalDateTime;
import java.time.temporal.ChronoUnit;
import java.util.*;
>>>>>>> 4f890345
import com.clickhouse.client.api.metadata.TableSchema;
import com.clickhouse.client.api.query.QueryResponse;
import com.clickhouse.client.api.query.QuerySettings;
<<<<<<< HEAD
import com.clickhouse.client.config.ClickHouseClientOption;
import com.clickhouse.data.ClickHouseColumn;
import com.clickhouse.data.ClickHouseFormat;
=======
import com.clickhouse.data.format.BinaryStreamUtils;
import org.apache.commons.lang3.time.StopWatch;
>>>>>>> 4f890345
import org.slf4j.Logger;
import org.slf4j.LoggerFactory;
import org.slf4j.MDC;

import java.io.InputStream;
import java.net.SocketException;
import java.time.Duration;
import java.time.temporal.ChronoUnit;
import java.util.ArrayList;
import java.util.Collections;
import java.util.HashMap;
import java.util.HashSet;
import java.util.List;
import java.util.Map;
import java.util.Set;
import java.util.concurrent.CompletableFuture;
<<<<<<< HEAD
import java.util.concurrent.ExecutorService;
import java.util.concurrent.Executors;
=======
import java.util.concurrent.ExecutionException;
>>>>>>> 4f890345
import java.util.concurrent.Future;

import static java.time.temporal.ChronoUnit.SECONDS;

public class Client {
    public static final int TIMEOUT = 30_000;
    private Set<String> endpoints;
    private Map<String, String> configuration;
    private List<ClickHouseNode> serverNodes = new ArrayList<>();
<<<<<<< HEAD
    private static final  Logger LOG = LoggerFactory.getLogger(Client.class);
    private ExecutorService queryExecutor;
=======
    private Map<Class<?>, List<POJOSerializer>> serializers;//Order is important to preserve for RowBinary
    private Map<Class<?>, Map<String, Method>> getterMethods;
    private Map<Class<?>, Boolean> hasDefaults;
    private static final Logger LOG = LoggerFactory.getLogger(Client.class);
>>>>>>> 4f890345

    private Client(Set<String> endpoints, Map<String,String> configuration) {
        this.endpoints = endpoints;
        this.configuration = configuration;
        this.endpoints.forEach(endpoint -> {
            this.serverNodes.add(ClickHouseNode.of(endpoint, this.configuration));
        });
<<<<<<< HEAD

        final int numThreads = Integer.parseInt(configuration.getOrDefault(
                ClickHouseClientOption.MAX_THREADS_PER_CLIENT.getKey(), "3"));
        this.queryExecutor = Executors.newFixedThreadPool(numThreads, r -> {
            Thread t = new Thread(r);
            t.setName("ClickHouse-Query-Executor");
            t.setUncaughtExceptionHandler((t1, e) -> {
                LOG.error("Uncaught exception in thread {}", t1.getName(), e);
            });
            return t;
        });
        LOG.debug("Query executor created with {} threads", numThreads);
=======
        this.serializers = new HashMap<>();
        this.getterMethods = new HashMap<>();
        this.hasDefaults = new HashMap<>();
>>>>>>> 4f890345
    }

    public static class Builder {
        private Set<String> endpoints;
        private Map<String, String> configuration;

        public Builder() {
            this.endpoints = new HashSet<>();
            this.configuration = new HashMap<String, String>();
            // TODO: set defaults configuration values
            this.setConnectTimeout(30, SECONDS)
                .setSocketTimeout(2, SECONDS)
                .setSocketRcvbuf(804800)
                .setSocketSndbuf(804800);
        }

        public Builder addEndpoint(String endpoint) {
            // TODO: validate endpoint
            this.endpoints.add(endpoint);
            return this;
        }

        public Builder addEndpoint(Protocol protocol, String host, int port) {
            String endpoint = String.format("%s://%s:%d", protocol.toString().toLowerCase(), host, port);
            this.addEndpoint(endpoint);
            return this;
        }

        public Builder addConfiguration(String key, String value) {
            this.configuration.put(key, value);
            return this;
        }

        public Builder addUsername(String username) {
            this.configuration.put("user", username);
            return this;
        }

        public Builder addPassword(String password) {
            this.configuration.put("password", password);
            return this;
        }
        // SOCKET SETTINGS
        public Builder setConnectTimeout(long size) {
            this.configuration.put("connect_timeout", String.valueOf(size));
            return this;
        }
        public Builder setConnectTimeout(long amount, ChronoUnit unit) {
            this.setConnectTimeout(Duration.of(amount, unit).toMillis());
            return this;
        }

        public Builder setSocketTimeout(long size) {
            this.configuration.put("socket_timeout", String.valueOf(size));
            return this;
        }
        public Builder setSocketTimeout(long amount, ChronoUnit unit) {
            this.setSocketTimeout(Duration.of(amount, unit).toMillis());
            return this;
        }
        public Builder setSocketRcvbuf(long size) {
            this.configuration.put("socket_rcvbuf", String.valueOf(size));
            return this;
        }
        public Builder setSocketSndbuf(long size) {
            this.configuration.put("socket_sndbuf", String.valueOf(size));
            return this;
        }
        public Builder setSocketReuseaddr(boolean value) {
            this.configuration.put("socket_reuseaddr", String.valueOf(value));
            return this;
        }
        public Builder setSocketKeepalive(boolean value) {
            this.configuration.put("socket_keepalive", String.valueOf(value));
            return this;
        }
        public Builder setSocketTcpNodelay(boolean value) {
            this.configuration.put("socket_tcp_nodelay", String.valueOf(value));
            return this;
        }
        public Builder setSocketLinger(int secondsToWait) {
            this.configuration.put("socket_linger", String.valueOf(secondsToWait));
            return this;
        }
        public Client build() {
            // check if endpoint are empty. so can not initiate client
            if (this.endpoints.isEmpty()) {
                throw new IllegalArgumentException("At least one endpoint is required");
            }
            // check if username and password are empty. so can not initiate client?
            return new Client(this.endpoints, this.configuration);
        }
    }

    private ClickHouseNode getServerNode() {
        // TODO: implement load balancing using existing logic
        return this.serverNodes.get(0);
    }

    /**
     * Ping the server to check if it is alive
     * @return true if the server is alive, false otherwise
     */
    public boolean ping() {
        return ping(Client.TIMEOUT);
    }

    /**
     * Ping the server to check if it is alive
     * @param timeout timeout in milliseconds
     * @return true if the server is alive, false otherwise
     */
    public boolean ping(int timeout) {
        ClickHouseClient clientPing = ClickHouseClient.newInstance(ClickHouseProtocol.HTTP);
        return clientPing.ping(getServerNode(), timeout);
    }

    /**
     * Register the POJO
     */
    public void register(Class<?> clazz, TableSchema schema) {
        LOG.debug("Registering POJO: {}", clazz.getName());

        //Create a new POJOSerializer with static .serialize(object, columns) methods
        List<POJOSerializer> serializers = new ArrayList<>();
        Map<String, Method> getterMethods = new HashMap<>();

        for (Method method: clazz.getMethods()) {//Clean up the method names
            String methodName = method.getName();
            if (methodName.startsWith("get") || methodName.startsWith("has")) {
                methodName = methodName.substring(3).toLowerCase();
                getterMethods.put(methodName, method);
            } if (methodName.startsWith("is")) {
                methodName = methodName.substring(2).toLowerCase();
                getterMethods.put(methodName, method);
            }
        }
        this.getterMethods.put(clazz, getterMethods);//Store the getter methods for later use

        for (ClickHouseColumn column : schema.getColumns()) {
            String columnName = column.getColumnName().toLowerCase().replace("_", "");
            serializers.add((obj, stream) -> {
                if (!getterMethods.containsKey(columnName)) {
                    LOG.warn("No getter method found for column: {}", columnName);
                    return;
                }
                Method getterMethod = this.getterMethods.get(clazz).get(columnName);
                Object value = getterMethod.invoke(obj);
                boolean hasDefaults = this.hasDefaults.get(clazz);

                //Handle null values
                if (value == null) {
                    if (hasDefaults && !column.hasDefault()) {//Send this only if there is no default
                        BinaryStreamUtils.writeNonNull(stream);
                    }
                    BinaryStreamUtils.writeNull(stream);//We send this regardless of default or nullable
                    return;
                }

                //Handle default
                if (hasDefaults) {
                    BinaryStreamUtils.writeNonNull(stream);//Write 0
                }

                //Handle nullable
                if (column.isNullable()) {
                    BinaryStreamUtils.writeNonNull(stream);//Write 0
                }

                //Handle the different types
                SerializerUtils.serializeData(stream, value, column);
            });
        }
        this.serializers.put(clazz, serializers);
        this.hasDefaults.put(clazz, schema.hasDefaults());
    }

    /**
     * Insert data into ClickHouse using a POJO
     */
    public InsertResponse insert(String tableName,
                                         List<Object> data,
                                         InsertSettings settings) throws ClientException, IOException {
        if (data == null || data.isEmpty()) {
            throw new IllegalArgumentException("Data cannot be empty");
        }
        StopWatch watch = StopWatch.createStarted();

        //Add format to the settings
        if (settings == null) {
            settings = new InsertSettings();
        }

        boolean hasDefaults = this.hasDefaults.get(data.get(0).getClass());
        if (hasDefaults) {
            settings.setFormat(ClickHouseFormat.RowBinaryWithDefaults);
        } else {
            settings.setFormat(ClickHouseFormat.RowBinary);
        }


        //Create an output stream to write the data to
        ByteArrayOutputStream stream = new ByteArrayOutputStream();

        //Lookup the Serializer for the POJO
        List<POJOSerializer> serializers = this.serializers.get(data.get(0).getClass());
        if (serializers == null || serializers.isEmpty()) {
            throw new IllegalArgumentException("No serializer found for the given class. Please register() before calling this method.");
        }

        //Call the static .serialize method on the POJOSerializer for each object in the list
        for (Object obj : data) {
            for (POJOSerializer serializer : serializers) {
                try {
                    serializer.serialize(obj, stream);
                } catch (InvocationTargetException | IllegalAccessException | IOException  e) {
                    throw new ClientException(e);
                }
            }
        }

        watch.stop();
        LOG.debug("Total serialization time: {}", watch.getTime());
        return insert(tableName, new ByteArrayInputStream(stream.toByteArray()), settings);
    }

    /**
     * Insert data into ClickHouse using a binary stream
     */
    public InsertResponse insert(String tableName,
                                     InputStream data,
                                     InsertSettings settings) throws IOException, ClientException {
        StopWatch watch = StopWatch.createStarted();
        InsertResponse response;
        try (ClickHouseClient client = createClient()) {
            ClickHouseRequest.Mutation request = createMutationRequest(client.write(getServerNode()), tableName, settings)
                    .format(settings.getFormat());

            Future<ClickHouseResponse> future;
            try(ClickHousePipedOutputStream stream = ClickHouseDataStreamFactory.getInstance().createPipedOutputStream(request.getConfig())) {
                future = request.data(stream.getInputStream()).execute();

                //Copy the data from the input stream to the output stream
                byte[] buffer = new byte[settings.getInputStreamBatchSize()];
                int bytesRead;
                while ((bytesRead = data.read(buffer)) != -1) {
                    stream.write(buffer, 0, bytesRead);
                }
            }
            try {
                response = new InsertResponse(client, future.get());
            } catch (InterruptedException | ExecutionException e) {
                throw new ClientException("Operation has likely timed out.", e);
            }
        }

        watch.stop();
        LOG.debug("Total insert (InputStream) time: {}", watch.getTime());
        return response;
    }


    /**
     * Sends data query to the server and returns a reference to a result descriptor.
     * Control is returned when server accepted the query and started processing it.
     * <br/>
     * The caller should use {@link ClickHouseParameterizedQuery} to render the `sqlQuery` with parameters.
     * Format may be specified in either the `sqlQuery` or the `settings`.
     * If specified in both, the `sqlQuery` will take precedence.
     *
     * @param sqlQuery - complete SQL query.
     * @param settings
     * @return
     */
    public Future<QueryResponse> query(String sqlQuery, Map<String, Object> qparams, QuerySettings settings) {
        ClickHouseClient client = createClient();
        ClickHouseRequest<?> request = client.read(getServerNode());

        ExecutorService executor = queryExecutor;
        if (settings.getExecutorService() != null) {
            executor = settings.getExecutorService();
        }

        request.options(SettingsConverter.toRequestOptions(settings.getAllSettings()));
        request.settings(SettingsConverter.toRequestSettings(settings.getAllSettings()));
        request.query(sqlQuery, settings.getQueryID());
        final ClickHouseFormat format = ClickHouseFormat.valueOf(settings.getFormat());
        request.format(format);
        if (qparams != null && !qparams.isEmpty()) {
            request.params(qparams);
        }

        CompletableFuture<QueryResponse> future = new CompletableFuture<>();
        executor.submit(() -> {
            MDC.put("queryId", settings.getQueryID());
            LOG.debug("Executing request: {}", request);
            try {
                future.complete(new QueryResponse(client, request.execute(), settings, format));
            } catch (Exception e) {
                future.completeExceptionally(e);
            } finally {
                MDC.remove("queryId");
            }
        });
        return future;
    }

    public TableSchema getTableSchema(String table) {
        return getTableSchema(table, "default");
    }

    public TableSchema getTableSchema(String table, String database) {
        try (ClickHouseClient clientQuery = createClient()) {
            ClickHouseRequest request = clientQuery.read(getServerNode());
            // XML - because java has a built-in XML parser. Will consider CSV later.
            request.query("DESCRIBE TABLE " + table + " FORMAT " + ClickHouseFormat.TSKV.name());
            TableSchema tableSchema = new TableSchema();
            try {
                return new TableSchemaParser().createFromBinaryResponse(clientQuery.execute(request).get(), table, database);
            } catch (Exception e) {
                throw new RuntimeException("Failed to get table schema", e);
            }
        }
    }


    private ClickHouseClient createClient() {
        ClickHouseConfig clientConfig = new ClickHouseConfig();
        return ClickHouseClient.builder()
                .config(clientConfig)
                .nodeSelector(ClickHouseNodeSelector.of(ClickHouseProtocol.HTTP))
                .build();
    }

    private ClickHouseRequest.Mutation createMutationRequest(ClickHouseRequest.Mutation request, String tableName, InsertSettings settings) {
        if (settings == null) return request.table(tableName);

        if (settings.getSetting("query_id") != null) {
            request.table(tableName, settings.getSetting("query_id").toString());
        } else {
            request.table(tableName);
        }

        if (settings.getSetting("insert_deduplication_token") != null) {
            request.set("insert_deduplication_token", settings.getSetting("insert_deduplication_token").toString());
        }
        return request;
    }

    private static final Set<String> COMPRESS_ALGORITHMS = ValidationUtils.whiteList("LZ4", "LZ4HC", "ZSTD", "ZSTDHC", "NONE");

    public static Set<String> getCompressAlgorithms() {
        return COMPRESS_ALGORITHMS;
    }

    private static final Set<String> OUTPUT_FORMATS = createFormatWhitelist("output");

    private static final Set<String> INPUT_FORMATS = createFormatWhitelist("input");

    public static Set<String> getOutputFormats() {
        return OUTPUT_FORMATS;
    }

    private static Set<String> createFormatWhitelist(String shouldSupport) {
        Set<String> formats = new HashSet<>();
        boolean supportOutput = "output".equals(shouldSupport);
        boolean supportInput = "input".equals(shouldSupport);
        boolean supportBoth = "both".equals(shouldSupport);
        for (ClickHouseFormat format : ClickHouseFormat.values()) {
            if ((supportOutput && format.supportsOutput()) || (supportInput && format.supportsInput()) || (supportBoth)) {
                formats.add(format.name());
            }
        }
        return Collections.unmodifiableSet(formats);
    }
}<|MERGE_RESOLUTION|>--- conflicted
+++ resolved
@@ -1,6 +1,5 @@
 package com.clickhouse.client.api;
 
-<<<<<<< HEAD
 import com.clickhouse.client.ClickHouseClient;
 import com.clickhouse.client.ClickHouseConfig;
 import com.clickhouse.client.ClickHouseException;
@@ -9,19 +8,14 @@
 import com.clickhouse.client.ClickHouseParameterizedQuery;
 import com.clickhouse.client.ClickHouseProtocol;
 import com.clickhouse.client.ClickHouseRequest;
-=======
-import com.clickhouse.client.*;
 import com.clickhouse.client.api.exception.ClientException;
 import com.clickhouse.client.api.insert.InsertResponse;
 import com.clickhouse.client.api.insert.InsertSettings;
 import com.clickhouse.client.api.insert.POJOSerializer;
 import com.clickhouse.client.api.internal.SerializerUtils;
->>>>>>> 4f890345
 import com.clickhouse.client.api.internal.SettingsConverter;
 import com.clickhouse.client.api.internal.TableSchemaParser;
 import com.clickhouse.client.api.internal.ValidationUtils;
-<<<<<<< HEAD
-=======
 import com.clickhouse.client.config.ClickHouseClientOption;
 import com.clickhouse.data.*;
 
@@ -41,18 +35,14 @@
 import java.time.LocalDateTime;
 import java.time.temporal.ChronoUnit;
 import java.util.*;
->>>>>>> 4f890345
 import com.clickhouse.client.api.metadata.TableSchema;
 import com.clickhouse.client.api.query.QueryResponse;
 import com.clickhouse.client.api.query.QuerySettings;
-<<<<<<< HEAD
 import com.clickhouse.client.config.ClickHouseClientOption;
 import com.clickhouse.data.ClickHouseColumn;
 import com.clickhouse.data.ClickHouseFormat;
-=======
 import com.clickhouse.data.format.BinaryStreamUtils;
 import org.apache.commons.lang3.time.StopWatch;
->>>>>>> 4f890345
 import org.slf4j.Logger;
 import org.slf4j.LoggerFactory;
 import org.slf4j.MDC;
@@ -69,12 +59,10 @@
 import java.util.Map;
 import java.util.Set;
 import java.util.concurrent.CompletableFuture;
-<<<<<<< HEAD
+import java.util.concurrent.ExecutionException;
 import java.util.concurrent.ExecutorService;
 import java.util.concurrent.Executors;
-=======
-import java.util.concurrent.ExecutionException;
->>>>>>> 4f890345
+import java.util.concurrent.ExecutorService;
 import java.util.concurrent.Future;
 
 import static java.time.temporal.ChronoUnit.SECONDS;
@@ -84,15 +72,11 @@
     private Set<String> endpoints;
     private Map<String, String> configuration;
     private List<ClickHouseNode> serverNodes = new ArrayList<>();
-<<<<<<< HEAD
-    private static final  Logger LOG = LoggerFactory.getLogger(Client.class);
-    private ExecutorService queryExecutor;
-=======
     private Map<Class<?>, List<POJOSerializer>> serializers;//Order is important to preserve for RowBinary
     private Map<Class<?>, Map<String, Method>> getterMethods;
     private Map<Class<?>, Boolean> hasDefaults;
     private static final Logger LOG = LoggerFactory.getLogger(Client.class);
->>>>>>> 4f890345
+    private ExecutorService queryExecutor;
 
     private Client(Set<String> endpoints, Map<String,String> configuration) {
         this.endpoints = endpoints;
@@ -100,7 +84,9 @@
         this.endpoints.forEach(endpoint -> {
             this.serverNodes.add(ClickHouseNode.of(endpoint, this.configuration));
         });
-<<<<<<< HEAD
+        this.serializers = new HashMap<>();
+        this.getterMethods = new HashMap<>();
+        this.hasDefaults = new HashMap<>();
 
         final int numThreads = Integer.parseInt(configuration.getOrDefault(
                 ClickHouseClientOption.MAX_THREADS_PER_CLIENT.getKey(), "3"));
@@ -113,11 +99,6 @@
             return t;
         });
         LOG.debug("Query executor created with {} threads", numThreads);
-=======
-        this.serializers = new HashMap<>();
-        this.getterMethods = new HashMap<>();
-        this.hasDefaults = new HashMap<>();
->>>>>>> 4f890345
     }
 
     public static class Builder {
