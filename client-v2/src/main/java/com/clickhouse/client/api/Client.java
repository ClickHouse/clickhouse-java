package com.clickhouse.client.api;

import com.clickhouse.client.ClickHouseNode;
import com.clickhouse.client.api.command.CommandResponse;
import com.clickhouse.client.api.command.CommandSettings;
import com.clickhouse.client.api.data_formats.ClickHouseBinaryFormatReader;
import com.clickhouse.client.api.data_formats.NativeFormatReader;
import com.clickhouse.client.api.data_formats.RowBinaryFormatReader;
import com.clickhouse.client.api.data_formats.RowBinaryFormatSerializer;
import com.clickhouse.client.api.data_formats.RowBinaryWithNamesAndTypesFormatReader;
import com.clickhouse.client.api.data_formats.RowBinaryWithNamesFormatReader;
import com.clickhouse.client.api.data_formats.internal.BinaryStreamReader;
import com.clickhouse.client.api.data_formats.internal.MapBackedRecord;
import com.clickhouse.client.api.data_formats.internal.ProcessParser;
import com.clickhouse.client.api.data_formats.internal.SerializerUtils;
import com.clickhouse.client.api.enums.Protocol;
import com.clickhouse.client.api.enums.ProxyType;
import com.clickhouse.client.api.http.ClickHouseHttpProto;
import com.clickhouse.client.api.insert.DataSerializationException;
import com.clickhouse.client.api.insert.InsertResponse;
import com.clickhouse.client.api.insert.InsertSettings;
import com.clickhouse.client.api.insert.POJOSerializer;
import com.clickhouse.client.api.internal.ClickHouseLZ4OutputStream;
import com.clickhouse.client.api.internal.ClientStatisticsHolder;
import com.clickhouse.client.api.internal.HttpAPIClientHelper;
import com.clickhouse.client.api.internal.MapUtils;
import com.clickhouse.client.api.internal.TableSchemaParser;
import com.clickhouse.client.api.internal.ValidationUtils;
import com.clickhouse.client.api.metadata.ColumnToMethodMatchingStrategy;
import com.clickhouse.client.api.metadata.DefaultColumnToMethodMatchingStrategy;
import com.clickhouse.client.api.metadata.TableSchema;
import com.clickhouse.client.api.metrics.ClientMetrics;
import com.clickhouse.client.api.metrics.OperationMetrics;
import com.clickhouse.client.api.query.GenericRecord;
import com.clickhouse.client.api.query.POJOSetter;
import com.clickhouse.client.api.query.QueryResponse;
import com.clickhouse.client.api.query.QuerySettings;
import com.clickhouse.client.api.query.Records;
import com.clickhouse.client.config.ClickHouseClientOption;
import com.clickhouse.data.ClickHouseColumn;
import com.clickhouse.data.ClickHouseFormat;
import org.apache.hc.client5.http.ConnectTimeoutException;
import org.apache.hc.core5.concurrent.DefaultThreadFactory;
import org.apache.hc.core5.http.ClassicHttpResponse;
import org.apache.hc.core5.http.ConnectionRequestTimeoutException;
import org.apache.hc.core5.http.HttpHeaders;
import org.apache.hc.core5.http.HttpStatus;
import org.apache.hc.core5.http.NoHttpResponseException;
import org.slf4j.Logger;
import org.slf4j.LoggerFactory;

import java.io.IOException;
import java.io.InputStream;
import java.io.OutputStream;
import java.lang.reflect.InvocationTargetException;
import java.lang.reflect.Method;
import java.net.ConnectException;
import java.net.SocketTimeoutException;
import java.net.URL;
import java.nio.charset.StandardCharsets;
import java.time.Duration;
import java.time.ZoneId;
import java.time.temporal.ChronoUnit;
import java.util.ArrayList;
import java.util.Collection;
import java.util.Collections;
import java.util.HashMap;
import java.util.HashSet;
import java.util.LinkedHashMap;
import java.util.List;
import java.util.Map;
import java.util.Set;
import java.util.StringJoiner;
import java.util.TimeZone;
import java.util.UUID;
import java.util.concurrent.CompletableFuture;
import java.util.concurrent.ConcurrentHashMap;
import java.util.concurrent.ExecutionException;
import java.util.concurrent.ExecutorService;
import java.util.concurrent.Executors;
import java.util.concurrent.TimeUnit;
import java.util.concurrent.TimeoutException;
import java.util.function.Supplier;

import static java.time.temporal.ChronoUnit.MILLIS;
import static java.time.temporal.ChronoUnit.SECONDS;

/**
 * <p>Client is the starting point for all interactions with ClickHouse. </p>
 *
 * <p>{@link Builder} is designed to construct a client object with required configuration:</p>
 * {@code
 *
 *  Client client = new Client.Builder()
 *        .addEndpoint(Protocol.HTTP, node.getHost(), node.getPort())
 *        .addUsername("default")
 *        .build();
 *  }
 *
 *
 *
 * <p>When client object is created any operation method can be called on it:</p>
 * {@code
 *
 *  if (client.ping()) {
 *      QuerySettings settings = new QuerySettings().setFormat(ClickHouseFormat.RowBinaryWithNamesAndTypes);
 *      try (QueryResponse response = client.query("SELECT * FROM " + table, settings).get(10, TimeUnit.SECONDS)) {
 *          ...
 *      }
 *  }
 * }
 *
 *
 *
 * <p>Client is thread-safe. It uses exclusive set of object to perform an operation.</p>
 *
 */
public class Client implements AutoCloseable {

    private HttpAPIClientHelper httpClientHelper = null;

    private final Set<String> endpoints;
    private final Map<String, String> configuration;

    private final Map<String, String> readOnlyConfig;

    private final List<ClickHouseNode> serverNodes = new ArrayList<>();

    // POJO serializer mapping (class -> (schema -> (format -> serializer)))
    private final Map<Class<?>, Map<String, Map<String, POJOSerializer>>> serializers;

    // POJO deserializer mapping (class -> (schema -> (format -> deserializer)))
    private final Map<Class<?>, Map<String, Map<String, POJOSetter>>> deserializers;

    private static final Logger LOG = LoggerFactory.getLogger(Client.class);
    private final ExecutorService sharedOperationExecutor;

    private final Map<String, ClientStatisticsHolder> globalClientStats = new ConcurrentHashMap<>();

    private Map<String, TableSchema> tableSchemaCache = new ConcurrentHashMap<>();
    private Map<String, Boolean> tableSchemaHasDefaults = new ConcurrentHashMap<>();

    private final ColumnToMethodMatchingStrategy columnToMethodMatchingStrategy;

    // Server context
    private String serverVersion;

    private Client(Set<String> endpoints, Map<String,String> configuration, boolean useNewImplementation,
                   ExecutorService sharedOperationExecutor, ColumnToMethodMatchingStrategy columnToMethodMatchingStrategy) {
        this.endpoints = endpoints;
        this.configuration = configuration;
        this.readOnlyConfig = Collections.unmodifiableMap(this.configuration);
        this.endpoints.forEach(endpoint -> {
            this.serverNodes.add(ClickHouseNode.of(endpoint, this.configuration));
        });
        this.serializers = new ConcurrentHashMap<>();
        this.deserializers = new ConcurrentHashMap<>();

        boolean isAsyncEnabled = MapUtils.getFlag(this.configuration, ClientConfigProperties.ASYNC_OPERATIONS.getKey(), false);
        if (isAsyncEnabled && sharedOperationExecutor == null) {
            this.sharedOperationExecutor = Executors.newCachedThreadPool(new DefaultThreadFactory("chc-operation"));
        } else {
            this.sharedOperationExecutor = sharedOperationExecutor;
        }
        this.httpClientHelper = new HttpAPIClientHelper(configuration);
        this.columnToMethodMatchingStrategy = columnToMethodMatchingStrategy;
        updateServerContext();
    }

    private void updateServerContext() {
        try (QueryResponse response = this.query("SELECT currentUser() AS user, timezone() AS timezone, version() AS version LIMIT 1").get()) {
            try (ClickHouseBinaryFormatReader reader = this.newBinaryFormatReader(response)) {
                if (reader.next() != null) {
                    this.configuration.put(ClientConfigProperties.USER.getKey(), reader.getString("user"));
                    this.configuration.put(ClientConfigProperties.SERVER_TIMEZONE.getKey(), reader.getString("timezone"));
                    serverVersion = reader.getString("version");
                }
            }
        } catch (Exception e) {
            LOG.error("Failed to get server info", e);
        }
    }




    /**
     * Returns default database name that will be used by operations if not specified.
     *
     * @return String - actual default database name.
     */
    public String getDefaultDatabase() {
        return this.configuration.get("database");
    }


    /**
     * Frees the resources associated with the client.
     * <ul>
     *     <li>Shuts down the shared operation executor by calling {@code shutdownNow()}</li>
     * </ul>
     */
    @Override
    public void close() {
        try {
            if (sharedOperationExecutor != null && !sharedOperationExecutor.isShutdown()) {
                this.sharedOperationExecutor.shutdownNow();
            }
        } catch (Exception e) {
            LOG.error("Failed to close shared operation executor", e);
        }

        if (httpClientHelper != null) {
            httpClientHelper.close();
        }
    }


    public static class Builder {
        private Set<String> endpoints;

        // Read-only configuration
        private Map<String, String> configuration;
        private boolean useNewImplementation = true;

        private ExecutorService sharedOperationExecutor = null;
        private ColumnToMethodMatchingStrategy columnToMethodMatchingStrategy;

        public Builder() {
            this.endpoints = new HashSet<>();
            this.configuration = new HashMap<String, String>();
        }

        /**
         * Server address to which client may connect. If there are multiple endpoints then client will
         * connect to one of them.
         * Acceptable formats are:
         * <ul>
         *     <li>{@code http://localhost:8123}</li>
         *     <li>{@code https://localhost:8443}</li>
         * </ul>
         *
         * @param endpoint - URL formatted string with protocol, host and port.
         */
        public Builder addEndpoint(String endpoint) {
            try {
                URL endpointURL = new java.net.URL(endpoint);

                if (endpointURL.getProtocol().equalsIgnoreCase("https")) {
                    addEndpoint(Protocol.HTTP, endpointURL.getHost(), endpointURL.getPort(), true);
                } else if (endpointURL.getProtocol().equalsIgnoreCase("http")) {
                    addEndpoint(Protocol.HTTP, endpointURL.getHost(), endpointURL.getPort(), false);
                } else {
                    throw new IllegalArgumentException("Only HTTP and HTTPS protocols are supported");
                }
            } catch (java.net.MalformedURLException e) {
                throw new IllegalArgumentException("Endpoint should be a valid URL string, but was " + endpoint, e);
            }
            return this;
        }

        /**
         * Server address to which client may connect. If there are multiple endpoints then client will
         * connect to one of them.
         *
         * @param protocol - Endpoint protocol
         * @param host - Endpoint host
         * @param port - Endpoint port
         */
        public Builder addEndpoint(Protocol protocol, String host, int port, boolean secure) {
            ValidationUtils.checkNonBlank(host, "host");
            ValidationUtils.checkNotNull(protocol, "protocol");
            ValidationUtils.checkRange(port, 1, ValidationUtils.TCP_PORT_NUMBER_MAX, "port");
            if (secure) {
                // TODO: if secure init SSL context
            }
            String endpoint = String.format("%s%s://%s:%d", protocol.toString().toLowerCase(), secure ? "s": "", host, port);
            this.endpoints.add(endpoint);
            return this;
        }


        /**
         * Sets a configuration option. This method can be used to set any configuration option.
         * There is no specific validation is done on the key or value.
         *
         * @param key - configuration option name
         * @param value - configuration option value
         */
        public Builder setOption(String key, String value) {
            this.configuration.put(key, value);
            if (key.equals(ClientConfigProperties.PRODUCT_NAME.getKey())) {
                setClientName(value);
            }
            if (key.equals(ClientConfigProperties.BEARERTOKEN_AUTH.getKey())) {
                useBearerTokenAuth(value);
            }
            return this;
        }

        /**
         * Username for authentication with server. Required for all operations.
         * Same username will be used for all endpoints.
         *
         * @param username - a valid username
         */
        public Builder setUsername(String username) {
            this.configuration.put(ClientConfigProperties.USER.getKey(), username);
            return this;
        }

        /**
         * Password for authentication with server. Required for all operations.
         * Same password will be used for all endpoints.
         *
         * @param password - plain text password
         */
        public Builder setPassword(String password) {
            this.configuration.put(ClientConfigProperties.PASSWORD.getKey(), password);
            return this;
        }

        /**
         * Access token for authentication with server. Required for all operations.
         * Same access token will be used for all endpoints.
         *
         * @param accessToken - plain text access token
         */
        public Builder setAccessToken(String accessToken) {
            this.configuration.put(ClientConfigProperties.ACCESS_TOKEN.getKey(), accessToken);
            return this;
        }

        /**
         * Makes client to use SSL Client Certificate to authenticate with server.
         * Client certificate should be set as well. {@link Client.Builder#setClientCertificate(String)}
         * @param useSSLAuthentication
         * @return
         */
        public Builder useSSLAuthentication(boolean useSSLAuthentication) {
            this.configuration.put(ClientConfigProperties.SSL_AUTH.getKey(), String.valueOf(useSSLAuthentication));
            return this;
        }

        /**
         * Configures client to use build-in connection pool
         * @param enable - if connection pool should be enabled
         * @return
         */
        public Builder enableConnectionPool(boolean enable) {
            this.configuration.put(ClientConfigProperties.CONNECTION_POOL_ENABLED.getKey(), String.valueOf(enable));
            return this;
        }

        /**
         * Default connection timeout in milliseconds. Timeout is applied to establish a connection.
         *
         * @param timeout - connection timeout in milliseconds
         */
        public Builder setConnectTimeout(long timeout) {
            this.configuration.put(ClientConfigProperties.CONNECTION_TIMEOUT.getKey(), String.valueOf(timeout));
            return this;
        }

        /**
         * Default connection timeout in milliseconds. Timeout is applied to establish a connection.
         *
         * @param timeout - connection timeout value
         * @param unit - time unit
         */
        public Builder setConnectTimeout(long timeout, ChronoUnit unit) {
            return this.setConnectTimeout(Duration.of(timeout, unit).toMillis());
        }

        /**
         * Set timeout for waiting a free connection from a pool when all connections are leased.
         * This configuration is important when need to fail fast in high concurrent scenarios.
         * Default is 10 s.
         * @param timeout - connection timeout in milliseconds
         * @param unit - time unit
         */
        public Builder setConnectionRequestTimeout(long timeout, ChronoUnit unit) {
            this.configuration.put(ClientConfigProperties.CONNECTION_REQUEST_TIMEOUT.getKey(), String.valueOf(Duration.of(timeout, unit).toMillis()));
            return this;
        }

        /**
         * Sets the maximum number of connections that can be opened at the same time to a single server. Limit is not
         * a hard stop. It is done to prevent threads stuck inside a connection pool waiting for a connection.
         * Default is 10. It is recommended to set a higher value for a high concurrent applications. It will let
         * more threads to get a connection and execute a query.
         *
         * @param maxConnections - maximum number of connections
         */
        public Builder setMaxConnections(int maxConnections) {
            this.configuration.put(ClientConfigProperties.HTTP_MAX_OPEN_CONNECTIONS.getKey(), String.valueOf(maxConnections));
            return this;
        }

        /**
         * Sets how long any connection would be considered as active and able for a lease.
         * After this time connection will be marked for sweep and will not be returned from a pool.
         * Has more effect than keep-alive timeout.
         * @param timeout - time in unit
         * @param unit - time unit
         * @return
         */
        public Builder setConnectionTTL(long timeout, ChronoUnit unit) {
            this.configuration.put(ClientConfigProperties.CONNECTION_TTL.getKey(), String.valueOf(Duration.of(timeout, unit).toMillis()));
            return this;
        }

        /**
         * Sets keep alive timeout for a connection to override server value. If set to -1 then server value will be used.
         * Default is -1.
         * Doesn't override connection TTL value.
         * {@see Client#setConnectionTTL}
         * @param timeout - time in unit
         * @param unit - time unit
         * @return
         */
        public Builder setKeepAliveTimeout(long timeout, ChronoUnit unit) {
            this.configuration.put(ClientConfigProperties.HTTP_KEEP_ALIVE_TIMEOUT.getKey(), String.valueOf(Duration.of(timeout, unit).toMillis()));
            return this;
        }

        /**
         * Sets strategy of how connections are reuse.
         * Default is {@link ConnectionReuseStrategy#FIFO} to evenly distribute load between them.
         *
         * @param strategy - strategy for connection reuse
         * @return
         */
        public Builder setConnectionReuseStrategy(ConnectionReuseStrategy strategy) {
            this.configuration.put(ClientConfigProperties.CONNECTION_REUSE_STRATEGY.getKey(), strategy.name());
            return this;
        }

        // SOCKET SETTINGS

        /**
         * Default socket timeout in milliseconds. Timeout is applied to read and write operations.
         *
         * @param timeout - socket timeout in milliseconds
         */
        public Builder setSocketTimeout(long timeout) {
            this.configuration.put(ClientConfigProperties.SOCKET_OPERATION_TIMEOUT.getKey(), String.valueOf(timeout));
            return this;
        }

        /**
         * Default socket timeout in milliseconds. Timeout is applied to read and write operations.
         * Default is 0.
         *
         * @param timeout - socket timeout value
         * @param unit - time unit
         */
        public Builder setSocketTimeout(long timeout, ChronoUnit unit) {
            return this.setSocketTimeout(Duration.of(timeout, unit).toMillis());
        }

        /**
         * Default socket receive buffer size in bytes.
         *
         * @param size - socket receive buffer size in bytes
         */
        public Builder setSocketRcvbuf(long size) {
            this.configuration.put(ClientConfigProperties.SOCKET_RCVBUF_OPT.getKey(), String.valueOf(size));
            return this;
        }

        /**
         * Default socket send buffer size in bytes.
         *
         * @param size - socket send buffer size in bytes
         */
        public Builder setSocketSndbuf(long size) {
            this.configuration.put(ClientConfigProperties.SOCKET_RCVBUF_OPT.getKey(), String.valueOf(size));
            return this;
        }

        /**
         * Default socket reuse address option.
         *
         * @param value - socket reuse address option
         */
        public Builder setSocketReuseAddress(boolean value) {
            this.configuration.put(ClientConfigProperties.SOCKET_REUSEADDR_OPT.getKey(), String.valueOf(value));
            return this;
        }

        /**
         * Default socket keep alive option.If set to true socket will be kept alive
         * until terminated by one of the parties.
         *
         * @param value - socket keep alive option
         */
        public Builder setSocketKeepAlive(boolean value) {
            this.configuration.put(ClientConfigProperties.SOCKET_KEEPALIVE_OPT.getKey(), String.valueOf(value));
            return this;
        }

        /**
         * Default socket tcp_no_delay option. If set to true, disables Nagle's algorithm.
         *
         * @param value - socket tcp no delay option
         */
        public Builder setSocketTcpNodelay(boolean value) {
            this.configuration.put(ClientConfigProperties.SOCKET_TCP_NO_DELAY_OPT.getKey(), String.valueOf(value));
            return this;
        }

        /**
         * Default socket linger option. If set to true, socket will linger for the specified time.
         *
         * @param secondsToWait - socket linger time in seconds
         */
        public Builder setSocketLinger(int secondsToWait) {
            this.configuration.put(ClientConfigProperties.SOCKET_LINGER_OPT.getKey(), String.valueOf(secondsToWait));
            return this;
        }

        /**
         * Server response compression. If set to true server will compress the response.
         * Has most effect for read operations. Default is true.
         *
         * @param enabled - indicates if server response compression is enabled
         */
        public Builder compressServerResponse(boolean enabled) {
            this.configuration.put(ClientConfigProperties.COMPRESS_SERVER_RESPONSE.getKey(), String.valueOf(enabled));
            return this;
        }

        /**
         * Client request compression. If set to true client will compress the request.
         * Has most effect for write operations. Default is false.
         *
         * @param enabled - indicates if client request compression is enabled
         */
        public Builder compressClientRequest(boolean enabled) {
            this.configuration.put(ClientConfigProperties.COMPRESS_CLIENT_REQUEST.getKey(), String.valueOf(enabled));
            return this;
        }

        /**
         * Configures the client to use HTTP compression. In this case compression is controlled by
         * http headers. Client compression will set {@code Content-Encoding: lz4} header and server
         * compression will set {@code Accept-Encoding: lz4} header. Default is false.
         *
         * @param enabled - indicates if http compression is enabled
         * @return
         */
        public Builder useHttpCompression(boolean enabled) {
            this.configuration.put(ClientConfigProperties.USE_HTTP_COMPRESSION.getKey(), String.valueOf(enabled));
            return this;
        }

        public Builder appCompressedData(boolean enabled) {
            this.configuration.put(ClientConfigProperties.APP_COMPRESSED_DATA.getKey(), String.valueOf(enabled));
            return this;
        }

        /**
         * Sets buffer size for uncompressed data in LZ4 compression.
         * For outgoing data it is the size of a buffer that will be compressed.
         * For incoming data it is the size of a buffer that will be decompressed.
         *
         * @param size - size of the buffer in bytes
         * @return
         */
        public Builder setLZ4UncompressedBufferSize(int size) {
            this.configuration.put(ClientConfigProperties.COMPRESSION_LZ4_UNCOMPRESSED_BUF_SIZE.getKey(), String.valueOf(size));
            return this;
        }

        /**
         * Sets the default database name that will be used by operations if not specified.
         * @param database - actual default database name.
         */
        public Builder setDefaultDatabase(String database) {
            this.configuration.put(ClientConfigProperties.DATABASE.getKey(), database);
            return this;
        }

        public Builder addProxy(ProxyType type, String host, int port) {
            ValidationUtils.checkNotNull(type, "type");
            ValidationUtils.checkNonBlank(host, "host");
            ValidationUtils.checkRange(port, 1, ValidationUtils.TCP_PORT_NUMBER_MAX, "port");

            this.configuration.put(ClientConfigProperties.PROXY_TYPE.getKey(), type.name());
            this.configuration.put(ClientConfigProperties.PROXY_HOST.getKey(), host);
            this.configuration.put(ClientConfigProperties.PROXY_PORT.getKey(), String.valueOf(port));
            return this;
        }

        public Builder setProxyCredentials(String user, String pass) {
            this.configuration.put("proxy_user", user);
            this.configuration.put("proxy_password", pass);
            return this;
        }

        /**
         * Sets the maximum time for operation to complete. By default, it is set to 3 hours.
         * @param timeout
         * @param timeUnit
         * @return
         */
        public Builder setExecutionTimeout(long timeout, ChronoUnit timeUnit) {
            this.configuration.put(ClientConfigProperties.MAX_EXECUTION_TIME.getKey(), String.valueOf(Duration.of(timeout, timeUnit).toMillis()));
            return this;
        }

        /**
         * Switches to new implementation of the client. Default is true.
         * Throws exception if {@code useNewImplementation == false}
         * @deprecated
         */
        public Builder useNewImplementation(boolean useNewImplementation) {
            if (!useNewImplementation) {
                throw new ClientException("switch between new and old version is remove because old version is deprecated.");
            }
            return this;
        }

        public Builder setHttpCookiesEnabled(boolean enabled) {
            //TODO: extract to settings string constants
            this.configuration.put("client.http.cookies_enabled", String.valueOf(enabled));
            return this;
        }


        /**
         * Defines path to the trust store file. It cannot be combined with
         * certificates. Either trust store or certificates should be used.
         * {@see setSSLTrustStorePassword} and {@see setSSLTrustStoreType}
         * @param path
         * @return
         */
        public Builder setSSLTrustStore(String path) {
            this.configuration.put(ClientConfigProperties.SSL_TRUST_STORE.getKey(), path);
            return this;
        }

        /**
         * Password for the SSL Trust Store.
         *
         * @param password
         * @return
         */
        public Builder setSSLTrustStorePassword(String password) {
            this.configuration.put(ClientConfigProperties.SSL_KEY_STORE_PASSWORD.getKey(), password);
            return this;
        }

        /**
         * Type of the SSL Trust Store. Usually JKS
         *
         * @param type
         * @return
         */
        public Builder setSSLTrustStoreType(String type) {
            this.configuration.put(ClientConfigProperties.SSL_KEYSTORE_TYPE.getKey(), type);
            return this;
        }

        /**
         * Defines path to the key store file. It cannot be combined with
         * certificates. Either key store or certificates should be used.
         *
         * {@see setSSLKeyStorePassword} and {@see setSSLKeyStoreType}
         * @param path
         * @return
         */
        public Builder setRootCertificate(String path) {
            this.configuration.put(ClientConfigProperties.CA_CERTIFICATE.getKey(), path);
            return this;
        }

        /**
         * Client certificate for mTLS.
         * @param path
         * @return
         */
        public Builder setClientCertificate(String path) {
            this.configuration.put(ClientConfigProperties.SSL_CERTIFICATE.getKey(), path);
            return this;
        }

        /**
         * Client key for mTLS.
         * @param path
         * @return
         */
        public Builder setClientKey(String path) {
            this.configuration.put(ClientConfigProperties.SSL_KEY.getKey(), path);
            return this;
        }

        /**
         * Configure client to use server timezone for date/datetime columns. Default is true.
         * If this options is selected then server timezone should be set as well.
         *
         * @param useServerTimeZone - if to use server timezone
         * @return
         */
        public Builder useServerTimeZone(boolean useServerTimeZone) {
            this.configuration.put(ClientConfigProperties.USE_SERVER_TIMEZONE.getKey(), String.valueOf(useServerTimeZone));
            return this;
        }

        /**
         * Configure client to use specified timezone. If set using server TimeZone should be
         * set to false
         *
         * @param timeZone
         * @return
         */
        public Builder useTimeZone(String timeZone) {
            this.configuration.put(ClientConfigProperties.USE_TIMEZONE.getKey(), timeZone);
            return this;
        }

        /**
         * Specify server timezone to use. If not set then UTC will be used.
         *
         * @param timeZone - server timezone
         * @return
         */
        public Builder setServerTimeZone(String timeZone) {
            this.configuration.put(ClientConfigProperties.SERVER_TIMEZONE.getKey(), timeZone);
            return this;
        }

        /**
         * Configures client to execute requests in a separate thread. By default, operations (query, insert)
         * are executed in the same thread as the caller.
         * It is possible to set a shared executor for all operations. See {@link #setSharedOperationExecutor(ExecutorService)}
         *
         * Note: Async operations a using executor what expects having a queue of tasks for a pool of executors.
         * The queue size limit is small it may quickly become a problem for scheduling new tasks.
         *
         * @param async - if to use async requests
         * @return
         */
        public Builder useAsyncRequests(boolean async) {
            this.configuration.put(ClientConfigProperties.ASYNC_OPERATIONS.getKey(), String.valueOf(async));
            return this;
        }

        /**
         * Sets an executor for running operations. If async operations are enabled and no executor is specified
         * client will create a default executor.
         *
         * @param executorService - executor service for async operations
         * @return
         */
        public Builder setSharedOperationExecutor(ExecutorService executorService) {
            this.sharedOperationExecutor = executorService;
            return this;
        }

        /**
         * Set size of a buffers that are used to read/write data from the server. It is mainly used to copy data from
         * a socket to application memory and visa-versa. Setting is applied for both read and write operations.
         * Default is 300,000 bytes.
         *
         * @param size - size in bytes
         * @return
         */
        public Builder setClientNetworkBufferSize(int size) {
            this.configuration.put(ClientConfigProperties.CLIENT_NETWORK_BUFFER_SIZE.getKey(), String.valueOf(size));
            return this;
        }


        /**
         * Sets list of causes that should be retried on.
         * Default {@code [NoHttpResponse, ConnectTimeout, ConnectionRequestTimeout]}
         * Use {@link ClientFaultCause#None} to disable retries.
         *
         * @param causes - list of causes
         * @return
         */
        public Builder retryOnFailures(ClientFaultCause ...causes) {
            StringJoiner joiner = new StringJoiner(VALUES_LIST_DELIMITER);
            for (ClientFaultCause cause : causes) {
                joiner.add(cause.name());
            }
            this.configuration.put(ClientConfigProperties.CLIENT_RETRY_ON_FAILURE.getKey(), joiner.toString());
            return this;
        }

        public Builder setMaxRetries(int maxRetries) {
            this.configuration.put(ClientConfigProperties.RETRY_ON_FAILURE.getKey(), String.valueOf(maxRetries));
            return this;
        }

        /**
         * Configures client to reuse allocated byte buffers for numbers. It affects how binary format reader is working.
         * If set to 'true' then {@link  Client#newBinaryFormatReader(QueryResponse)} will construct reader that will
         * reuse buffers for numbers. It improves performance for large datasets by reducing number of allocations
         * (therefore GC pressure).
         * Enabling this feature is safe because each reader suppose to be used by a single thread and readers are not reused.
         *
         * Default is false.
         * @param reuse - if to reuse buffers
         * @return
         */
        public Builder allowBinaryReaderToReuseBuffers(boolean reuse) {
            this.configuration.put("client_allow_binary_reader_to_reuse_buffers", String.valueOf(reuse));
            return this;
        }

        /**
         * Defines list of headers that should be sent with each request. The Client will use a header value
         * defined in {@code headers} instead of any other.
         * Operation settings may override these headers.
         *
         * @see InsertSettings#httpHeaders(Map)
         * @see QuerySettings#httpHeaders(Map)
         * @see CommandSettings#httpHeaders(Map)
         * @param key - a name of the header.
         * @param value - a value of the header.
         * @return same instance of the builder
         */
        public Builder httpHeader(String key, String value) {
            this.configuration.put(ClientConfigProperties.httpHeader(key), value);
            return this;
        }

        /**
         * {@see #httpHeader(String, String)} but for multiple values.
         * @param key - name of the header
         * @param values - collection of values
         * @return same instance of the builder
         */
        public Builder httpHeader(String key, Collection<String> values) {
            this.configuration.put(ClientConfigProperties.httpHeader(key), ClientConfigProperties.commaSeparated(values));
            return this;
        }

        /**
         * {@see #httpHeader(String, String)} but for multiple headers.
         * @param headers - map of headers
         * @return same instance of the builder
         */
        public Builder httpHeaders(Map<String, String> headers) {
            headers.forEach(this::httpHeader);
            return this;
        }

        /**
         * Defines list of server settings that should be sent with each request. The Client will use a setting value
         * defined in {@code settings} instead of any other.
         * Operation settings may override these values.
         *
         * @see InsertSettings#serverSetting(String, String) (Map)
         * @see QuerySettings#serverSetting(String, String) (Map)
         * @see CommandSettings#serverSetting(String, String) (Map)
         * @param name - name of the setting without special prefix
         * @param value - value of the setting
         * @return same instance of the builder
         */
        public Builder serverSetting(String name, String value) {
            this.configuration.put(ClientConfigProperties.SERVER_SETTING_PREFIX + name, value);
            return this;
        }

        /**
         * {@see #serverSetting(String, String)} but for multiple values.
         * @param name - name of the setting without special prefix
         * @param values - collection of values
         * @return same instance of the builder
         */
        public Builder serverSetting(String name,  Collection<String> values) {
            this.configuration.put(ClientConfigProperties.SERVER_SETTING_PREFIX + name, ClientConfigProperties.commaSeparated(values));
            return this;
        }

        /**
         * Sets column to method matching strategy. It is used while registering POJO serializers and deserializers.
         * Default is {@link DefaultColumnToMethodMatchingStrategy}.
         *
         * @param strategy - matching strategy
         * @return same instance of the builder
         */
        public Builder columnToMethodMatchingStrategy(ColumnToMethodMatchingStrategy strategy) {
            this.columnToMethodMatchingStrategy = strategy;
            return this;
        }

        /**
         * Whether to use HTTP basic authentication. Default value is true.
         * Password that contain UTF8 characters may not be passed through http headers and BASIC authentication
         * is the only option here.
         * @param useBasicAuth - indicates if basic authentication should be used
         * @return same instance of the builder
         */
        public Builder useHTTPBasicAuth(boolean useBasicAuth) {
            this.configuration.put(ClientConfigProperties.HTTP_USE_BASIC_AUTH.getKey(), String.valueOf(useBasicAuth));
            return this;
        }

        /**
         * Sets additional information about calling application. This string will be passed to server as a client name.
         * In case of HTTP protocol it will be passed as a {@code User-Agent} header.
         * Warn: If custom value of User-Agent header is set it will override this value for HTTP transport
         * Client name is used by server to identify client application when investigating {@code system.query_log}. In case of HTTP
         * transport this value will be in the {@code system.query_log.http_user_agent} column. Currently only HTTP transport is used.
         *
         * @param clientName - client application display name.
         * @return same instance of the builder
         */
        public Builder setClientName(String clientName) {
            this.configuration.put(ClientConfigProperties.CLIENT_NAME.getKey(), clientName);
            return this;
        }

        /**
         * Sets client options from provided map. Values are copied as is
         * @param options - map of client options
         * @return same instance of the builder
         */
        public Builder setOptions(Map<String, String> options) {
            for (Map.Entry<String, String> entry : options.entrySet()) {
                setOption(entry.getKey(), entry.getValue());
            }
            return this;
        }

        /**
         * Specifies whether to use Bearer Authentication and what token to use.
         * The token will be sent as is, so it should be encoded before passing to this method.
         *
         * @param bearerToken - token to use
         * @return same instance of the builder
         */
        public Builder useBearerTokenAuth(String bearerToken) {
            // Most JWT libraries (https://jwt.io/libraries?language=Java) compact tokens in proper way
            this.httpHeader(HttpHeaders.AUTHORIZATION, "Bearer " + bearerToken);
            return this;
        }

        public Client build() {
            setDefaults();

            // check if endpoint are empty. so can not initiate client
            if (this.endpoints.isEmpty()) {
                throw new IllegalArgumentException("At least one endpoint is required");
            }
            // check if username and password are empty. so can not initiate client?
            if (!this.configuration.containsKey("access_token") &&
                (!this.configuration.containsKey("user") || !this.configuration.containsKey("password")) &&
                !MapUtils.getFlag(this.configuration, "ssl_authentication", false) &&
                !this.configuration.containsKey(ClientConfigProperties.httpHeader(HttpHeaders.AUTHORIZATION))) {
                throw new IllegalArgumentException("Username and password (or access token or SSL authentication or pre-define Authorization header) are required");
            }

            if (this.configuration.containsKey("ssl_authentication") &&
                    (this.configuration.containsKey("password") || this.configuration.containsKey("access_token"))) {
                throw new IllegalArgumentException("Only one of password, access token or SSL authentication can be used per client.");
            }

            if (this.configuration.containsKey("ssl_authentication") &&
                !this.configuration.containsKey(ClientConfigProperties.SSL_CERTIFICATE.getKey())) {
                throw new IllegalArgumentException("SSL authentication requires a client certificate");
            }

            if (this.configuration.containsKey(ClientConfigProperties.SSL_TRUST_STORE.getKey()) &&
                this.configuration.containsKey(ClientConfigProperties.SSL_CERTIFICATE.getKey())) {
                throw new IllegalArgumentException("Trust store and certificates cannot be used together");
            }

            // Check timezone settings
            String useTimeZoneValue = this.configuration.get(ClientConfigProperties.USE_TIMEZONE.getKey());
            String serverTimeZoneValue = this.configuration.get(ClientConfigProperties.SERVER_TIMEZONE.getKey());
            boolean useServerTimeZone = MapUtils.getFlag(this.configuration, ClientConfigProperties.USE_SERVER_TIMEZONE.getKey());
            if (useTimeZoneValue != null) {
                if (useServerTimeZone) {
                    throw new IllegalArgumentException("USE_TIME_ZONE option cannot be used when using server timezone");
                }

                try {
                    LOG.info("Using timezone: {} instead of server one", ZoneId.of(useTimeZoneValue));
                } catch (Exception e) {
                    throw new IllegalArgumentException("Invalid timezone value: " + useTimeZoneValue);
                }
            } else if (useServerTimeZone) {
                if (serverTimeZoneValue == null) {
                    serverTimeZoneValue = "UTC";
                }

                try {
                    LOG.info("Using server timezone: {}", ZoneId.of(serverTimeZoneValue));
                } catch (Exception e) {
                    throw new IllegalArgumentException("Invalid server timezone value: " + serverTimeZoneValue);
                }
            } else {
                throw new IllegalArgumentException("Nor server timezone nor specific timezone is set");
            }

            return new Client(this.endpoints, this.configuration, this.useNewImplementation, this.sharedOperationExecutor,
                this.columnToMethodMatchingStrategy);
        }


        private static final int DEFAULT_NETWORK_BUFFER_SIZE = 300_000;

        /**
         * Default size for a buffers used in networking.
         */
        public static final int DEFAULT_BUFFER_SIZE = 8192;
        public static final int DEFAULT_SOCKET_BUFFER_SIZE = 804800;

        private void setDefaults() {

            // set default database name if not specified
            if (!configuration.containsKey(ClientConfigProperties.DATABASE.getKey())) {
                setDefaultDatabase((String) "default");
            }

            if (!configuration.containsKey(ClientConfigProperties.MAX_EXECUTION_TIME.getKey())) {
                setExecutionTimeout(0, MILLIS);
            }

            if (!configuration.containsKey(ClientConfigProperties.MAX_THREADS_PER_CLIENT.getKey())) {
                configuration.put(ClientConfigProperties.MAX_THREADS_PER_CLIENT.getKey(),
                        String.valueOf(0));
            }

            if (!configuration.containsKey("compression.lz4.uncompressed_buffer_size")) {
                setLZ4UncompressedBufferSize(ClickHouseLZ4OutputStream.UNCOMPRESSED_BUFF_SIZE);
            }

            if (!configuration.containsKey(ClientConfigProperties.USE_SERVER_TIMEZONE.getKey())) {
                useServerTimeZone(true);
            }

            if (!configuration.containsKey(ClientConfigProperties.SERVER_TIMEZONE.getKey())) {
                setServerTimeZone("UTC");
            }

            if (!configuration.containsKey(ClientConfigProperties.ASYNC_OPERATIONS.getKey())) {
                useAsyncRequests(false);
            }

            if (!configuration.containsKey(ClientConfigProperties.HTTP_MAX_OPEN_CONNECTIONS.getKey())) {
                setMaxConnections(10);
            }

            if (!configuration.containsKey(ClientConfigProperties.CONNECTION_REQUEST_TIMEOUT.getKey())) {
                setConnectionRequestTimeout(10, SECONDS);
            }

            if (!configuration.containsKey(ClientConfigProperties.CONNECTION_REUSE_STRATEGY.getKey())) {
                setConnectionReuseStrategy(ConnectionReuseStrategy.FIFO);
            }

            if (!configuration.containsKey(ClientConfigProperties.CONNECTION_POOL_ENABLED.getKey())) {
                enableConnectionPool(true);
            }

            if (!configuration.containsKey(ClientConfigProperties.CONNECTION_TTL.getKey())) {
                setConnectionTTL(-1, MILLIS);
            }

            if (!configuration.containsKey(ClientConfigProperties.CLIENT_RETRY_ON_FAILURE.getKey())) {
                retryOnFailures(ClientFaultCause.NoHttpResponse, ClientFaultCause.ConnectTimeout,
                        ClientFaultCause.ConnectionRequestTimeout);
            }

            if (!configuration.containsKey(ClientConfigProperties.CLIENT_NETWORK_BUFFER_SIZE.getKey())) {
                setClientNetworkBufferSize(DEFAULT_NETWORK_BUFFER_SIZE);
            }

            if (!configuration.containsKey(ClientConfigProperties.RETRY_ON_FAILURE.getKey())) {
                setMaxRetries(3);
            }

            if (!configuration.containsKey("client_allow_binary_reader_to_reuse_buffers")) {
                allowBinaryReaderToReuseBuffers(false);
            }

            if (columnToMethodMatchingStrategy == null) {
                columnToMethodMatchingStrategy = DefaultColumnToMethodMatchingStrategy.INSTANCE;
            }

            if (!configuration.containsKey(ClientConfigProperties.HTTP_USE_BASIC_AUTH.getKey())) {
                useHTTPBasicAuth(true);
            }

            if (!configuration.containsKey(ClientConfigProperties.COMPRESS_CLIENT_REQUEST.getKey())) {
                compressClientRequest(false);
            }

            if (!configuration.containsKey(ClientConfigProperties.COMPRESS_SERVER_RESPONSE.getKey())) {
                compressServerResponse(true);
            }

            if (!configuration.containsKey(ClientConfigProperties.USE_HTTP_COMPRESSION.getKey())) {
                useHttpCompression(false);
            }

            if (!configuration.containsKey(ClientConfigProperties.APP_COMPRESSED_DATA.getKey())) {
                appCompressedData(false);
            }

            if (!configuration.containsKey(ClientConfigProperties.SOCKET_OPERATION_TIMEOUT.getKey())) {
                setSocketTimeout(0, SECONDS);
            }

            if (!configuration.containsKey(ClientConfigProperties.SOCKET_RCVBUF_OPT.getKey())) {
                setSocketRcvbuf(DEFAULT_SOCKET_BUFFER_SIZE);
            }

            if (!configuration.containsKey(ClientConfigProperties.SOCKET_SNDBUF_OPT.getKey())) {
                setSocketSndbuf(DEFAULT_SOCKET_BUFFER_SIZE);
            }
        }
    }

    private ClickHouseNode getServerNode() {
        // TODO: implement load balancing using existing logic
        return this.serverNodes.get(0);
    }

    /**
     * Pings the server to check if it is alive
     * @return true if the server is alive, false otherwise
     */
    public boolean ping() {
        return ping(getOperationTimeout());
    }

    /**
     * Pings the server to check if it is alive. Maximum timeout is 10 minutes.
     *
     * @param timeout timeout in milliseconds
     * @return true if the server is alive, false otherwise
     */
    public boolean ping(long timeout) {
        try (QueryResponse response = query("SELECT 1 FORMAT TabSeparated").get(timeout, TimeUnit.MILLISECONDS)) {
            return true;
        } catch (Exception e) {
            LOG.debug("Failed to connect to the server", e);
            return false;
        }
    }

    /**
     * <p>Registers a POJO class and maps its fields to a table schema</p>
     * <p>Note: table schema will be stored in cache to be used while other operations. Cache key is
     *  {@link TableSchema schemaId}. Call this method
     * to update cache.</p>
     *
     * @param clazz - class of a POJO
     * @param schema - correlating table schema
     */
    public synchronized void register(Class<?> clazz, TableSchema schema) {
        LOG.debug("Registering POJO: {}", clazz.getName());
        String schemaKey;
        if (schema.getTableName() != null && schema.getQuery() == null) {
            schemaKey = schema.getTableName();
        } else if (schema.getQuery() != null && schema.getTableName() == null) {
            schemaKey = schema.getQuery();
        } else {
            throw new IllegalArgumentException("Table schema has both query and table name set. Only one is allowed.");
        }
        tableSchemaCache.put(schemaKey, schema);

        ColumnToMethodMatchingStrategy matchingStrategy = columnToMethodMatchingStrategy;

        //Create a new POJOSerializer with static .serialize(object, columns) methods
        Map<String, Method> classGetters = new HashMap<>();
        Map<String, Method> classSetters = new HashMap<>();
        for (Method method : clazz.getMethods()) {//Clean up the method names
            if (matchingStrategy.isGetter(method.getName())) {
                String methodName = matchingStrategy.normalizeMethodName(method.getName());
                classGetters.put(methodName, method);
            } else if (matchingStrategy.isSetter(method.getName())) {
                String methodName = matchingStrategy.normalizeMethodName(method.getName());
                classSetters.put(methodName, method);
            }
        }

        Map<String, POJOSerializer> schemaSerializers = new HashMap<>();
        Map<String, POJOSetter> schemaDeserializers = new ConcurrentHashMap<>();
        boolean defaultsSupport = schema.hasDefaults();
        tableSchemaHasDefaults.put(schemaKey, defaultsSupport);
        for (ClickHouseColumn column : schema.getColumns()) {
            String propertyName = columnToMethodMatchingStrategy.normalizeColumnName(column.getColumnName());
            Method getterMethod = classGetters.get(propertyName);
            if (getterMethod != null) {
                schemaSerializers.put(column.getColumnName(), (obj, stream) -> {
                    Object value = getterMethod.invoke(obj);

                    if (RowBinaryFormatSerializer.writeValuePreamble(stream, defaultsSupport, column, value)) {
                        SerializerUtils.serializeData(stream, value, column);
                    }
                });
            } else {
                LOG.warn("No getter method found for column: {}", propertyName);
            }

            // Deserialization stuff
            Method setterMethod = classSetters.get(propertyName);
            if (setterMethod != null) {
                schemaDeserializers.put(column.getColumnName(), SerializerUtils.compilePOJOSetter(setterMethod, column));
            } else {
                LOG.warn("No setter method found for column: {}", propertyName);
            }
        }

        Map<String, Map<String, POJOSerializer>> classSerializers = serializers.computeIfAbsent(clazz, k -> new HashMap<>());
        Map<String, Map<String, POJOSetter>> classDeserializers = deserializers.computeIfAbsent(clazz, k -> new HashMap<>());

        classSerializers.put(schemaKey, schemaSerializers);
        classDeserializers.put(schemaKey, schemaDeserializers);
    }

    /**
     * <p>Sends write request to database. List of objects is converted into a most suitable format
     * then it is sent to a server. Members of the list must be pre-registered using
     * {@link #register(Class, TableSchema)} method:</p>
     *
     * <pre>{@code
     * client.register(SamplePOJO.class, tableSchema);
     * List<Object> input = new ArrayList<>();
     * // ... Insert some items into input list
     * Future<InsertResponse> response = client.insert(tableName, simplePOJOs, settings);
     * }
     * </pre>
     *
     * @param tableName - destination table name
     * @param data  - data stream to insert
     * @return {@code CompletableFuture<InsertResponse>} - a promise to insert response
     */
    public CompletableFuture<InsertResponse> insert(String tableName, List<?> data) {
        return insert(tableName, data, new InsertSettings());
    }

    /**
     * <p>Sends write request to database. List of objects is converted into a most suitable format
     * then it is sent to a server. Members of the list must be pre-registered using
     * {@link #register(Class, TableSchema)} method:</p>
     *
     * <pre>{@code
     * client.register(SamplePOJO.class, tableSchema);
     * List<Object> input = new ArrayList<>();
     * // ... Insert some items into input list
     * Future<InsertResponse> response = client.insert(tableName, simplePOJOs, settings);
     * }
     * </pre>
     *
     * @param tableName - destination table name
     * @param data  - data stream to insert
     * @param settings - insert operation settings
     * @throws IllegalArgumentException when data is empty or not registered
     * @return {@code CompletableFuture<InsertResponse>} - a promise to insert response
     */
    public CompletableFuture<InsertResponse> insert(String tableName, List<?> data, InsertSettings settings) {

        if (data == null || data.isEmpty()) {
            throw new IllegalArgumentException("Data cannot be empty");
        }


        String operationId = registerOperationMetrics();
        settings.setOperationId(operationId);
        globalClientStats.get(operationId).start(ClientMetrics.OP_DURATION);
        globalClientStats.get(operationId).start(ClientMetrics.OP_SERIALIZATION);

        //Add format to the settings
        if (settings == null) {
            settings = new InsertSettings();
        }

        boolean hasDefaults = this.tableSchemaHasDefaults.get(tableName);
        ClickHouseFormat format = hasDefaults? ClickHouseFormat.RowBinaryWithDefaults : ClickHouseFormat.RowBinary;
        TableSchema tableSchema = tableSchemaCache.get(tableName);
        if (tableSchema == null) {
            throw new IllegalArgumentException("Table schema not found for table: " + tableName + ". Did you forget to register it?");
        }
        //Lookup the Serializer for the POJO
        Map<String, POJOSerializer> classSerializers = serializers.getOrDefault(data.get(0).getClass(), Collections.emptyMap())
                .getOrDefault(tableName, Collections.emptyMap());
        List<POJOSerializer> serializersForTable = new ArrayList<>();
        for (ClickHouseColumn column : tableSchema.getColumns()) {
            POJOSerializer serializer = classSerializers.get(column.getColumnName());
            if (serializer == null) {
                throw new IllegalArgumentException("No serializer found for column '" + column.getColumnName() + "'. Did you forget to register it?");
            }
            serializersForTable.add(serializer);
        }


<<<<<<< HEAD
        String retry = configuration.get(ClientConfigProperties.RETRY_ON_FAILURE.getKey());
        final int maxRetries = retry == null ? 0 : Integer.parseInt(retry);

        settings.setOption(ClientConfigProperties.INPUT_OUTPUT_FORMAT.getKey(), format.name());
        final InsertSettings finalSettings = settings;
        Supplier<InsertResponse> supplier = () -> {
            // Selecting some node
            ClickHouseNode selectedNode = getNextAliveNode();

            ClientException lastException = null;
            for (int i = 0; i <= maxRetries; i++) {
                // Execute request
                try (ClassicHttpResponse httpResponse =
                        httpClientHelper.executeRequest(selectedNode, finalSettings.getAllSettings(),
                                out -> {
                                    out.write("INSERT INTO ".getBytes());
                                    out.write(tableName.getBytes());
                                    out.write(" \n FORMAT ".getBytes());
                                    out.write(format.name().getBytes());
                                    out.write(" \n".getBytes());
                                    for (Object obj : data) {

                                        for (POJOSerializer serializer : serializersForTable) {
                                            try {
                                                serializer.serialize(obj, out);
                                            } catch (InvocationTargetException | IllegalAccessException | IOException e) {
                                                throw new DataSerializationException(obj, serializer, e);
=======
        if (useNewImplementation) {
            String retry = configuration.get(ClientConfigProperties.RETRY_ON_FAILURE.getKey());
            final int maxRetries = retry == null ? 0 : Integer.parseInt(retry);

            settings.setOption(ClientConfigProperties.INPUT_OUTPUT_FORMAT.getKey(), format.name());
            final InsertSettings finalSettings = settings;
            Supplier<InsertResponse> supplier = () -> {
                // Selecting some node
                ClickHouseNode selectedNode = getNextAliveNode();

                RuntimeException lastException = null;
                for (int i = 0; i <= maxRetries; i++) {
                    // Execute request
                    try (ClassicHttpResponse httpResponse =
                            httpClientHelper.executeRequest(selectedNode, finalSettings.getAllSettings(),
                                    out -> {
                                        out.write("INSERT INTO ".getBytes());
                                        out.write(tableName.getBytes());
                                        out.write(" \n FORMAT ".getBytes());
                                        out.write(format.name().getBytes());
                                        out.write(" \n".getBytes());
                                        for (Object obj : data) {

                                            for (POJOSerializer serializer : serializersForTable) {
                                                try {
                                                    serializer.serialize(obj, out);
                                                } catch (InvocationTargetException | IllegalAccessException | IOException e) {
                                                    throw new DataSerializationException(obj, serializer, e);
                                                }
>>>>>>> 7a15ecb4
                                            }
                                        }
                                    }
                                    out.close();
                                })) {


<<<<<<< HEAD
                    // Check response
                    if (httpResponse.getCode() == HttpStatus.SC_SERVICE_UNAVAILABLE) {
                        LOG.warn("Failed to get response. Server returned {}. Retrying.", httpResponse.getCode());
                        selectedNode = getNextAliveNode();
                        continue;
                    }
=======
                        // Check response
                        if (httpResponse.getCode() == HttpStatus.SC_SERVICE_UNAVAILABLE) {
                            LOG.warn("Failed to get response. Server returned {}. Retrying.", httpResponse.getCode());
                            selectedNode = getNextAliveNode();
                            continue;
                        }

                        ClientStatisticsHolder clientStats = globalClientStats.remove(operationId);
                        OperationMetrics metrics = new OperationMetrics(clientStats);
                        String summary = HttpAPIClientHelper.getHeaderVal(httpResponse.getFirstHeader(ClickHouseHttpProto.HEADER_SRV_SUMMARY), "{}");
                        ProcessParser.parseSummary(summary, metrics);
                        String queryId =  HttpAPIClientHelper.getHeaderVal(httpResponse.getFirstHeader(ClickHouseHttpProto.HEADER_QUERY_ID), finalSettings.getQueryId(), String::valueOf);
                        metrics.operationComplete();
                        metrics.setQueryId(queryId);
                        return new InsertResponse(metrics);
                    } catch (Exception e) {
                        lastException = httpClientHelper.wrapException("Query request failed (Attempt " + (i + 1) + "/" + (maxRetries + 1) + ")", e);
                        if (httpClientHelper.shouldRetry(e, finalSettings.getAllSettings())) {
                            LOG.warn("Retrying.", e);
                            selectedNode = getNextAliveNode();
                        } else {
                            throw lastException;
                        }
                    }
                }
                throw new ClientException("Insert request failed after attempts: " + (maxRetries + 1), lastException);
            };

            return runAsyncOperation(supplier, settings.getAllSettings());
        } else {
            //Create an output stream to write the data to
            ByteArrayOutputStream stream = new ByteArrayOutputStream();
>>>>>>> 7a15ecb4

                    ClientStatisticsHolder clientStats = globalClientStats.remove(operationId);
                    OperationMetrics metrics = new OperationMetrics(clientStats);
                    String summary = HttpAPIClientHelper.getHeaderVal(httpResponse.getFirstHeader(ClickHouseHttpProto.HEADER_SRV_SUMMARY), "{}");
                    ProcessParser.parseSummary(summary, metrics);
                    String queryId =  HttpAPIClientHelper.getHeaderVal(httpResponse.getFirstHeader(ClickHouseHttpProto.HEADER_QUERY_ID), finalSettings.getQueryId(), String::valueOf);
                    metrics.operationComplete();
                    metrics.setQueryId(queryId);
                    return new InsertResponse(metrics);
                } catch (NoHttpResponseException | ConnectionRequestTimeoutException | ConnectTimeoutException | ConnectException e) {
                    lastException = httpClientHelper.wrapException("Insert request initiation failed", e);
                    if (httpClientHelper.shouldRetry(e, finalSettings.getAllSettings())) {
                        LOG.warn("Retrying", e);
                        selectedNode = getNextAliveNode();
                    } else {
                        throw lastException;
                    }
                } catch (IOException e) {
                    throw new ClientException("Insert request failed", e);
                }
            }
            throw new ClientException("Insert request failed after retries", lastException);
        };

        return runAsyncOperation(supplier, settings.getAllSettings());

    }

    /**
     * <p>Sends write request to database. Input data is read from the input stream.</p>
     *
     * @param tableName - destination table name
     * @param data  - data stream to insert
     * @param format - format of the data in the stream
     * @return {@code CompletableFuture<InsertResponse>} - a promise to insert response
     */
    public CompletableFuture<InsertResponse> insert(String tableName, InputStream data, ClickHouseFormat format) {
        return insert(tableName, data, format, new InsertSettings());
    }

    /**
     * Sends write request to database. Input data is read from the input stream.
     *
     * @param tableName - destination table name
     * @param data  - data stream to insert
     * @param format - format of the data in the stream
     * @param settings - insert operation settings
     * @return {@code CompletableFuture<InsertResponse>} - a promise to insert response
     */
    public CompletableFuture<InsertResponse> insert(String tableName,
                                                    InputStream data,
                                                    ClickHouseFormat format,
                                                    InsertSettings settings) {

        final int writeBufferSize = settings.getInputStreamCopyBufferSize() <= 0 ?
                Integer.parseInt(configuration.getOrDefault(ClientConfigProperties.CLIENT_NETWORK_BUFFER_SIZE.getKey(),
                        ClientConfigProperties.CLIENT_NETWORK_BUFFER_SIZE.getDefaultValue())) :
                settings.getInputStreamCopyBufferSize();

        if (writeBufferSize <= 0) {
            throw new IllegalArgumentException("Buffer size must be greater than 0");
        }

        return insert(tableName, new DataStreamWriter() {
                    @Override
                    public void onOutput(OutputStream out) throws IOException {
                        byte[] buffer = new byte[writeBufferSize];
                        int bytesRead;
                        while ((bytesRead = data.read(buffer)) > 0) {
                            out.write(buffer, 0, bytesRead);
                        }
                        out.close();
                    }

                    @Override
                    public void onRetry() throws IOException {
                        data.reset();
                    }
                },
                format, settings);
    }

    /**
     * Does an insert request to a server. Data is pushed when a {@link DataStreamWriter#onOutput(OutputStream)} is called.
     *
     * @param tableName - target table name
     * @param writer - {@link DataStreamWriter} implementation
     * @param format - source format
     * @param settings - operation settings
     * @return {@code CompletableFuture<InsertResponse>} - a promise to insert response
     */
    public CompletableFuture<InsertResponse> insert(String tableName,
                                     DataStreamWriter writer,
                                     ClickHouseFormat format,
                                     InsertSettings settings) {

        String operationId = (String) settings.getOperationId();
        ClientStatisticsHolder clientStats = null;
        if (operationId != null) {
            clientStats = globalClientStats.remove(operationId);
        }

        if (clientStats == null) {
            clientStats = new ClientStatisticsHolder();
        }
        clientStats.start(ClientMetrics.OP_DURATION);
        final ClientStatisticsHolder finalClientStats = clientStats;

        Supplier<InsertResponse> responseSupplier;

<<<<<<< HEAD
=======
            String retry = configuration.get(ClientConfigProperties.RETRY_ON_FAILURE.getKey());
            final int maxRetries = retry == null ? 0 : Integer.parseInt(retry);
            final int writeBufferSize = settings.getInputStreamCopyBufferSize() <= 0 ?
                    Integer.parseInt(configuration.getOrDefault(ClientConfigProperties.CLIENT_NETWORK_BUFFER_SIZE.getKey(), "8192")) :
                    settings.getInputStreamCopyBufferSize();

            if (writeBufferSize <= 0) {
                throw new IllegalArgumentException("Buffer size must be greater than 0");
            }

            settings.setOption(ClientConfigProperties.INPUT_OUTPUT_FORMAT.getKey(), format.name());
            final InsertSettings finalSettings = settings;
            final String sqlStmt = "INSERT INTO " + tableName + " FORMAT " + format.name();
            finalSettings.serverSetting(ClickHouseHttpProto.QPARAM_QUERY_STMT, sqlStmt);
            responseSupplier = () -> {
                // Selecting some node
                ClickHouseNode selectedNode = getNextAliveNode();

                RuntimeException lastException = null;
                for (int i = 0; i <= maxRetries; i++) {
                    // Execute request
                    try (ClassicHttpResponse httpResponse =
                                 httpClientHelper.executeRequest(selectedNode, finalSettings.getAllSettings(),
                                         out -> {
                                             writer.onOutput(out);
                                             out.close();
                                         })) {
>>>>>>> 7a15ecb4

        String retry = configuration.get(ClientConfigProperties.RETRY_ON_FAILURE.getKey());
        final int maxRetries = retry == null ? 0 : Integer.parseInt(retry);
        final int writeBufferSize = settings.getInputStreamCopyBufferSize() <= 0 ?
                Integer.parseInt(configuration.getOrDefault(ClientConfigProperties.CLIENT_NETWORK_BUFFER_SIZE.getKey(), "8192")) :
                settings.getInputStreamCopyBufferSize();

        if (writeBufferSize <= 0) {
            throw new IllegalArgumentException("Buffer size must be greater than 0");
        }

<<<<<<< HEAD
        settings.setOption(ClientConfigProperties.INPUT_OUTPUT_FORMAT.getKey(), format.name());
        final InsertSettings finalSettings = settings;
        final String sqlStmt = "INSERT INTO " + tableName + " FORMAT " + format.name();
        finalSettings.serverSetting(ClickHouseHttpProto.QPARAM_QUERY_STMT, sqlStmt);
        responseSupplier = () -> {
            // Selecting some node
            ClickHouseNode selectedNode = getNextAliveNode();

            ClientException lastException = null;
            for (int i = 0; i <= maxRetries; i++) {
                // Execute request
                try (ClassicHttpResponse httpResponse =
                             httpClientHelper.executeRequest(selectedNode, finalSettings.getAllSettings(),
                                     out -> {
                                         writer.onOutput(out);
                                         out.close();
                                     })) {


                    // Check response
                    if (httpResponse.getCode() == HttpStatus.SC_SERVICE_UNAVAILABLE) {
                        LOG.warn("Failed to get response. Server returned {}. Retrying.", httpResponse.getCode());
                        selectedNode = getNextAliveNode();
                        continue;
=======
                        OperationMetrics metrics = new OperationMetrics(finalClientStats);
                        String summary = HttpAPIClientHelper.getHeaderVal(httpResponse.getFirstHeader(ClickHouseHttpProto.HEADER_SRV_SUMMARY), "{}");
                        ProcessParser.parseSummary(summary, metrics);
                        String queryId =  HttpAPIClientHelper.getHeaderVal(httpResponse.getFirstHeader(ClickHouseHttpProto.HEADER_QUERY_ID), finalSettings.getQueryId(), String::valueOf);
                        metrics.operationComplete();
                        metrics.setQueryId(queryId);
                        return new InsertResponse(metrics);
                    } catch (Exception e) {
                        lastException = httpClientHelper.wrapException("Query request failed (Attempt " + (i + 1) + "/" + (maxRetries + 1) + ")", e);
                        if (httpClientHelper.shouldRetry(e, finalSettings.getAllSettings())) {
                            LOG.warn("Retrying.", e);
                            selectedNode = getNextAliveNode();
                        } else {
                            throw lastException;
                        }
>>>>>>> 7a15ecb4
                    }

                    OperationMetrics metrics = new OperationMetrics(finalClientStats);
                    String summary = HttpAPIClientHelper.getHeaderVal(httpResponse.getFirstHeader(ClickHouseHttpProto.HEADER_SRV_SUMMARY), "{}");
                    ProcessParser.parseSummary(summary, metrics);
                    String queryId =  HttpAPIClientHelper.getHeaderVal(httpResponse.getFirstHeader(ClickHouseHttpProto.HEADER_QUERY_ID), finalSettings.getQueryId(), String::valueOf);
                    metrics.operationComplete();
                    metrics.setQueryId(queryId);
                    return new InsertResponse(metrics);
                } catch (NoHttpResponseException | ConnectionRequestTimeoutException | ConnectTimeoutException | ConnectException e) {
                    lastException = httpClientHelper.wrapException("Insert request initiation failed", e);
                    if (httpClientHelper.shouldRetry(e, finalSettings.getAllSettings())) {
                        LOG.warn("Retrying", e);
                        selectedNode = getNextAliveNode();
                    } else {
                        throw lastException;
                    }
                } catch (IOException e) {
                    throw new ClientException("Insert request failed", e);
                }
<<<<<<< HEAD
=======
                throw new ClientException("Insert request failed after attempts: " + (maxRetries + 1), lastException);
            };
        } else {
            responseSupplier = () -> {
                ClickHouseRequest.Mutation request = ClientV1AdaptorHelper
                        .createMutationRequest(oldClient.write(getServerNode()), tableName, settings, configuration).format(format);
>>>>>>> 7a15ecb4

                if (i < maxRetries) {
                    try {
                        writer.onRetry();
                    } catch (IOException ioe) {
                        throw new ClientException("Failed to reset stream before next attempt", ioe);
                    }
                }
            }
            throw new ClientException("Insert request failed after retries", lastException);
        };

        return runAsyncOperation(responseSupplier, settings.getAllSettings());
    }

    /**
     * Sends SQL query to server. Default settings are applied.
     * @param sqlQuery - complete SQL query.
     * @return {@code CompletableFuture<QueryResponse>} - a promise to query response.
     */
    public CompletableFuture<QueryResponse> query(String sqlQuery) {
        return query(sqlQuery, null, null);
    }

    /**
     * <p>Sends SQL query to server.</p>
     * <b>Notes:</b>
     * <ul>
     * <li>Server response format can be specified thru `settings` or in SQL query.</li>
     * <li>If specified in both, the `sqlQuery` will take precedence.</li>
     * </ul>
     * @param sqlQuery - complete SQL query.
     * @param settings - query operation settings.
     * @return {@code CompletableFuture<QueryResponse>} - a promise to query response.
     */
    public CompletableFuture<QueryResponse> query(String sqlQuery, QuerySettings settings) {
        return query(sqlQuery, null, settings);
    }

    /**
     * <p>Sends SQL query to server with parameters. The map `queryParams` should contain keys that
     * match the placeholders in the SQL query.</p>
     * <p>For a parametrized query like:</p>
     * <pre>{@code
     * SELECT * FROM table WHERE int_column = {id:UInt8} and string_column = {phrase:String}
     * }
     * </pre>
     *
     * <p>Code to set the queryParams would be:</p>
     * <pre>{@code
     *      Map<String, Object> queryParams = new HashMap<>();
     *      queryParams.put("id", 1);
     *      queryParams.put("phrase", "hello");
     *      }
     * </pre>
     *
     * <b>Notes:</b>
     * <ul>
     * <li>Server response format can be specified thru {@code settings} or in SQL query.</li>
     * <li>If specified in both, the {@code sqlQuery} will take precedence.</li>
     * </ul>
     *
     * @param sqlQuery - complete SQL query.
     * @param settings - query operation settings.
     * @param queryParams - query parameters that are sent to the server. (Optional)
     * @return {@code CompletableFuture<QueryResponse>} - a promise to query response.
     */
    public CompletableFuture<QueryResponse> query(String sqlQuery, Map<String, Object> queryParams, QuerySettings settings) {
        if (settings == null) {
            settings = new QuerySettings();
        }
        if (settings.getFormat() == null) {
            settings.setFormat(ClickHouseFormat.RowBinaryWithNamesAndTypes);
        }
        ClientStatisticsHolder clientStats = new ClientStatisticsHolder();
        clientStats.start(ClientMetrics.OP_DURATION);
        applyDefaults(settings);

        Supplier<QueryResponse> responseSupplier;

            String retry = configuration.get(ClientConfigProperties.RETRY_ON_FAILURE.getKey());
            final int maxRetries = retry == null ? 0 : Integer.parseInt(retry);

            if (queryParams != null) {
                settings.setOption("statement_params", queryParams);
            }
            final QuerySettings finalSettings = settings;
            responseSupplier = () -> {
                // Selecting some node
                ClickHouseNode selectedNode = getNextAliveNode();
                RuntimeException lastException = null;
                for (int i = 0; i <= maxRetries; i++) {
                    try {
                        ClassicHttpResponse httpResponse =
                                httpClientHelper.executeRequest(selectedNode, finalSettings.getAllSettings(), output -> {
                                    output.write(sqlQuery.getBytes(StandardCharsets.UTF_8));
                                    output.close();
                                });

                        // Check response
                        if (httpResponse.getCode() == HttpStatus.SC_SERVICE_UNAVAILABLE) {
                            LOG.warn("Failed to get response. Server returned {}. Retrying.", httpResponse.getCode());
                            selectedNode = getNextAliveNode();
                            continue;
                        }

                        OperationMetrics metrics = new OperationMetrics(clientStats);
                        String summary = HttpAPIClientHelper.getHeaderVal(httpResponse
                                .getFirstHeader(ClickHouseHttpProto.HEADER_SRV_SUMMARY), "{}");
                        ProcessParser.parseSummary(summary, metrics);
                        String queryId = HttpAPIClientHelper.getHeaderVal(httpResponse
                                .getFirstHeader(ClickHouseHttpProto.HEADER_QUERY_ID), finalSettings.getQueryId());
                        metrics.setQueryId(queryId);
                        metrics.operationComplete();

                        return new QueryResponse(httpResponse, finalSettings.getFormat(), finalSettings, metrics);

                    } catch (Exception e) {
                        lastException = httpClientHelper.wrapException("Query request failed (Attempt " + (i + 1) + "/" + (maxRetries + 1) + ")", e);
                        if (httpClientHelper.shouldRetry(e, finalSettings.getAllSettings())) {
                            LOG.warn("Retrying.", e);
                            selectedNode = getNextAliveNode();
                        } else {
                            throw lastException;
                        }
                    }
                }

                throw new ClientException("Query request failed after attempts: " + (maxRetries + 1), lastException);
            };

        return runAsyncOperation(responseSupplier, settings.getAllSettings());
    }
    public CompletableFuture<QueryResponse> query(String sqlQuery, Map<String, Object> queryParams) {
        return query(sqlQuery, queryParams, null);
    }

    /**
     * <p>Queries data in one of descriptive format and creates a reader out of the response stream.</p>
     * <p>Format is selected internally so is ignored when passed in settings. If query contains format
     * statement then it may cause incompatibility error.</p>
     *
     * @param sqlQuery - SQL statement
     * @return - a promise to a result
     */
    public CompletableFuture<Records> queryRecords(String sqlQuery) {
        return queryRecords(sqlQuery, null, null);
    }

    /**
     * <p>Queries data in one of descriptive format and creates a reader out of the response stream.</p>
     * <p>Format is selected internally so is ignored when passed in settings. If query contains format
     * statement then it may cause incompatibility error.</p>
     *
     * @param sqlQuery - SQL statement
     * @param settings - operation settings
     * @return - a promise to a result
     */
    public CompletableFuture<Records> queryRecords(String sqlQuery, QuerySettings settings) {
        return queryRecords(sqlQuery, null, settings);
    }

    /**
     * <p>Queries data in one of descriptive format and creates a reader out of the response stream.</p>
     * <p>Format is selected internally so is ignored when passed in settings. If query contains format
     * statement then it may cause incompatibility error.</p>
     * See {@link #query(String, Map, QuerySettings)} for parametrized queries.
     * @param sqlQuery - SQL statement
     * @param params - sql parameters
     * @param settings - operation settings
     * @return - a promise to a result
     */
    public CompletableFuture<Records> queryRecords(String sqlQuery, Map<String, Object> params, QuerySettings settings) {
        if (settings == null) {
            settings = new QuerySettings();
        }
        settings.setFormat(ClickHouseFormat.RowBinaryWithNamesAndTypes);
        settings.waitEndOfQuery(true); // we rely on the summery

        return query(sqlQuery, params, settings).thenApply(response -> {
            try {

                return new Records(response, newBinaryFormatReader(response));
            } catch (Exception e) {
                throw new ClientException("Failed to get query response", e);
            }
        });
    }

    public CompletableFuture<Records> queryRecords(String sqlQuery, Map<String, Object> params) {
        return queryRecords(sqlQuery, params, null);
    }

    /**
     * <p>Queries data in descriptive format and reads result to a collection.</p>
     * <p>Use this method for queries that would return only a few records only because client
     * will read whole dataset and convert it into a list of GenericRecord</p>
     *
     * See {@link #query(String, Map, QuerySettings)} for parametrized queries.
     * @param sqlQuery - SQL statement
     * @param params - query parameters
     * @param settings  - operation settings
     * @return - complete list of records
     */
    public List<GenericRecord> queryAll(String sqlQuery, Map<String, Object> params, QuerySettings settings) {
        if (settings == null) {
            settings = new QuerySettings();
        }
        try {
            int operationTimeout = getOperationTimeout();
            settings.setFormat(ClickHouseFormat.RowBinaryWithNamesAndTypes)
                    .waitEndOfQuery(true);
            try (QueryResponse response = operationTimeout == 0 ? query(sqlQuery, params, settings).get() :
                    query(sqlQuery, settings).get(operationTimeout, TimeUnit.MILLISECONDS)) {
                List<GenericRecord> records = new ArrayList<>();
                if (response.getResultRows() > 0) {
                    RowBinaryWithNamesAndTypesFormatReader reader =
                            (RowBinaryWithNamesAndTypesFormatReader) newBinaryFormatReader(response);

                    Map<String, Object> record;
                    while (reader.readRecord((record = new LinkedHashMap<>()))) {
                        records.add(new MapBackedRecord(record, reader.getConvertions(), reader.getSchema()));
                    }
                }
                return records;
            }
        } catch (ExecutionException e) {
            throw new ClientException("Failed to get query response", e.getCause());
        } catch (Exception e) {
            throw new ClientException("Failed to get query response", e);
        }
    }

    public List<GenericRecord> queryAll(String sqlQuery, QuerySettings settings) {
        return queryAll(sqlQuery, null, settings);
    }

    public List<GenericRecord> queryAll(String sqlQuery, Map<String, Object> params) {
        return queryAll(sqlQuery, params, null);
    }

    public List<GenericRecord> queryAll(String sqlQuery) {
        return queryAll(sqlQuery, null, (QuerySettings) null);
    }

    public <T> List<T> queryAll(String sqlQuery, Class<T> clazz, TableSchema schema) {
        return queryAll(sqlQuery, clazz, schema, null);
    }

    /**
     * WARNING: Experimental API
     *
     * <p>Queries data and returns collection with whole result. Data is read directly to a DTO
     *  to save memory on intermediate structures. DTO will be instantiated with default constructor or
     *  by using allocator</p>
     * <p>{@code class} should be registered before calling this method using {@link #register(Class, TableSchema)}</p>
     * <p>Internally deserializer is compiled at the register stage. Compilation is done using ASM library by
     *  writing a bytecode</p>
     * <p>Note: this method will cache schema and it will use sql as a key for storage.</p>
     *
     *
     * @param sqlQuery - query to execute
     * @param clazz - class of the DTO
     * @param allocator - optional supplier to create new instances of the DTO.
     * @throws IllegalArgumentException when class is not registered or no setters found
     * @return List of POJOs filled with data
     * @param <T>
     */
    public <T> List<T> queryAll(String sqlQuery, Class<T> clazz, TableSchema schema, Supplier<T> allocator) {
        Map<String, POJOSetter> classDeserializers = deserializers.getOrDefault(clazz,
                Collections.emptyMap()).getOrDefault(schema.getTableName() == null?
                schema.getQuery() : schema.getTableName(), Collections.emptyMap());

        if (classDeserializers.isEmpty()) {
            throw new IllegalArgumentException("No deserializers found for the query and class '" + clazz + "'. Did you forget to register it?");
        }

        try {
            int operationTimeout = getOperationTimeout();
            QuerySettings settings = new QuerySettings().setFormat(ClickHouseFormat.RowBinaryWithNamesAndTypes);
            try (QueryResponse response = operationTimeout == 0 ? query(sqlQuery, settings).get() :
                    query(sqlQuery, settings).get(operationTimeout, TimeUnit.MILLISECONDS)) {
                List<T> records = new ArrayList<>();
                RowBinaryWithNamesAndTypesFormatReader reader =
                        (RowBinaryWithNamesAndTypesFormatReader) newBinaryFormatReader(response);

                while (true) {
                    Object record = allocator == null ? clazz.getDeclaredConstructor().newInstance() : allocator.get();
                    if (reader.readToPOJO(classDeserializers, record)) {
                        records.add((T) record);
                    } else {
                        break;
                    }
                }

                return records;
            }
        } catch (ExecutionException e) {
            throw new ClientException("Failed to get query response", e.getCause());
        } catch (Exception e) {
            throw new ClientException("Failed to get query response", e);
        }
    }

    /**
     * <p>Fetches schema of a table and returns complete information about each column.
     * Information includes column name, type, default value, etc.</p>
     *
     * <p>See {@link #register(Class, TableSchema)}</p>
     *
     * @param table - table name
     * @return {@code TableSchema} - Schema of the table
     */
    public TableSchema getTableSchema(String table) {
        return getTableSchema(table, getDefaultDatabase());
    }

    /**
     * <p>Fetches schema of a table and returns complete information about each column.
     * Information includes column name, type, default value, etc.</p>
     * <p>See {@link #register(Class, TableSchema)}</p>
     *
     * @param table - table name
     * @param database - database name
     * @return {@code TableSchema} - Schema of the table
     */
    public TableSchema getTableSchema(String table, String database) {
        final String sql = "DESCRIBE TABLE " + table + " FORMAT " + ClickHouseFormat.TSKV.name();
        return getTableSchemaImpl(sql, table, null, database);
    }

    /**
     * <p>Creates table schema from a query.</p>
     * @param sql - SQL query which schema to return
     * @return table schema for the query
     */
    public TableSchema getTableSchemaFromQuery(String sql) {
        final String describeQuery = "DESC (" + sql + ") FORMAT " + ClickHouseFormat.TSKV.name();
        return getTableSchemaImpl(describeQuery, null, sql, getDefaultDatabase());
    }

    private TableSchema getTableSchemaImpl(String describeQuery, String name, String originalQuery, String database) {
        int operationTimeout = getOperationTimeout();

        try (QueryResponse response = operationTimeout == 0 ? query(describeQuery).get() :
                query(describeQuery).get(getOperationTimeout(), TimeUnit.SECONDS)) {
            return TableSchemaParser.readTSKV(response.getInputStream(), name, originalQuery, database);
        } catch (TimeoutException e) {
            throw new ClientException("Operation has likely timed out after " + getOperationTimeout() + " seconds.", e);
        } catch (ExecutionException e) {
            throw new ClientException("Failed to get table schema", e.getCause());
        } catch (ServerException e) {
            throw e;
        } catch (Exception e) {
            throw new ClientException("Failed to get table schema", e);
        }
    }

    /**
     * <p>Executes a SQL command and doesn't care response. Useful for DDL statements, like `CREATE`, `DROP`, `ALTER`.
     * Method however returns execution errors from a server or summary in case of successful execution. </p>
     *
     * @param sql      - SQL command
     * @param settings - execution settings
     * @return {@code CompletableFuture<CommandResponse>} - a promise to command response
     */
    public CompletableFuture<CommandResponse> execute(String sql, CommandSettings settings) {
        return query(sql, settings)
                .thenApplyAsync(response -> {
                    try {
                        return new CommandResponse(response);
                    } catch (Exception e) {
                        throw new ClientException("Failed to get command response", e);
                    }
                });
    }

    /**
     * <p>Executes a SQL command and doesn't care response. Useful for DDL statements, like `CREATE`, `DROP`, `ALTER`.
     * Method however returns execution errors from a server or summary in case of successful execution. </p>
     *
     * @param sql - SQL command
     * @return {@code CompletableFuture<CommandResponse>} - a promise to command response
     */
    public CompletableFuture<CommandResponse> execute(String sql) {
        return query(sql)
                .thenApply(response -> {
                    try {
                        return new CommandResponse(response);
                    } catch (Exception e) {
                        throw new ClientException("Failed to get command response", e);
                    }
                });
    }

    /**
     * <p>Create an instance of {@link ClickHouseBinaryFormatReader} based on response. Table schema is option and only
     *  required for {@link ClickHouseFormat#RowBinaryWithNames}, {@link ClickHouseFormat#RowBinary}.
     *  Format {@link ClickHouseFormat#RowBinaryWithDefaults} is not supported for output (read operations).</p>
     * @param response
     * @param schema
     * @return
     */
    public ClickHouseBinaryFormatReader newBinaryFormatReader(QueryResponse response, TableSchema schema) {
        ClickHouseBinaryFormatReader reader = null;
        // Using caching buffer allocator is risky so this parameter is not exposed to the user
        boolean useCachingBufferAllocator = MapUtils.getFlag(configuration, "client_allow_binary_reader_to_reuse_buffers");
        BinaryStreamReader.ByteBufferAllocator byteBufferPool = useCachingBufferAllocator ?
                new BinaryStreamReader.CachingByteBufferAllocator() :
                new BinaryStreamReader.DefaultByteBufferAllocator();

        switch (response.getFormat()) {
            case Native:
                reader = new NativeFormatReader(response.getInputStream(), response.getSettings(),
                        byteBufferPool);
                break;
            case RowBinaryWithNamesAndTypes:
                reader = new RowBinaryWithNamesAndTypesFormatReader(response.getInputStream(), response.getSettings(),
                        byteBufferPool);
                break;
            case RowBinaryWithNames:
                reader = new RowBinaryWithNamesFormatReader(response.getInputStream(), response.getSettings(), schema,
                        byteBufferPool);
                break;
            case RowBinary:
                reader = new RowBinaryFormatReader(response.getInputStream(), response.getSettings(), schema,
                        byteBufferPool);
                break;
            default:
                throw new IllegalArgumentException("Binary readers doesn't support format: " + response.getFormat());
        }
        return reader;
    }

    public ClickHouseBinaryFormatReader newBinaryFormatReader(QueryResponse response) {
        return  newBinaryFormatReader(response, null);
    }

    private String registerOperationMetrics() {
        String operationId = UUID.randomUUID().toString();
        globalClientStats.put(operationId, new ClientStatisticsHolder());
        return operationId;
    }

    private void applyDefaults(QuerySettings settings) {
        Map<String, Object> settingsMap = settings.getAllSettings();

        String key = ClientConfigProperties.USE_SERVER_TIMEZONE.getKey();
        if (!settingsMap.containsKey(key) && configuration.containsKey(key)) {
            settings.setOption(key, MapUtils.getFlag(configuration, key));
        }

        key = ClientConfigProperties.USE_TIMEZONE.getKey();
        if ( !settings.getUseServerTimeZone() && !settingsMap.containsKey(key) && configuration.containsKey(key)) {
            settings.setOption(key, TimeZone.getTimeZone(configuration.get(key)));
        }

        key = ClientConfigProperties.SERVER_TIMEZONE.getKey();
        if (!settingsMap.containsKey(key) && configuration.containsKey(key)) {
            settings.setOption(key, TimeZone.getTimeZone(configuration.get(key)));
        }
    }

    private <T> CompletableFuture<T> runAsyncOperation(Supplier<T> resultSupplier, Map<String, Object> requestSettings) {
        boolean isAsync = MapUtils.getFlag(requestSettings, configuration, ClientConfigProperties.ASYNC_OPERATIONS.getKey());
        return isAsync ? CompletableFuture.supplyAsync(resultSupplier, sharedOperationExecutor) : CompletableFuture.completedFuture(resultSupplier.get());
    }

    public String toString() {
        return "Client{" +
                "endpoints=" + endpoints +
                '}';
    }

    /**
     * Returns unmodifiable map of configuration options.
     * @return - configuration options
     */
    public Map<String, String> getConfiguration() {
        return readOnlyConfig;
    }

    /** Returns operation timeout in seconds */
    protected int getOperationTimeout() {
        return Integer.parseInt(configuration.get(ClientConfigProperties.MAX_EXECUTION_TIME.getKey()));
    }

    /**
     * Returns unmodifiable set of endpoints.
     * @return - set of endpoints
     */
    public Set<String> getEndpoints() {
        return Collections.unmodifiableSet(endpoints);
    }

    public String getUser() {
        return this.configuration.get(ClientConfigProperties.USER.getKey());
    }

    public String getServerVersion() {
        return this.serverVersion;
    }

    public String getClientVersion() {
        return clientVersion;
    }

    /**
     * Sets list of DB roles that should be applied to each query.
     *
     * @param dbRoles
     */
    public void setDBRoles(Collection<String> dbRoles) {
        this.configuration.put(ClientConfigProperties.SESSION_DB_ROLES.getKey(), ClientConfigProperties.commaSeparated(dbRoles));
        this.unmodifiableDbRolesView =
                Collections.unmodifiableCollection(ClientConfigProperties.valuesFromCommaSeparated(
                        this.configuration.get(ClientConfigProperties.SESSION_DB_ROLES.getKey())));
    }

    public void updateClientName(String name) {
        this.configuration.put(ClientConfigProperties.CLIENT_NAME.getKey(), name);
    }

    public static final String clientVersion =
            ClickHouseClientOption.readVersionFromResource("client-v2-version.properties");
    public static final String CLIENT_USER_AGENT = "clickhouse-java-v2/";

    private Collection<String> unmodifiableDbRolesView = Collections.emptyList();

    /**
     * Returns list of DB roles that should be applied to each query.
     *
     * @return List of DB roles
     */
    public Collection<String> getDBRoles() {
        return unmodifiableDbRolesView;
    }

    public void updateBearerToken(String bearer) {
        this.configuration.put(ClientConfigProperties.httpHeader(HttpHeaders.AUTHORIZATION), "Bearer " + bearer);
    }

    private ClickHouseNode getNextAliveNode() {
        return serverNodes.get(0);
    }

    public static final String VALUES_LIST_DELIMITER = ",";
}<|MERGE_RESOLUTION|>--- conflicted
+++ resolved
@@ -1294,7 +1294,6 @@
         }
 
 
-<<<<<<< HEAD
         String retry = configuration.get(ClientConfigProperties.RETRY_ON_FAILURE.getKey());
         final int maxRetries = retry == null ? 0 : Integer.parseInt(retry);
 
@@ -1304,7 +1303,7 @@
             // Selecting some node
             ClickHouseNode selectedNode = getNextAliveNode();
 
-            ClientException lastException = null;
+            RuntimeException lastException = null;
             for (int i = 0; i <= maxRetries; i++) {
                 // Execute request
                 try (ClassicHttpResponse httpResponse =
@@ -1322,37 +1321,6 @@
                                                 serializer.serialize(obj, out);
                                             } catch (InvocationTargetException | IllegalAccessException | IOException e) {
                                                 throw new DataSerializationException(obj, serializer, e);
-=======
-        if (useNewImplementation) {
-            String retry = configuration.get(ClientConfigProperties.RETRY_ON_FAILURE.getKey());
-            final int maxRetries = retry == null ? 0 : Integer.parseInt(retry);
-
-            settings.setOption(ClientConfigProperties.INPUT_OUTPUT_FORMAT.getKey(), format.name());
-            final InsertSettings finalSettings = settings;
-            Supplier<InsertResponse> supplier = () -> {
-                // Selecting some node
-                ClickHouseNode selectedNode = getNextAliveNode();
-
-                RuntimeException lastException = null;
-                for (int i = 0; i <= maxRetries; i++) {
-                    // Execute request
-                    try (ClassicHttpResponse httpResponse =
-                            httpClientHelper.executeRequest(selectedNode, finalSettings.getAllSettings(),
-                                    out -> {
-                                        out.write("INSERT INTO ".getBytes());
-                                        out.write(tableName.getBytes());
-                                        out.write(" \n FORMAT ".getBytes());
-                                        out.write(format.name().getBytes());
-                                        out.write(" \n".getBytes());
-                                        for (Object obj : data) {
-
-                                            for (POJOSerializer serializer : serializersForTable) {
-                                                try {
-                                                    serializer.serialize(obj, out);
-                                                } catch (InvocationTargetException | IllegalAccessException | IOException e) {
-                                                    throw new DataSerializationException(obj, serializer, e);
-                                                }
->>>>>>> 7a15ecb4
                                             }
                                         }
                                     }
@@ -1360,47 +1328,12 @@
                                 })) {
 
 
-<<<<<<< HEAD
                     // Check response
                     if (httpResponse.getCode() == HttpStatus.SC_SERVICE_UNAVAILABLE) {
                         LOG.warn("Failed to get response. Server returned {}. Retrying.", httpResponse.getCode());
                         selectedNode = getNextAliveNode();
                         continue;
                     }
-=======
-                        // Check response
-                        if (httpResponse.getCode() == HttpStatus.SC_SERVICE_UNAVAILABLE) {
-                            LOG.warn("Failed to get response. Server returned {}. Retrying.", httpResponse.getCode());
-                            selectedNode = getNextAliveNode();
-                            continue;
-                        }
-
-                        ClientStatisticsHolder clientStats = globalClientStats.remove(operationId);
-                        OperationMetrics metrics = new OperationMetrics(clientStats);
-                        String summary = HttpAPIClientHelper.getHeaderVal(httpResponse.getFirstHeader(ClickHouseHttpProto.HEADER_SRV_SUMMARY), "{}");
-                        ProcessParser.parseSummary(summary, metrics);
-                        String queryId =  HttpAPIClientHelper.getHeaderVal(httpResponse.getFirstHeader(ClickHouseHttpProto.HEADER_QUERY_ID), finalSettings.getQueryId(), String::valueOf);
-                        metrics.operationComplete();
-                        metrics.setQueryId(queryId);
-                        return new InsertResponse(metrics);
-                    } catch (Exception e) {
-                        lastException = httpClientHelper.wrapException("Query request failed (Attempt " + (i + 1) + "/" + (maxRetries + 1) + ")", e);
-                        if (httpClientHelper.shouldRetry(e, finalSettings.getAllSettings())) {
-                            LOG.warn("Retrying.", e);
-                            selectedNode = getNextAliveNode();
-                        } else {
-                            throw lastException;
-                        }
-                    }
-                }
-                throw new ClientException("Insert request failed after attempts: " + (maxRetries + 1), lastException);
-            };
-
-            return runAsyncOperation(supplier, settings.getAllSettings());
-        } else {
-            //Create an output stream to write the data to
-            ByteArrayOutputStream stream = new ByteArrayOutputStream();
->>>>>>> 7a15ecb4
 
                     ClientStatisticsHolder clientStats = globalClientStats.remove(operationId);
                     OperationMetrics metrics = new OperationMetrics(clientStats);
@@ -1410,19 +1343,17 @@
                     metrics.operationComplete();
                     metrics.setQueryId(queryId);
                     return new InsertResponse(metrics);
-                } catch (NoHttpResponseException | ConnectionRequestTimeoutException | ConnectTimeoutException | ConnectException e) {
-                    lastException = httpClientHelper.wrapException("Insert request initiation failed", e);
+                } catch (Exception e) {
+                    lastException = httpClientHelper.wrapException("Query request failed (Attempt " + (i + 1) + "/" + (maxRetries + 1) + ")", e);
                     if (httpClientHelper.shouldRetry(e, finalSettings.getAllSettings())) {
-                        LOG.warn("Retrying", e);
+                        LOG.warn("Retrying.", e);
                         selectedNode = getNextAliveNode();
                     } else {
                         throw lastException;
                     }
-                } catch (IOException e) {
-                    throw new ClientException("Insert request failed", e);
                 }
             }
-            throw new ClientException("Insert request failed after retries", lastException);
+            throw new ClientException("Insert request failed after attempts: " + (maxRetries + 1), lastException);
         };
 
         return runAsyncOperation(supplier, settings.getAllSettings());
@@ -1511,36 +1442,6 @@
 
         Supplier<InsertResponse> responseSupplier;
 
-<<<<<<< HEAD
-=======
-            String retry = configuration.get(ClientConfigProperties.RETRY_ON_FAILURE.getKey());
-            final int maxRetries = retry == null ? 0 : Integer.parseInt(retry);
-            final int writeBufferSize = settings.getInputStreamCopyBufferSize() <= 0 ?
-                    Integer.parseInt(configuration.getOrDefault(ClientConfigProperties.CLIENT_NETWORK_BUFFER_SIZE.getKey(), "8192")) :
-                    settings.getInputStreamCopyBufferSize();
-
-            if (writeBufferSize <= 0) {
-                throw new IllegalArgumentException("Buffer size must be greater than 0");
-            }
-
-            settings.setOption(ClientConfigProperties.INPUT_OUTPUT_FORMAT.getKey(), format.name());
-            final InsertSettings finalSettings = settings;
-            final String sqlStmt = "INSERT INTO " + tableName + " FORMAT " + format.name();
-            finalSettings.serverSetting(ClickHouseHttpProto.QPARAM_QUERY_STMT, sqlStmt);
-            responseSupplier = () -> {
-                // Selecting some node
-                ClickHouseNode selectedNode = getNextAliveNode();
-
-                RuntimeException lastException = null;
-                for (int i = 0; i <= maxRetries; i++) {
-                    // Execute request
-                    try (ClassicHttpResponse httpResponse =
-                                 httpClientHelper.executeRequest(selectedNode, finalSettings.getAllSettings(),
-                                         out -> {
-                                             writer.onOutput(out);
-                                             out.close();
-                                         })) {
->>>>>>> 7a15ecb4
 
         String retry = configuration.get(ClientConfigProperties.RETRY_ON_FAILURE.getKey());
         final int maxRetries = retry == null ? 0 : Integer.parseInt(retry);
@@ -1552,7 +1453,6 @@
             throw new IllegalArgumentException("Buffer size must be greater than 0");
         }
 
-<<<<<<< HEAD
         settings.setOption(ClientConfigProperties.INPUT_OUTPUT_FORMAT.getKey(), format.name());
         final InsertSettings finalSettings = settings;
         final String sqlStmt = "INSERT INTO " + tableName + " FORMAT " + format.name();
@@ -1561,7 +1461,7 @@
             // Selecting some node
             ClickHouseNode selectedNode = getNextAliveNode();
 
-            ClientException lastException = null;
+            RuntimeException lastException = null;
             for (int i = 0; i <= maxRetries; i++) {
                 // Execute request
                 try (ClassicHttpResponse httpResponse =
@@ -1577,23 +1477,6 @@
                         LOG.warn("Failed to get response. Server returned {}. Retrying.", httpResponse.getCode());
                         selectedNode = getNextAliveNode();
                         continue;
-=======
-                        OperationMetrics metrics = new OperationMetrics(finalClientStats);
-                        String summary = HttpAPIClientHelper.getHeaderVal(httpResponse.getFirstHeader(ClickHouseHttpProto.HEADER_SRV_SUMMARY), "{}");
-                        ProcessParser.parseSummary(summary, metrics);
-                        String queryId =  HttpAPIClientHelper.getHeaderVal(httpResponse.getFirstHeader(ClickHouseHttpProto.HEADER_QUERY_ID), finalSettings.getQueryId(), String::valueOf);
-                        metrics.operationComplete();
-                        metrics.setQueryId(queryId);
-                        return new InsertResponse(metrics);
-                    } catch (Exception e) {
-                        lastException = httpClientHelper.wrapException("Query request failed (Attempt " + (i + 1) + "/" + (maxRetries + 1) + ")", e);
-                        if (httpClientHelper.shouldRetry(e, finalSettings.getAllSettings())) {
-                            LOG.warn("Retrying.", e);
-                            selectedNode = getNextAliveNode();
-                        } else {
-                            throw lastException;
-                        }
->>>>>>> 7a15ecb4
                     }
 
                     OperationMetrics metrics = new OperationMetrics(finalClientStats);
@@ -1603,26 +1486,15 @@
                     metrics.operationComplete();
                     metrics.setQueryId(queryId);
                     return new InsertResponse(metrics);
-                } catch (NoHttpResponseException | ConnectionRequestTimeoutException | ConnectTimeoutException | ConnectException e) {
-                    lastException = httpClientHelper.wrapException("Insert request initiation failed", e);
+                } catch (Exception e) {
+                    lastException = httpClientHelper.wrapException("Query request failed (Attempt " + (i + 1) + "/" + (maxRetries + 1) + ")", e);
                     if (httpClientHelper.shouldRetry(e, finalSettings.getAllSettings())) {
-                        LOG.warn("Retrying", e);
+                        LOG.warn("Retrying.", e);
                         selectedNode = getNextAliveNode();
                     } else {
                         throw lastException;
                     }
-                } catch (IOException e) {
-                    throw new ClientException("Insert request failed", e);
                 }
-<<<<<<< HEAD
-=======
-                throw new ClientException("Insert request failed after attempts: " + (maxRetries + 1), lastException);
-            };
-        } else {
-            responseSupplier = () -> {
-                ClickHouseRequest.Mutation request = ClientV1AdaptorHelper
-                        .createMutationRequest(oldClient.write(getServerNode()), tableName, settings, configuration).format(format);
->>>>>>> 7a15ecb4
 
                 if (i < maxRetries) {
                     try {
@@ -1632,7 +1504,7 @@
                     }
                 }
             }
-            throw new ClientException("Insert request failed after retries", lastException);
+            throw new ClientException("Insert request failed after attempts: " + (maxRetries + 1), lastException);
         };
 
         return runAsyncOperation(responseSupplier, settings.getAllSettings());
