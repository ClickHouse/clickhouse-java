--- conflicted
+++ resolved
@@ -36,7 +36,6 @@
 import com.clickhouse.data.ClickHouseFormat;
 import com.clickhouse.data.ClickHousePipedOutputStream;
 import com.clickhouse.data.format.BinaryStreamUtils;
-<<<<<<< HEAD
 import org.apache.hc.client5.http.ContextBuilder;
 import org.apache.hc.client5.http.async.HttpAsyncClient;
 import org.apache.hc.client5.http.async.methods.SimpleHttpRequest;
@@ -65,9 +64,6 @@
 import org.apache.hc.core5.http.nio.support.AsyncRequestBuilder;
 import org.apache.hc.core5.http.nio.support.BasicRequestConsumer;
 import org.apache.hc.core5.http.protocol.HttpContext;
-=======
-import org.apache.hc.core5.concurrent.DefaultThreadFactory;
->>>>>>> b38866e3
 import org.slf4j.Logger;
 import org.slf4j.LoggerFactory;
 
@@ -130,13 +126,10 @@
  *
  */
 public class Client {
-<<<<<<< HEAD
     private static final long TIMEOUT = TimeUnit.SECONDS.toMillis(30);
 
     private static final String DEFAULT_DB_NAME = "default";
     private HttpAPIClientHelper httpClientHelper = null;
-=======
->>>>>>> b38866e3
 
     private Set<String> endpoints;
     private Map<String, String> configuration;
@@ -162,25 +155,11 @@
         this.getterMethods = new HashMap<>();
         this.hasDefaults = new HashMap<>();
 
-<<<<<<< HEAD
-        final int numThreads = Integer.parseInt(configuration.getOrDefault(
-                ClickHouseClientOption.MAX_THREADS_PER_CLIENT.getKey(), "3"));
-        this.queryExecutor = Executors.newFixedThreadPool(numThreads, r -> {
-            Thread t = new Thread(r);
-            t.setName("ClickHouse-Query-Executor");
-            t.setUncaughtExceptionHandler((t1, e) -> {
-                LOG.error("Uncaught exception in thread {}", t1.getName(), e);
-            });
-            return t;
-        });
-        LOG.debug("Query executor created with {} threads", numThreads);
+        this.sharedOperationExecutor = Executors.newCachedThreadPool(new DefaultThreadFactory("chc-operation"));
         this.useNewImplementation = useNewImplementation;
         if (useNewImplementation) {
             this.httpClientHelper = new HttpAPIClientHelper(configuration);
         }
-=======
-        this.sharedOperationExecutor = Executors.newCachedThreadPool(new DefaultThreadFactory("chc-operation"));
->>>>>>> b38866e3
     }
 
     /**
@@ -453,13 +432,6 @@
         }
 
         /**
-<<<<<<< HEAD
-         * Switches to new implementation of the client.
-         * @deprecated - do not use - it is only for development
-         */
-        public Builder useNewImplementation() {
-            this.useNewImplementation = true;
-=======
          * Sets the maximum time for operation to complete. By default, it is set to 3 hours.
          * @param timeout
          * @param timeUnit
@@ -467,7 +439,15 @@
          */
         public Builder setExecutionTimeout(long timeout, TimeUnit timeUnit) {
             this.configuration.put(ClickHouseClientOption.MAX_EXECUTION_TIME.getKey(), String.valueOf(timeUnit.toMillis(timeout)));
->>>>>>> b38866e3
+            return this;
+        }
+
+        /**
+         * Switches to new implementation of the client.
+         * @deprecated - do not use - it is only for development
+         */
+        public Builder useNewImplementation() {
+            this.useNewImplementation = true;
             return this;
         }
 
@@ -483,7 +463,7 @@
 
             this.configuration = setDefaults(this.configuration);
 
-            return new Client(this.endpoints, this.configuration);
+            return new Client(this.endpoints, this.configuration, this.useNewImplementation);
         }
 
         private Map<String, String> setDefaults(Map<String, String> userConfig) {
@@ -492,9 +472,6 @@
             if (!userConfig.containsKey("database")) {
                 userConfig.put("database", (String) ClickHouseDefaults.DATABASE.getDefaultValue());
             }
-<<<<<<< HEAD
-            return new Client(this.endpoints, this.configuration, this.useNewImplementation);
-=======
 
             if (!userConfig.containsKey(ClickHouseClientOption.MAX_EXECUTION_TIME.getKey())) {
                 userConfig.put(ClickHouseClientOption.MAX_EXECUTION_TIME.getKey(),
@@ -507,7 +484,6 @@
             }
 
             return userConfig;
->>>>>>> b38866e3
         }
     }
 
