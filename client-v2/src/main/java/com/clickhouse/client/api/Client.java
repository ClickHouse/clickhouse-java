--- conflicted
+++ resolved
@@ -847,7 +847,6 @@
         }
     }
 
-<<<<<<< HEAD
     /**
      * <p>Executes a SQL command and doesn't care response. Useful for DDL statements, like `CREATE`, `DROP`, `ALTER`.
      * Method however returns execution errors from a server or summary in case of successful execution. </p>
@@ -910,8 +909,6 @@
         return request;
     }
 
-=======
->>>>>>> abe31c65
     private String startOperation() {
         String operationId = UUID.randomUUID().toString();
         globalClientStats.put(operationId, new ClientStatisticsHolder());
