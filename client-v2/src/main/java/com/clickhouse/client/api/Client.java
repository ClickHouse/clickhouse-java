package com.clickhouse.client.api;

import com.clickhouse.client.ClickHouseClient;
import com.clickhouse.client.ClickHouseNode;
import com.clickhouse.client.ClickHouseRequest;
import com.clickhouse.client.ClickHouseResponse;
import com.clickhouse.client.api.command.CommandResponse;
import com.clickhouse.client.api.command.CommandSettings;
import com.clickhouse.client.api.data_formats.ClickHouseBinaryFormatReader;
import com.clickhouse.client.api.data_formats.RowBinaryWithNamesAndTypesFormatReader;
import com.clickhouse.client.api.data_formats.internal.MapBackedRecord;
import com.clickhouse.client.api.data_formats.internal.ProcessParser;
import com.clickhouse.client.api.enums.Protocol;
import com.clickhouse.client.api.enums.ProxyType;
import com.clickhouse.client.api.insert.DataSerializationException;
import com.clickhouse.client.api.insert.InsertResponse;
import com.clickhouse.client.api.insert.InsertSettings;
import com.clickhouse.client.api.insert.POJOSerializer;
import com.clickhouse.client.api.insert.SerializerNotFoundException;
import com.clickhouse.client.api.internal.ClickHouseLZ4OutputStream;
import com.clickhouse.client.api.internal.ClientStatisticsHolder;
import com.clickhouse.client.api.internal.ClientV1AdaptorHelper;
import com.clickhouse.client.api.internal.HttpAPIClientHelper;
import com.clickhouse.client.api.internal.MapUtils;
import com.clickhouse.client.api.internal.SerializerUtils;
import com.clickhouse.client.api.internal.SettingsConverter;
import com.clickhouse.client.api.internal.TableSchemaParser;
import com.clickhouse.client.api.internal.ValidationUtils;
import com.clickhouse.client.api.metadata.TableSchema;
import com.clickhouse.client.api.metrics.ClientMetrics;
import com.clickhouse.client.api.metrics.OperationMetrics;
import com.clickhouse.client.api.query.GenericRecord;
import com.clickhouse.client.api.query.QueryResponse;
import com.clickhouse.client.api.query.QuerySettings;
import com.clickhouse.client.api.query.Records;
import com.clickhouse.client.config.ClickHouseClientOption;
import com.clickhouse.client.config.ClickHouseDefaults;
import com.clickhouse.client.http.ClickHouseHttpProto;
import com.clickhouse.client.http.config.ClickHouseHttpOption;
import com.clickhouse.data.ClickHouseColumn;
import com.clickhouse.data.ClickHouseDataStreamFactory;
import com.clickhouse.data.ClickHouseFormat;
import com.clickhouse.data.ClickHousePipedOutputStream;
import com.clickhouse.data.format.BinaryStreamUtils;
import org.apache.commons.compress.compressors.lz4.BlockLZ4CompressorOutputStream;
import org.apache.commons.compress.compressors.lz4.FramedLZ4CompressorOutputStream;
import org.apache.hc.core5.concurrent.DefaultThreadFactory;
import org.apache.hc.core5.http.ClassicHttpResponse;
import org.apache.hc.core5.http.HttpStatus;
import org.apache.hc.core5.http.NoHttpResponseException;
import org.slf4j.Logger;
import org.slf4j.LoggerFactory;

import java.io.ByteArrayInputStream;
import java.io.ByteArrayOutputStream;
import java.io.IOException;
import java.io.InputStream;
import java.lang.reflect.InvocationTargetException;
import java.lang.reflect.Method;
import java.net.URL;
import java.nio.charset.StandardCharsets;
import java.time.Duration;
import java.time.ZoneId;
import java.time.temporal.ChronoUnit;
import java.util.ArrayList;
import java.util.Collections;
import java.util.HashMap;
import java.util.HashSet;
import java.util.List;
import java.util.Map;
import java.util.Set;
import java.util.TimeZone;
import java.util.UUID;
import java.util.concurrent.CompletableFuture;
import java.util.concurrent.ConcurrentHashMap;
import java.util.concurrent.ExecutionException;
import java.util.concurrent.ExecutorService;
import java.util.concurrent.Executors;
import java.util.concurrent.TimeUnit;
import java.util.concurrent.TimeoutException;

import static java.time.temporal.ChronoUnit.SECONDS;

/**
 * <p>Client is the starting point for all interactions with ClickHouse. </p>
 *
 * <p>{@link Builder} is designed to construct a client object with required configuration:</p>
 *  <pre>{@code
 *
 *  Client client = new Client.Builder()
 *        .addEndpoint(Protocol.HTTP, node.getHost(), node.getPort())
 *        .addUsername("default")
 *        .build();
 *        }
 *  </pre>
 *
 *
 * <p>When client object is created any operation method can be called on it:</p>
 * <pre>{@code
 *
 *  if (client.ping()) {
 *      QuerySettings settings = new QuerySettings().setFormat(ClickHouseFormat.RowBinaryWithNamesAndTypes);
 *      Future<QueryResponse> response = client.query("SELECT * FROM " + table, settings);
 *      QueryResponse queryResponse = response.get();
 *  }
 *  }
 * </pre>
 *
 *
 * <p>Client is thread-safe. It uses exclusive set of object to perform an operation.</p>
 *
 */
public class Client implements AutoCloseable {
    private HttpAPIClientHelper httpClientHelper = null;

    private Set<String> endpoints;
    private Map<String, String> configuration;
    private List<ClickHouseNode> serverNodes = new ArrayList<>();
    private Map<Class<?>, List<POJOSerializer>> serializers; //Order is important to preserve for RowBinary
    private Map<Class<?>, Map<String, Method>> getterMethods;
    private Map<Class<?>, Boolean> hasDefaults; // Whether the POJO has defaults
    private static final Logger LOG = LoggerFactory.getLogger(Client.class);
    private ExecutorService sharedOperationExecutor;

    private Map<String, ClientStatisticsHolder> globalClientStats = new ConcurrentHashMap<>();

    private boolean useNewImplementation = false;

    private ClickHouseClient oldClient = null;

    private Client(Set<String> endpoints, Map<String,String> configuration, boolean useNewImplementation) {
        this.endpoints = endpoints;
        this.configuration = configuration;
        this.endpoints.forEach(endpoint -> {
            this.serverNodes.add(ClickHouseNode.of(endpoint, this.configuration));
        });
        this.serializers = new HashMap<>();
        this.getterMethods = new HashMap<>();
        this.hasDefaults = new HashMap<>();

        this.sharedOperationExecutor = Executors.newCachedThreadPool(new DefaultThreadFactory("chc-operation"));
        this.useNewImplementation = useNewImplementation;
        if (useNewImplementation) {
            this.httpClientHelper = new HttpAPIClientHelper(configuration);
            LOG.info("Using new http client implementation");
        } else {
            this.oldClient = ClientV1AdaptorHelper.createClient(configuration);
            LOG.info("Using old http client implementation");
        }
    }

    /**
     * Returns default database name that will be used by operations if not specified.
     *
     * @return String - actual default database name.
     */
    public String getDefaultDatabase() {
        return this.configuration.get("database");
    }


    /**
     * Frees the resources associated with the client.
     * <ul>
     *     <li>Shuts down the shared operation executor by calling {@code shutdownNow()}</li>
     * </ul>
     */
    @Override
    public void close() {
        try {
            if (!sharedOperationExecutor.isShutdown()) {
                this.sharedOperationExecutor.shutdownNow();
            }
        } catch (Exception e) {
            LOG.error("Failed to close shared operation executor", e);
        }

        if (oldClient != null) {
            oldClient.close();
        }
    }

    public static class Builder {
        private Set<String> endpoints;

        // Read-only configuration
        private Map<String, String> configuration;
        private boolean useNewImplementation = false;

        public Builder() {
            this.endpoints = new HashSet<>();
            this.configuration = new HashMap<String, String>();
            // TODO: set defaults configuration values
            this.setConnectTimeout(30, SECONDS)
                    .setSocketTimeout(2, SECONDS)
                    .setSocketRcvbuf(804800)
                    .setSocketSndbuf(804800)
                    .compressServerResponse(true)
                    .compressClientRequest(false);
        }

        /**
         * Server address to which client may connect. If there are multiple endpoints then client will
         * connect to one of them.
         * Acceptable formats are:
         * <ul>
         *     <li>{@code http://localhost:8123}</li>
         *     <li>{@code https://localhost:8443}</li>
         * </ul>
         *
         * @param endpoint - URL formatted string with protocol, host and port.
         */
        public Builder addEndpoint(String endpoint) {
            try {
                URL endpointURL = new java.net.URL(endpoint);
                if (!(endpointURL.getProtocol().equalsIgnoreCase("https") ||
                        endpointURL.getProtocol().equalsIgnoreCase("http"))) {
                    throw new IllegalArgumentException("Only HTTP and HTTPS protocols are supported");
                }
            } catch (java.net.MalformedURLException e) {
                throw new IllegalArgumentException("Endpoint should be a valid URL string", e);
            }
            if (endpoint.startsWith("https://")) {
                this.configuration.put(ClickHouseClientOption.SSL.getKey(), "true");
            }
            this.endpoints.add(endpoint);
            return this;
        }

        /**
         * Server address to which client may connect. If there are multiple endpoints then client will
         * connect to one of them.
         *
         * @param protocol - Endpoint protocol
         * @param host - Endpoint host
         * @param port - Endpoint port
         */
        public Builder addEndpoint(Protocol protocol, String host, int port, boolean secure) {
            ValidationUtils.checkNonBlank(host, "host");
            ValidationUtils.checkNotNull(protocol, "protocol");
            ValidationUtils.checkRange(port, 1, ValidationUtils.TCP_PORT_NUMBER_MAX, "port");
            if (secure) {
                // For some reason com.clickhouse.client.http.ApacheHttpConnectionImpl.newConnection checks only client config
                // for SSL, so we need to set it here. But it actually should be set for each node separately.
                this.configuration.put(ClickHouseClientOption.SSL.getKey(), "true");
            }
            String endpoint = String.format("%s%s://%s:%d", protocol.toString().toLowerCase(), secure ? "s": "", host, port);
            this.addEndpoint(endpoint);
            return this;
        }


        /**
         * Sets a configuration option. This method can be used to set any configuration option.
         * There is no specific validation is done on the key or value.
         *
         * @param key - configuration option name
         * @param value - configuration option value
         */
        public Builder setOption(String key, String value) {
            this.configuration.put(key, value);
            return this;
        }

        /**
         * Username for authentication with server. Required for all operations.
         * Same username will be used for all endpoints.
         *
         * @param username - a valid username
         */
        public Builder setUsername(String username) {
            this.configuration.put("user", username);
            return this;
        }

        /**
         * Password for authentication with server. Required for all operations.
         * Same password will be used for all endpoints.
         *
         * @param password - plain text password
         */
        public Builder setPassword(String password) {
            this.configuration.put("password", password);
            return this;
        }

        /**
         * Access token for authentication with server. Required for all operations.
         * Same access token will be used for all endpoints.
         *
         * @param accessToken - plain text access token
         */
        public Builder setAccessToken(String accessToken) {
            this.configuration.put("access_token", accessToken);
            return this;
        }

        // SOCKET SETTINGS

        /**
         * Default connection timeout in milliseconds. Timeout is applied to establish a connection.
         *
         * @param timeout - connection timeout in milliseconds
         */
        public Builder setConnectTimeout(long timeout) {
            this.configuration.put("connect_timeout", String.valueOf(timeout));
            return this;
        }

        /**
         * Default connection timeout in milliseconds. Timeout is applied to establish a connection.
         *
         * @param timeout - connection timeout value
         * @param unit - time unit
         */
        public Builder setConnectTimeout(long timeout, ChronoUnit unit) {
            return this.setConnectTimeout(Duration.of(timeout, unit).toMillis());
        }

        /**
         * Default socket timeout in milliseconds. Timeout is applied to read and write operations.
         *
         * @param timeout - socket timeout in milliseconds
         */
        public Builder setSocketTimeout(long timeout) {
            this.configuration.put("socket_timeout", String.valueOf(timeout));
            return this;
        }

        /**
         * Default socket timeout in milliseconds. Timeout is applied to read and write operations.
         *
         * @param timeout - socket timeout value
         * @param unit - time unit
         */
        public Builder setSocketTimeout(long timeout, ChronoUnit unit) {
            return this.setSocketTimeout(Duration.of(timeout, unit).toMillis());
        }

        /**
         * Default socket receive buffer size in bytes.
         *
         * @param size - socket receive buffer size in bytes
         */
        public Builder setSocketRcvbuf(long size) {
            this.configuration.put("socket_rcvbuf", String.valueOf(size));
            return this;
        }

        /**
         * Default socket send buffer size in bytes.
         *
         * @param size - socket send buffer size in bytes
         */
        public Builder setSocketSndbuf(long size) {
            this.configuration.put("socket_sndbuf", String.valueOf(size));
            return this;
        }

        /**
         * Default socket reuse address option.
         *
         * @param value - socket reuse address option
         */
        public Builder setSocketReuseAddress(boolean value) {
            this.configuration.put("socket_reuseaddr", String.valueOf(value));
            return this;
        }

        /**
         * Default socket keep alive option.If set to true socket will be kept alive
         * until terminated by one of the parties.
         *
         * @param value - socket keep alive option
         */
        public Builder setSocketKeepAlive(boolean value) {
            this.configuration.put("socket_keepalive", String.valueOf(value));
            return this;
        }

        /**
         * Default socket tcp_no_delay option. If set to true, disables Nagle's algorithm.
         *
         * @param value - socket tcp no delay option
         */
        public Builder setSocketTcpNodelay(boolean value) {
            this.configuration.put("socket_tcp_nodelay", String.valueOf(value));
            return this;
        }

        /**
         * Default socket linger option. If set to true, socket will linger for the specified time.
         *
         * @param secondsToWait - socket linger time in seconds
         */
        public Builder setSocketLinger(int secondsToWait) {
            this.configuration.put("socket_linger", String.valueOf(secondsToWait));
            return this;
        }

        /**
         * Server response compression. If set to true server will compress the response.
         * Has most effect for read operations.
         *
         * @param enabled - indicates if server response compression is enabled
         */
        public Builder compressServerResponse(boolean enabled) {
            this.configuration.put(ClickHouseClientOption.COMPRESS.getKey(), String.valueOf(enabled));
            return this;
        }

        /**
         * Client request compression. If set to true client will compress the request.
         * Has most effect for write operations.
         *
         * @param enabled - indicates if client request compression is enabled
         */
        public Builder compressClientRequest(boolean enabled) {
            this.configuration.put(ClickHouseClientOption.DECOMPRESS.getKey(), String.valueOf(enabled));
            return this;
        }

        /**
         * Configures the client to use HTTP compression. In this case compression is controlled by
         * http headers. Client compression will set {@code Content-Encoding: lz4} header and server
         * compression will set {@code Accept-Encoding: lz4} header.
         *
         * @param enabled - indicates if http compression is enabled
         * @return
         */
        public Builder useHttpCompression(boolean enabled) {
            this.configuration.put("client.use_http_compression", String.valueOf(enabled));
            return this;
        }

        /**
         * Sets buffer size for uncompressed data in LZ4 compression.
         * For outgoing data it is the size of a buffer that will be compressed.
         * For incoming data it is the size of a buffer that will be decompressed.
         *
         * @param size - size of the buffer in bytes
         * @return
         */
        public Builder setLZ4UncompressedBufferSize(int size) {
            this.configuration.put("compression.lz4.uncompressed_buffer_size", String.valueOf(size));
            return this;
        }

        /**
         * Sets the default database name that will be used by operations if not specified.
         * @param database - actual default database name.
         */
        public Builder setDefaultDatabase(String database) {
            this.configuration.put("database", database);
            return this;
        }

        public Builder addProxy(ProxyType type, String host, int port) {
            ValidationUtils.checkNotNull(type, "type");
            ValidationUtils.checkNonBlank(host, "host");
            ValidationUtils.checkRange(port, 1, ValidationUtils.TCP_PORT_NUMBER_MAX, "port");

            this.configuration.put(ClickHouseClientOption.PROXY_TYPE.getKey(), type.name());
            this.configuration.put(ClickHouseClientOption.PROXY_HOST.getKey(), host);
            this.configuration.put(ClickHouseClientOption.PROXY_PORT.getKey(), String.valueOf(port));
            return this;
        }

        public Builder setProxyCredentials(String user, String pass) {
            this.configuration.put("proxy_user", user);
            this.configuration.put("proxy_password", pass);
            return this;
        }

        /**
         * Sets the maximum time for operation to complete. By default, it is set to 3 hours.
         * @param timeout
         * @param timeUnit
         * @return
         */
        public Builder setExecutionTimeout(long timeout, TimeUnit timeUnit) {
            this.configuration.put(ClickHouseClientOption.MAX_EXECUTION_TIME.getKey(), String.valueOf(timeUnit.toMillis(timeout)));
            return this;
        }

        /**
         * Switches to new implementation of the client.
         * @deprecated - do not use - it is only for development
         */
        public Builder useNewImplementation(boolean useNewImplementation) {
            this.useNewImplementation = useNewImplementation;
            return this;
        }

        public Builder setHttpCookiesEnabled(boolean enabled) {
            //TODO: extract to settings string constants
            this.configuration.put("client.http.cookies_enabled", String.valueOf(enabled));
            return this;
        }


        /**
         * Defines path to the trust store file. It cannot be combined with
         * certificates. Either trust store or certificates should be used.
         *
         * {@see setSSLTrustStorePassword} and {@see setSSLTrustStoreType}
         * @param path
         * @return
         */
        public Builder setSSLTrustStore(String path) {
            this.configuration.put(ClickHouseClientOption.TRUST_STORE.getKey(), path);
            return this;
        }

        /**
         * Password for the SSL Trust Store.
         *
         * @param password
         * @return
         */
        public Builder setSSLTrustStorePassword(String password) {
            this.configuration.put(ClickHouseClientOption.KEY_STORE_PASSWORD.getKey(), password);
            return this;
        }

        /**
         * Type of the SSL Trust Store. Usually JKS
         *
         * @param type
         * @return
         */
        public Builder setSSLTrustStoreType(String type) {
            this.configuration.put(ClickHouseClientOption.KEY_STORE_TYPE.getKey(), type);
            return this;
        }

        /**
         * Defines path to the key store file. It cannot be combined with
         * certificates. Either key store or certificates should be used.
         *
         * {@see setSSLKeyStorePassword} and {@see setSSLKeyStoreType}
         * @param path
         * @return
         */
        public Builder setRootCertificate(String path) {
            this.configuration.put(ClickHouseClientOption.SSL_ROOT_CERTIFICATE.getKey(), path);
            return this;
        }

        /**
         * Client certificate for mTLS.
         * @param path
         * @return
         */
        public Builder setClientCertificate(String path) {
            this.configuration.put(ClickHouseClientOption.SSL_CERTIFICATE.getKey(), path);
            return this;
        }

        /**
         * Client key for mTLS.
         * @param path
         * @return
         */
        public Builder setClientKey(String path) {
            this.configuration.put(ClickHouseClientOption.SSL_KEY.getKey(), path);
            return this;
        }

        /**
         * Configure client to use server timezone for date/datetime columns. Default is true.
         * If this options is selected then server timezone should be set as well.
         *
         * @param useServerTimeZone - if to use server timezone
         * @return
         */
        public Builder useServerTimeZone(boolean useServerTimeZone) {
            this.configuration.put(ClickHouseClientOption.USE_SERVER_TIME_ZONE.getKey(), String.valueOf(useServerTimeZone));
            return this;
        }

        /**
         * Configure client to use specified timezone. If set using server TimeZone should be
         * set to false
         *
         * @param timeZone
         * @return
         */
        public Builder useTimeZone(String timeZone) {
            this.configuration.put(ClickHouseClientOption.USE_TIME_ZONE.getKey(), timeZone);
            return this;
        }

        /**
         * Specify server timezone to use. If not set then UTC will be used.
         *
         * @param timeZone - server timezone
         * @return
         */
        public Builder setServerTimeZone(String timeZone) {
            this.configuration.put(ClickHouseClientOption.SERVER_TIME_ZONE.getKey(), timeZone);
            return this;
        }

        public Client build() {
            this.configuration = setDefaults(this.configuration);

            // check if endpoint are empty. so can not initiate client
            if (this.endpoints.isEmpty()) {
                throw new IllegalArgumentException("At least one endpoint is required");
            }
            // check if username and password are empty. so can not initiate client?
            if (!this.configuration.containsKey("access_token") && (!this.configuration.containsKey("user") || !this.configuration.containsKey("password"))) {
                throw new IllegalArgumentException("Username and password are required");
            }

            if (this.configuration.containsKey(ClickHouseClientOption.TRUST_STORE) &&
                this.configuration.containsKey(ClickHouseClientOption.SSL_CERTIFICATE)) {
                throw new IllegalArgumentException("Trust store and certificates cannot be used together");
            }

            // Check timezone settings
            String useTimeZoneValue = this.configuration.get(ClickHouseClientOption.USE_TIME_ZONE.getKey());
            String serverTimeZoneValue = this.configuration.get(ClickHouseClientOption.SERVER_TIME_ZONE.getKey());
            boolean useServerTimeZone = MapUtils.getFlag(this.configuration, ClickHouseClientOption.USE_SERVER_TIME_ZONE.getKey());
            if (useTimeZoneValue != null) {
                if (useServerTimeZone) {
                    throw new IllegalArgumentException("USE_TIME_ZONE option cannot be used when using server timezone");
                }

                try {
                    LOG.info("Using timezone: {} instead of server one", ZoneId.of(useTimeZoneValue));
                } catch (Exception e) {
                    throw new IllegalArgumentException("Invalid timezone value: " + useTimeZoneValue);
                }
            } else if (useServerTimeZone) {
                if (serverTimeZoneValue == null) {
                    serverTimeZoneValue = "UTC";
                }

                try {
                    LOG.info("Using server timezone: {}", ZoneId.of(serverTimeZoneValue));
                } catch (Exception e) {
                    throw new IllegalArgumentException("Invalid server timezone value: " + serverTimeZoneValue);
                }
            } else {
                throw new IllegalArgumentException("Nor server timezone nor specific timezone is set");
            }

            return new Client(this.endpoints, this.configuration, this.useNewImplementation);
        }

        private Map<String, String> setDefaults(Map<String, String> userConfig) {

            // set default database name if not specified
            if (!userConfig.containsKey("database")) {
                userConfig.put("database", (String) ClickHouseDefaults.DATABASE.getDefaultValue());
            }

            if (!userConfig.containsKey(ClickHouseClientOption.MAX_EXECUTION_TIME.getKey())) {
                userConfig.put(ClickHouseClientOption.MAX_EXECUTION_TIME.getKey(),
                        String.valueOf(ClickHouseClientOption.MAX_EXECUTION_TIME.getDefaultValue()));
            }

            if (!userConfig.containsKey(ClickHouseClientOption.MAX_THREADS_PER_CLIENT.getKey())) {
                userConfig.put(ClickHouseClientOption.MAX_THREADS_PER_CLIENT.getKey(),
                        String.valueOf(ClickHouseClientOption.MAX_THREADS_PER_CLIENT.getDefaultValue()));
            }

<<<<<<< HEAD
            if (!userConfig.containsKey(ClickHouseClientOption.USE_SERVER_TIME_ZONE.getKey())) {
                userConfig.put(ClickHouseClientOption.USE_SERVER_TIME_ZONE.getKey(), "true");
            }

            if (!userConfig.containsKey(ClickHouseClientOption.SERVER_TIME_ZONE.getKey())) {
                userConfig.put(ClickHouseClientOption.SERVER_TIME_ZONE.getKey(), "UTC");
            }

=======
            if (!userConfig.containsKey("compression.lz4.uncompressed_buffer_size")) {
                userConfig.put("compression.lz4.uncompressed_buffer_size",
                        String.valueOf(ClickHouseLZ4OutputStream.UNCOMPRESSED_BUFF_SIZE));
            }
>>>>>>> 3a826658
            return userConfig;
        }
    }

    private ClickHouseNode getServerNode() {
        // TODO: implement load balancing using existing logic
        return this.serverNodes.get(0);
    }

    /**
     * Pings the server to check if it is alive
     * @return true if the server is alive, false otherwise
     */
    public boolean ping() {
        return ping(getOperationTimeout());
    }

    /**
     * Pings the server to check if it is alive. Maximum timeout is 10 minutes.
     *
     * @param timeout timeout in milliseconds
     * @return true if the server is alive, false otherwise
     */
    public boolean ping(long timeout) {
        if (useNewImplementation) {
            try (QueryResponse response = query("SELECT 1 FORMAT TabSeparated").get(timeout, TimeUnit.MILLISECONDS)) {
                return true;
            } catch (Exception e) {
                return false;
            }
        } else {
            return oldClient.ping(getServerNode(), Math.toIntExact(timeout));
        }
    }

    /**
     * <p>Registers a POJO class and maps its fields to a table schema</p>
     *
     * @param clazz - class of a POJO
     * @param schema - correlating table schema
     */
    public void register(Class<?> clazz, TableSchema schema) {
        LOG.debug("Registering POJO: {}", clazz.getName());

        //Create a new POJOSerializer with static .serialize(object, columns) methods
        List<POJOSerializer> serializers = new ArrayList<>();
        Map<String, Method> getterMethods = new HashMap<>();

        for (Method method: clazz.getMethods()) {//Clean up the method names
            String methodName = method.getName();
            if (methodName.startsWith("get") || methodName.startsWith("has")) {
                methodName = methodName.substring(3).toLowerCase();
                getterMethods.put(methodName, method);
            } if (methodName.startsWith("is")) {
                methodName = methodName.substring(2).toLowerCase();
                getterMethods.put(methodName, method);
            }
        }
        this.getterMethods.put(clazz, getterMethods);//Store the getter methods for later use

        for (ClickHouseColumn column : schema.getColumns()) {
            String columnName = column.getColumnName().toLowerCase().replace("_", "").replace(".","");
            serializers.add((obj, stream) -> {
                if (!getterMethods.containsKey(columnName)) {
                    LOG.warn("No getter method found for column: {}", columnName);
                    return;
                }
                Method getterMethod = this.getterMethods.get(clazz).get(columnName);
                Object value = getterMethod.invoke(obj);
                boolean hasDefaults = this.hasDefaults.get(clazz);

                //Handle null values
                if (value == null) {
                    if (hasDefaults && !column.hasDefault()) {//Send this only if there is no default
                        BinaryStreamUtils.writeNonNull(stream);
                    }
                    BinaryStreamUtils.writeNull(stream);//We send this regardless of default or nullable
                    return;
                }

                //Handle default
                if (hasDefaults) {
                    BinaryStreamUtils.writeNonNull(stream);//Write 0
                }

                //Handle nullable
                if (column.isNullable()) {
                    BinaryStreamUtils.writeNonNull(stream);//Write 0
                }

                //Handle the different types
                SerializerUtils.serializeData(stream, value, column);
            });
        }
        this.serializers.put(clazz, serializers);
        this.hasDefaults.put(clazz, schema.hasDefaults());
    }

    /**
     * <p>Sends write request to database. List of objects is converted into a most suitable format
     * then it is sent to a server. Members of the list must be pre-registered using
     * {@link #register(Class, TableSchema)} method:</p>
     *
     * <pre>{@code
     * client.register(SamplePOJO.class, tableSchema);
     * List<Object> input = new ArrayList<>();
     * // ... Insert some items into input list
     * Future<InsertResponse> response = client.insert(tableName, simplePOJOs, settings);
     * }
     * </pre>
     *
     * @param tableName - destination table name
     * @param data  - data stream to insert
     * @return {@code CompletableFuture<InsertResponse>} - a promise to insert response
     */
    public CompletableFuture<InsertResponse> insert(String tableName, List<?> data) {
        return insert(tableName, data, new InsertSettings());
    }

    /**
     * <p>Sends write request to database. List of objects is converted into a most suitable format
     * then it is sent to a server. Members of the list must be pre-registered using
     * {@link #register(Class, TableSchema)} method:</p>
     *
     * <pre>{@code
     * client.register(SamplePOJO.class, tableSchema);
     * List<Object> input = new ArrayList<>();
     * // ... Insert some items into input list
     * Future<InsertResponse> response = client.insert(tableName, simplePOJOs, settings);
     * }
     * </pre>
     *
     * @param tableName - destination table name
     * @param data  - data stream to insert
     * @param settings - insert operation settings
     * @return {@code CompletableFuture<InsertResponse>} - a promise to insert response
     */
    public CompletableFuture<InsertResponse> insert(String tableName, List<?> data, InsertSettings settings) {

        String operationId = startOperation();
        settings.setOperationId(operationId);
        if (useNewImplementation) {
            globalClientStats.get(operationId).start(ClientMetrics.OP_DURATION);
        }
        globalClientStats.get(operationId).start(ClientMetrics.OP_SERIALIZATION);

        if (data == null || data.isEmpty()) {
            throw new IllegalArgumentException("Data cannot be empty");
        }

        //Add format to the settings
        if (settings == null) {
            settings = new InsertSettings();
        }

        boolean hasDefaults = this.hasDefaults.get(data.get(0).getClass());
        ClickHouseFormat format = hasDefaults? ClickHouseFormat.RowBinaryWithDefaults : ClickHouseFormat.RowBinary;

        //Lookup the Serializer for the POJO
        List<POJOSerializer> serializers = this.serializers.get(data.get(0).getClass());
        if (serializers == null || serializers.isEmpty()) {
            throw new SerializerNotFoundException(data.get(0).getClass());
        }

        if (useNewImplementation) {
            String retry = configuration.get(ClickHouseClientOption.RETRY.getKey());
            final int maxRetries = retry == null ? (int) ClickHouseClientOption.RETRY.getDefaultValue() : Integer.parseInt(retry);

            settings.setOption(ClickHouseClientOption.FORMAT.getKey(), format.name());
            final InsertSettings finalSettings = settings;
            CompletableFuture<InsertResponse> future = CompletableFuture.supplyAsync(() -> {
                // Selecting some node
                ClickHouseNode selectedNode = getNextAliveNode();

                for (int i = 0; i <= maxRetries; i++) {
                    // Execute request
                    try (ClassicHttpResponse httpResponse =
                            httpClientHelper.executeRequest(selectedNode, finalSettings.getAllSettings(),
                                    out -> {
                                        out.write("INSERT INTO ".getBytes());
                                        out.write(tableName.getBytes());
                                        out.write(" \n FORMAT ".getBytes());
                                        out.write(format.name().getBytes());
                                        out.write(" \n".getBytes());
                                        for (Object obj : data) {
                                            for (POJOSerializer serializer : serializers) {
                                                try {
                                                    serializer.serialize(obj, out);
                                                } catch (InvocationTargetException | IllegalAccessException | IOException e) {
                                                    throw new DataSerializationException(obj, serializer, e);
                                                }
                                            }
                                        }
                                        out.close();
                                    })) {


                        // Check response
                        if (httpResponse.getCode() == HttpStatus.SC_SERVICE_UNAVAILABLE) {
                            LOG.warn("Failed to get response. Server returned {}. Retrying.", httpResponse.getCode());
                            selectedNode = getNextAliveNode();
                            continue;
                        }

                        ClientStatisticsHolder clientStats = globalClientStats.remove(operationId);
                        OperationMetrics metrics = new OperationMetrics(clientStats);
                        String summary = HttpAPIClientHelper.getHeaderVal(httpResponse.getFirstHeader(ClickHouseHttpProto.HEADER_SRV_SUMMARY), "{}");
                        ProcessParser.parseSummary(summary, metrics);
                        String queryId =  HttpAPIClientHelper.getHeaderVal(httpResponse.getFirstHeader(ClickHouseHttpProto.QPARAM_QUERY_ID), finalSettings.getQueryId(), String::valueOf);
                        metrics.operationComplete();
                        metrics.setQueryId(queryId);
                        return new InsertResponse(metrics);
                    } catch (NoHttpResponseException e) {
                        LOG.warn("Failed to get response. Retrying.", e);
                        selectedNode = getNextAliveNode();
                        continue;
                    } catch (IOException e) {
                        LOG.info("Interrupted while waiting for response.");
                        throw new ClientException("Failed to get query response", e);
                    }
                }
                throw new ClientException("Failed to get table schema: too many retries");
            }, sharedOperationExecutor);
            return future;
        } else {
            //Create an output stream to write the data to
            ByteArrayOutputStream stream = new ByteArrayOutputStream();

            //Call the static .serialize method on the POJOSerializer for each object in the list
            for (Object obj : data) {
                for (POJOSerializer serializer : serializers) {
                    try {
                        serializer.serialize(obj, stream);
                    } catch (InvocationTargetException | IllegalAccessException | IOException e) {
                        throw new DataSerializationException(obj, serializer, e);
                    }
                }
            }

            globalClientStats.get(operationId).stop(ClientMetrics.OP_SERIALIZATION);
            LOG.debug("Total serialization time: {}", globalClientStats.get(operationId).getElapsedTime("serialization"));
            return insert(tableName, new ByteArrayInputStream(stream.toByteArray()), format, settings);
        }
    }

    /**
     * <p>Sends write request to database. Input data is read from the input stream.</p>
     *
     * @param tableName - destination table name
     * @param data  - data stream to insert
     * @param format - format of the data in the stream
     * @return {@code CompletableFuture<InsertResponse>} - a promise to insert response
     */
    public CompletableFuture<InsertResponse> insert(String tableName, InputStream data, ClickHouseFormat format) {
        return insert(tableName, data, format, new InsertSettings());
    }

    /**
     * <p>Sends write request to database. Input data is read from the input stream.</p>
     *
     * @param tableName - destination table name
     * @param data  - data stream to insert
     * @param format - format of the data in the stream
     * @param settings - insert operation settings
     * @return {@code CompletableFuture<InsertResponse>} - a promise to insert response
     */
    public CompletableFuture<InsertResponse> insert(String tableName,
                                     InputStream data,
                                     ClickHouseFormat format,
                                     InsertSettings settings) {
        String operationId = (String) settings.getOperationId();
        if (operationId == null) {
            operationId = startOperation();
            settings.setOperationId(operationId);
        }
        ClientStatisticsHolder clientStats = globalClientStats.remove(operationId);
        clientStats.start(ClientMetrics.OP_DURATION);

        if (useNewImplementation) {

            String retry = configuration.get(ClickHouseClientOption.RETRY.getKey());
            final int maxRetries = retry == null ? (int) ClickHouseClientOption.RETRY.getDefaultValue() : Integer.parseInt(retry);
            final int writeBufferSize = settings.getInputStreamCopyBufferSize() <= 0 ?
                    Integer.parseInt(configuration.getOrDefault(ClickHouseClientOption.WRITE_BUFFER_SIZE.getKey(), "8192")) :
                    settings.getInputStreamCopyBufferSize();

            if (writeBufferSize <= 0) {
                throw new IllegalArgumentException("Buffer size must be greater than 0");
            }

            settings.setOption(ClickHouseClientOption.FORMAT.getKey(), format.name());
            final InsertSettings finalSettings = settings;
            CompletableFuture<InsertResponse> future = CompletableFuture.supplyAsync(() -> {
                // Selecting some node
                ClickHouseNode selectedNode = getNextAliveNode();

                for (int i = 0; i <= maxRetries; i++) {
                    // Execute request
                    try (ClassicHttpResponse httpResponse =
                                 httpClientHelper.executeRequest(selectedNode, finalSettings.getAllSettings(),
                                         out -> {
                                             out.write("INSERT INTO ".getBytes());
                                             out.write(tableName.getBytes());
                                             out.write(" FORMAT ".getBytes());
                                             out.write(format.name().getBytes());
                                             out.write(" \n".getBytes());

                                             byte[] buffer = new byte[writeBufferSize];
                                             int bytesRead;
                                             while ((bytesRead = data.read(buffer)) != -1) {
                                                 out.write(buffer, 0, bytesRead);
                                             }
                                             out.close();
                                         })) {


                        // Check response
                        if (httpResponse.getCode() == HttpStatus.SC_SERVICE_UNAVAILABLE) {
                            LOG.warn("Failed to get response. Server returned {}. Retrying.", httpResponse.getCode());
                            selectedNode = getNextAliveNode();
                            continue;
                        }

                        OperationMetrics metrics = new OperationMetrics(clientStats);
                        String summary = HttpAPIClientHelper.getHeaderVal(httpResponse.getFirstHeader(ClickHouseHttpProto.HEADER_SRV_SUMMARY), "{}");
                        ProcessParser.parseSummary(summary, metrics);
                        String queryId =  HttpAPIClientHelper.getHeaderVal(httpResponse.getFirstHeader(ClickHouseHttpProto.QPARAM_QUERY_ID), finalSettings.getQueryId(), String::valueOf);
                        metrics.operationComplete();
                        metrics.setQueryId(queryId);
                        return new InsertResponse(metrics);
                    } catch (NoHttpResponseException e) {
                        if (i < maxRetries) {
                            try {
                                data.reset();
                            } catch (IOException ioe) {
                                throw new ClientException("Failed to get response", e);
                            }
                            LOG.warn("Failed to get response. Retrying.", e);
                            selectedNode = getNextAliveNode();
                        } else {
                            throw new ClientException("Server did not respond", e);
                        }
                        continue;
                    } catch (IOException e) {
                        LOG.info("Interrupted while waiting for response.");
                        throw new ClientException("Failed to get query response", e);
                    }
                }
                throw new ClientException("Failed to insert data: too many retries");
            }, sharedOperationExecutor);
            return future;
        } else {
            CompletableFuture<InsertResponse> responseFuture = new CompletableFuture<>();

            ClickHouseRequest.Mutation request = ClientV1AdaptorHelper
                    .createMutationRequest(oldClient.write(getServerNode()), tableName, settings, configuration).format(format);

            CompletableFuture<ClickHouseResponse> future = null;
            try (ClickHousePipedOutputStream stream = ClickHouseDataStreamFactory.getInstance().createPipedOutputStream(request.getConfig())) {
                future = request.data(stream.getInputStream()).execute();

                //Copy the data from the input stream to the output stream
                byte[] buffer = new byte[settings.getInputStreamCopyBufferSize()];
                int bytesRead;
                while ((bytesRead = data.read(buffer)) != -1) {
                    stream.write(buffer, 0, bytesRead);
                }
            } catch (IOException e) {
                responseFuture.completeExceptionally(new ClientException("Failed to write data to the output stream", e));
            }

            if (!responseFuture.isCompletedExceptionally()) {
                try {
                    int operationTimeout = getOperationTimeout();
                    ClickHouseResponse clickHouseResponse;
                    if (operationTimeout > 0) {
                        clickHouseResponse = future.get(operationTimeout, TimeUnit.MILLISECONDS);
                    } else {
                        clickHouseResponse = future.get();
                    }
                    InsertResponse response = new InsertResponse(clickHouseResponse, clientStats);
                    responseFuture.complete(response);
                } catch (ExecutionException e) {
                    responseFuture.completeExceptionally(new ClientException("Failed to get insert response", e.getCause()));
                } catch (InterruptedException | TimeoutException e) {
                    responseFuture.completeExceptionally(new ClientException("Operation has likely timed out.", e));
                }
            }
            LOG.debug("Total insert (InputStream) time: {}", clientStats.getElapsedTime("insert"));

            return responseFuture;
        }
    }

    /**
     * Sends SQL query to server. Default settings are applied.
     * @param sqlQuery - complete SQL query.
     * @return {@code CompletableFuture<QueryResponse>} - a promise to query response.
     */
    public CompletableFuture<QueryResponse> query(String sqlQuery) {
        return query(sqlQuery, null, null);
    }

    /**
     * <p>Sends SQL query to server.</p>
     * <b>Notes:</b>
     * <ul>
     * <li>Server response format can be specified thru `settings` or in SQL query.</li>
     * <li>If specified in both, the `sqlQuery` will take precedence.</li>
     * </ul>
     * @param sqlQuery - complete SQL query.
     * @param settings - query operation settings.
     * @return {@code CompletableFuture<QueryResponse>} - a promise to query response.
     */
    public CompletableFuture<QueryResponse> query(String sqlQuery, QuerySettings settings) {
        return query(sqlQuery, null, settings);
    }

    /**
     * <p>Sends SQL query to server with parameters. The map `queryParams` should contain keys that
     * match the placeholders in the SQL query.</p>
     * <p>For a parametrized query like:</p>
     * <pre>{@code
     * SELECT * FROM table WHERE int_column = {id:UInt8} and string_column = {phrase:String}
     * }
     * </pre>
     *
     * <p>Code to set the queryParams would be:</p>
     * <pre>{@code
     *      Map<String, Object> queryParams = new HashMap<>();
     *      queryParams.put("id", 1);
     *      queryParams.put("phrase", "hello");
     *      }
     * </pre>
     *
     * <b>Notes:</b>
     * <ul>
     * <li>Server response format can be specified thru {@code settings} or in SQL query.</li>
     * <li>If specified in both, the {@code sqlQuery} will take precedence.</li>
     * </ul>
     *
     * @param sqlQuery - complete SQL query.
     * @param settings - query operation settings.
     * @param queryParams - query parameters that are sent to the server. (Optional)
     * @return {@code CompletableFuture<QueryResponse>} - a promise to query response.
     */
    public CompletableFuture<QueryResponse> query(String sqlQuery, Map<String, Object> queryParams, QuerySettings settings) {
        if (settings == null) {
            settings = new QuerySettings();
        }
        if (settings.getFormat() == null) {
            settings.setFormat(ClickHouseFormat.RowBinaryWithNamesAndTypes);
        }
        ClientStatisticsHolder clientStats = new ClientStatisticsHolder();
        clientStats.start(ClientMetrics.OP_DURATION);
        applyDefaults(settings);

        if (useNewImplementation) {
            //
            String retry = configuration.get(ClickHouseClientOption.RETRY.getKey());
            final int maxRetries = retry == null ? (int) ClickHouseClientOption.RETRY.getDefaultValue() : Integer.parseInt(retry);

            if (queryParams != null) {
                settings.setOption("statement_params", queryParams);
            }
            final QuerySettings finalSettings = settings;
            CompletableFuture<QueryResponse> future = CompletableFuture.supplyAsync(() -> {
                // Selecting some node
                ClickHouseNode selectedNode = getNextAliveNode();
                for (int i = 0; i <= maxRetries; i++) {
                    try {
                        ClassicHttpResponse httpResponse =
                                httpClientHelper.executeRequest(selectedNode, finalSettings.getAllSettings(), output -> {
                                    output.write(sqlQuery.getBytes(StandardCharsets.UTF_8));
                                    output.close();
                                });

                        // Check response
                        if (httpResponse.getCode() == HttpStatus.SC_SERVICE_UNAVAILABLE) {
                            LOG.warn("Failed to get response. Server returned {}. Retrying.", httpResponse.getCode());
                            selectedNode = getNextAliveNode();
                            continue;
                        }

                        OperationMetrics metrics = new OperationMetrics(clientStats);
                        String summary = HttpAPIClientHelper.getHeaderVal(httpResponse
                                .getFirstHeader(ClickHouseHttpProto.HEADER_SRV_SUMMARY), "{}");
                        ProcessParser.parseSummary(summary, metrics);
                        String queryId = HttpAPIClientHelper.getHeaderVal(httpResponse
                                .getFirstHeader(ClickHouseHttpProto.HEADER_QUERY_ID), finalSettings.getQueryId());
                        metrics.setQueryId(queryId);
                        metrics.operationComplete();

                        return new QueryResponse(httpResponse, finalSettings.getFormat(), finalSettings, metrics);
                    } catch (ClientException e) {
                        throw e;
                    } catch (Exception e) {
                        throw new ClientException("Failed to execute query", e);
                    }
                }
                throw new ClientException("Failed to get table schema: too many retries");
            }, sharedOperationExecutor);
            return future;
        } else {
            ClickHouseRequest<?> request = oldClient.read(getServerNode());
            request.options(SettingsConverter.toRequestOptions(settings.getAllSettings()));
            request.settings(SettingsConverter.toRequestSettings(settings.getAllSettings(), queryParams));
            request.option(ClickHouseClientOption.ASYNC, false); // we have own async handling
            request.query(sqlQuery, settings.getQueryId());
            final ClickHouseFormat format = settings.getFormat();
            request.format(format);

            final QuerySettings finalSettings = settings;
            CompletableFuture<QueryResponse> future = CompletableFuture.supplyAsync(() -> {
                LOG.trace("Executing request: {}", request);
                try {

                    int operationTimeout = getOperationTimeout();
                    ClickHouseResponse clickHouseResponse;
                    if (operationTimeout > 0) {
                        clickHouseResponse = request.execute().get(operationTimeout, TimeUnit.MILLISECONDS);
                    } else {
                        clickHouseResponse = request.execute().get();
                    }

                    return new QueryResponse(clickHouseResponse, format, clientStats, finalSettings);
                } catch (ClientException e) {
                    throw e;
                } catch (Exception e) {
                    throw new ClientException("Failed to get query response", e);
                }
            }, sharedOperationExecutor);
            return future;
        }
    }

    /**
     * <p>Queries data in one of descriptive format and creates a reader out of the response stream.</p>
     * <p>Format is selected internally so is ignored when passed in settings. If query contains format
     * statement then it may cause incompatibility error.</p>
     *
     * @param sqlQuery
     * @return
     */
    public CompletableFuture<Records> queryRecords(String sqlQuery) {
        return queryRecords(sqlQuery, null);
    }

    /**
     * <p>Queries data in one of descriptive format and creates a reader out of the response stream.</p>
     * <p>Format is selected internally so is ignored when passed in settings. If query contains format
     * statement then it may cause incompatibility error.</p>
     *
     * @param sqlQuery
     * @param settings
     * @return
     */
    public CompletableFuture<Records> queryRecords(String sqlQuery, QuerySettings settings) {
        if (settings == null) {
            settings = new QuerySettings();
        }
        settings.setFormat(ClickHouseFormat.RowBinaryWithNamesAndTypes);
        settings.waitEndOfQuery(true); // we rely on the summery

        final QuerySettings finalSettings = settings;
        return query(sqlQuery, settings).thenApplyAsync(response -> {
            try {
                return new Records(response, finalSettings);
            } catch (Exception e) {
                throw new ClientException("Failed to get query response", e);
            }
        }, sharedOperationExecutor);
    }

    /**
     * <p>Queries data in descriptive format and reads result to a collection.</p>
     * <p>Use this method for queries that would return only a few records only because client
     * will read whole dataset and convert it into a list of GenericRecord</p>
     * @param sqlQuery - SQL query
     * @return - complete list of records
     */
    public List<GenericRecord> queryAll(String sqlQuery) {
        try {
            int operationTimeout = getOperationTimeout();
            QuerySettings settings = new QuerySettings().waitEndOfQuery(true);
            try (QueryResponse response = operationTimeout == 0 ? query(sqlQuery, settings).get() :
                    query(sqlQuery, settings).get(operationTimeout, TimeUnit.MILLISECONDS)) {
                List<GenericRecord> records = new ArrayList<>();
                if (response.getResultRows() > 0) {
                    ClickHouseBinaryFormatReader reader =
                            new RowBinaryWithNamesAndTypesFormatReader(response.getInputStream(), response.getSettings());
                    Map<String, Object> record;
                    while ((record = reader.next()) != null) {
                        records.add(new MapBackedRecord(record, reader.getSchema()));
                    }
                }
                return records;
            }
        } catch (ExecutionException e) {
            throw new ClientException("Failed to get query response", e.getCause());
        } catch (Exception e) {
            throw new ClientException("Failed to get query response", e);
        }
    }

    /**
     * <p>Fetches schema of a table and returns complete information about each column.
     * Information includes column name, type, default value, etc.</p>
     *
     * <p>See {@link #register(Class, TableSchema)}</p>
     *
     * @param table - table name
     * @return {@code TableSchema} - Schema of the table
     */
    public TableSchema getTableSchema(String table) {
        return getTableSchema(table, configuration.get("database"));
    }

    /**
     * <p>Fetches schema of a table and returns complete information about each column.
     * Information includes column name, type, default value, etc.</p>
     *
     * <p>See {@link #register(Class, TableSchema)}</p>
     *
     * @param table - table name
     * @param database - database name
     * @return {@code TableSchema} - Schema of the table
     */
    public TableSchema getTableSchema(String table, String database) {
        final String sql = "DESCRIBE TABLE " + table + " FORMAT " + ClickHouseFormat.TSKV.name();

        int operationTimeout = getOperationTimeout();

        try (QueryResponse response = operationTimeout == 0 ? query(sql).get() :
                query(sql).get(getOperationTimeout(), TimeUnit.SECONDS)) {
            return new TableSchemaParser().readTSKV(response.getInputStream(), table, database);
        } catch (TimeoutException e) {
            throw new ClientException("Operation has likely timed out after " + getOperationTimeout() + " seconds.", e);
        } catch (ExecutionException e) {
            throw new ClientException("Failed to get table schema", e.getCause());
        } catch (Exception e) {
            throw new ClientException("Failed to get table schema", e);
        }
    }

    /**
     * <p>Executes a SQL command and doesn't care response. Useful for DDL statements, like `CREATE`, `DROP`, `ALTER`.
     * Method however returns execution errors from a server or summary in case of successful execution. </p>
     *
     * @param sql      - SQL command
     * @param settings - execution settings
     * @return {@code CompletableFuture<CommandResponse>} - a promise to command response
     */
    public CompletableFuture<CommandResponse> execute(String sql, CommandSettings settings) {
        return query(sql, settings)
                .thenApplyAsync(response -> {
                    try {
                        return new CommandResponse(response);
                    } catch (Exception e) {
                        throw new ClientException("Failed to get command response", e);
                    }
                });
    }

    /**
     * <p>Executes a SQL command and doesn't care response. Useful for DDL statements, like `CREATE`, `DROP`, `ALTER`.
     * Method however returns execution errors from a server or summary in case of successful execution. </p>
     *
     * @param sql - SQL command
     * @return {@code CompletableFuture<CommandResponse>} - a promise to command response
     */
    public CompletableFuture<CommandResponse> execute(String sql) {
        return query(sql)
                .thenApplyAsync(response -> {
                    try {
                        return new CommandResponse(response);
                    } catch (Exception e) {
                        throw new ClientException("Failed to get command response", e);
                    }
                }, sharedOperationExecutor);
    }

    private String startOperation() {
        String operationId = UUID.randomUUID().toString();
        globalClientStats.put(operationId, new ClientStatisticsHolder());
        return operationId;
    }

    private void applyDefaults(QuerySettings settings) {
        Map<String, Object> settingsMap = settings.getAllSettings();

        String key = ClickHouseClientOption.USE_SERVER_TIME_ZONE.getKey();
        if (!settingsMap.containsKey(key) && configuration.containsKey(key)) {
            settings.setOption(key, MapUtils.getFlag(configuration, key));
        }

        key = ClickHouseClientOption.USE_TIME_ZONE.getKey();
        if ( !settings.getUseServerTimeZone() && !settingsMap.containsKey(key) && configuration.containsKey(key)) {
            settings.setOption(key, TimeZone.getTimeZone(configuration.get(key)));
        }

        key = ClickHouseClientOption.SERVER_TIME_ZONE.getKey();
        if (!settingsMap.containsKey(key) && configuration.containsKey(key)) {
            settings.setOption(key, TimeZone.getTimeZone(configuration.get(key)));
        }
    }

    public String toString() {
        return "Client{" +
                "endpoints=" + endpoints +
                '}';
    }

    /**
     * Returns unmodifiable map of configuration options.
     * @return - configuration options
     */
    public Map<String, String> getConfiguration() {
        return Collections.unmodifiableMap(configuration);
    }

    /** Returns operation timeout in seconds */
    protected int getOperationTimeout() {
        return Integer.parseInt(configuration.get(ClickHouseClientOption.MAX_EXECUTION_TIME.getKey()));
    }

    /**
     * Returns unmodifiable set of endpoints.
     * @return - set of endpoints
     */
    public Set<String> getEndpoints() {
        return Collections.unmodifiableSet(endpoints);
    }


    private ClickHouseNode getNextAliveNode() {
        return serverNodes.get(0);
    }
}<|MERGE_RESOLUTION|>--- conflicted
+++ resolved
@@ -667,21 +667,19 @@
                         String.valueOf(ClickHouseClientOption.MAX_THREADS_PER_CLIENT.getDefaultValue()));
             }
 
-<<<<<<< HEAD
-            if (!userConfig.containsKey(ClickHouseClientOption.USE_SERVER_TIME_ZONE.getKey())) {
-                userConfig.put(ClickHouseClientOption.USE_SERVER_TIME_ZONE.getKey(), "true");
-            }
-
-            if (!userConfig.containsKey(ClickHouseClientOption.SERVER_TIME_ZONE.getKey())) {
-                userConfig.put(ClickHouseClientOption.SERVER_TIME_ZONE.getKey(), "UTC");
-            }
-
-=======
             if (!userConfig.containsKey("compression.lz4.uncompressed_buffer_size")) {
                 userConfig.put("compression.lz4.uncompressed_buffer_size",
                         String.valueOf(ClickHouseLZ4OutputStream.UNCOMPRESSED_BUFF_SIZE));
             }
->>>>>>> 3a826658
+
+            if (!userConfig.containsKey(ClickHouseClientOption.USE_SERVER_TIME_ZONE.getKey())) {
+                userConfig.put(ClickHouseClientOption.USE_SERVER_TIME_ZONE.getKey(), "true");
+            }
+
+            if (!userConfig.containsKey(ClickHouseClientOption.SERVER_TIME_ZONE.getKey())) {
+                userConfig.put(ClickHouseClientOption.SERVER_TIME_ZONE.getKey(), "UTC");
+            }
+
             return userConfig;
         }
     }
@@ -1140,7 +1138,6 @@
         applyDefaults(settings);
 
         if (useNewImplementation) {
-            //
             String retry = configuration.get(ClickHouseClientOption.RETRY.getKey());
             final int maxRetries = retry == null ? (int) ClickHouseClientOption.RETRY.getDefaultValue() : Integer.parseInt(retry);
 
