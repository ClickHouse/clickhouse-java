package com.clickhouse.client.api;

import com.clickhouse.client.api.command.CommandResponse;
import com.clickhouse.client.api.command.CommandSettings;
import com.clickhouse.client.api.data_formats.ClickHouseBinaryFormatReader;
import com.clickhouse.client.api.data_formats.NativeFormatReader;
import com.clickhouse.client.api.data_formats.RowBinaryFormatReader;
import com.clickhouse.client.api.data_formats.RowBinaryFormatSerializer;
import com.clickhouse.client.api.data_formats.RowBinaryWithNamesAndTypesFormatReader;
import com.clickhouse.client.api.data_formats.RowBinaryWithNamesFormatReader;
import com.clickhouse.client.api.data_formats.internal.BinaryStreamReader;
import com.clickhouse.client.api.data_formats.internal.MapBackedRecord;
import com.clickhouse.client.api.data_formats.internal.ProcessParser;
import com.clickhouse.client.api.data_formats.internal.SerializerUtils;
import com.clickhouse.client.api.enums.Protocol;
import com.clickhouse.client.api.enums.ProxyType;
import com.clickhouse.client.api.http.ClickHouseHttpProto;
import com.clickhouse.client.api.serde.DataSerializationException;
import com.clickhouse.client.api.insert.InsertResponse;
import com.clickhouse.client.api.insert.InsertSettings;
import com.clickhouse.client.api.serde.POJOFieldSerializer;
import com.clickhouse.client.api.internal.ClickHouseLZ4OutputStream;
import com.clickhouse.client.api.internal.ClientStatisticsHolder;
import com.clickhouse.client.api.internal.HttpAPIClientHelper;
import com.clickhouse.client.api.internal.MapUtils;
import com.clickhouse.client.api.internal.TableSchemaParser;
import com.clickhouse.client.api.internal.ValidationUtils;
import com.clickhouse.client.api.metadata.ColumnToMethodMatchingStrategy;
import com.clickhouse.client.api.metadata.DefaultColumnToMethodMatchingStrategy;
import com.clickhouse.client.api.metadata.TableSchema;
import com.clickhouse.client.api.metrics.ClientMetrics;
import com.clickhouse.client.api.metrics.OperationMetrics;
import com.clickhouse.client.api.query.GenericRecord;
import com.clickhouse.client.api.serde.POJOFieldDeserializer;
import com.clickhouse.client.api.query.QueryResponse;
import com.clickhouse.client.api.query.QuerySettings;
import com.clickhouse.client.api.query.Records;
<<<<<<< HEAD
import com.clickhouse.client.api.serde.POJOSerDe;
=======
import com.clickhouse.client.api.transport.Endpoint;
import com.clickhouse.client.api.transport.HttpEndpoint;
>>>>>>> 0210d91c
import com.clickhouse.client.config.ClickHouseClientOption;
import com.clickhouse.data.ClickHouseColumn;
import com.clickhouse.data.ClickHouseFormat;
import com.google.common.collect.ImmutableList;
import net.jpountz.lz4.LZ4Factory;
import org.apache.hc.core5.concurrent.DefaultThreadFactory;
import org.apache.hc.core5.http.ClassicHttpResponse;
import org.apache.hc.core5.http.Header;
import org.apache.hc.core5.http.HttpHeaders;
import org.apache.hc.core5.http.HttpStatus;
import org.slf4j.Logger;
import org.slf4j.LoggerFactory;

import java.io.IOException;
import java.io.InputStream;
import java.io.OutputStream;
import java.lang.reflect.InvocationTargetException;
import java.lang.reflect.Method;
import java.net.URL;
import java.nio.charset.StandardCharsets;
import java.time.Duration;
import java.time.ZoneId;
import java.time.temporal.ChronoUnit;
import java.util.ArrayList;
import java.util.Collection;
import java.util.Collections;
import java.util.HashMap;
import java.util.HashSet;
import java.util.LinkedHashMap;
import java.util.List;
import java.util.Map;
import java.util.Set;
import java.util.StringJoiner;
import java.util.TimeZone;
import java.util.UUID;
import java.util.concurrent.CompletableFuture;
import java.util.concurrent.ConcurrentHashMap;
import java.util.concurrent.ExecutionException;
import java.util.concurrent.ExecutorService;
import java.util.concurrent.Executors;
import java.util.concurrent.TimeUnit;
import java.util.concurrent.TimeoutException;
import java.util.function.Supplier;
import java.util.stream.Collectors;

import static java.time.temporal.ChronoUnit.MILLIS;
import static java.time.temporal.ChronoUnit.SECONDS;

/**
 * <p>Client is the starting point for all interactions with ClickHouse. </p>
 *
 * <p>{@link Builder} is designed to construct a client object with required configuration:</p>
 * {@code
 *
 *  Client client = new Client.Builder()
 *        .addEndpoint(Protocol.HTTP, node.getHost(), node.getPort())
 *        .addUsername("default")
 *        .build();
 *  }
 *
 *
 *
 * <p>When client object is created any operation method can be called on it:</p>
 * {@code
 *
 *  if (client.ping()) {
 *      QuerySettings settings = new QuerySettings().setFormat(ClickHouseFormat.RowBinaryWithNamesAndTypes);
 *      try (QueryResponse response = client.query("SELECT * FROM " + table, settings).get(10, TimeUnit.SECONDS)) {
 *          ...
 *      }
 *  }
 * }
 *
 *
 *
 * <p>Client is thread-safe. It uses exclusive set of object to perform an operation.</p>
 *
 */
public class Client implements AutoCloseable {
    private static final Logger LOG = LoggerFactory.getLogger(Client.class);

    private HttpAPIClientHelper httpClientHelper = null;

<<<<<<< HEAD
    private final Set<String> endpoints;
=======
    private final List<Endpoint> endpoints;
>>>>>>> 0210d91c

    private final Map<String, String> configuration;

    private final Map<String, String> readOnlyConfig;

<<<<<<< HEAD
    private final List<ClickHouseNode> serverNodes = new ArrayList<>();

    private final POJOSerDe pojoSerDe;
=======
    // POJO serializer mapping (class -> (schema -> (format -> serializer)))
    private final Map<Class<?>, Map<String, Map<String, POJOSerializer>>> serializers;

    // POJO deserializer mapping (class -> (schema -> (format -> deserializer)))
    private final Map<Class<?>, Map<String, Map<String, POJOSetter>>> deserializers;
>>>>>>> 0210d91c

    private final ExecutorService sharedOperationExecutor;

    private final boolean isSharedOpExecutorOwned;

    private final Map<String, ClientStatisticsHolder> globalClientStats = new ConcurrentHashMap<>();

    private final Map<String, TableSchema> tableSchemaCache = new ConcurrentHashMap<>();

    private final Map<String, Boolean> tableSchemaHasDefaults = new ConcurrentHashMap<>();

    // Server context
    private String serverVersion;
    private Object metricsRegistry;
    private int retries;
    private LZ4Factory lz4Factory = null;

    private Client(Set<String> endpoints, Map<String,String> configuration, boolean useNewImplementation,
                   ExecutorService sharedOperationExecutor, ColumnToMethodMatchingStrategy columnToMethodMatchingStrategy) {
        this(endpoints, configuration, useNewImplementation, sharedOperationExecutor, columnToMethodMatchingStrategy, null);
    }

    private Client(Set<String> endpoints, Map<String,String> configuration, boolean useNewImplementation,
                   ExecutorService sharedOperationExecutor, ColumnToMethodMatchingStrategy columnToMethodMatchingStrategy, Object metricsRegistry) {
        // Simple initialization
        this.configuration = configuration;
        this.readOnlyConfig = Collections.unmodifiableMap(this.configuration);
        this.metricsRegistry = metricsRegistry;
<<<<<<< HEAD
        this.pojoSerDe = new POJOSerDe(columnToMethodMatchingStrategy);
=======

        // Serialization
        this.serializers = new ConcurrentHashMap<>();
        this.deserializers = new ConcurrentHashMap<>();
>>>>>>> 0210d91c

        // Operation Execution
        boolean isAsyncEnabled = MapUtils.getFlag(this.configuration, ClientConfigProperties.ASYNC_OPERATIONS.getKey(), false);
        if (isAsyncEnabled && sharedOperationExecutor == null) {
            this.isSharedOpExecutorOwned = true;
            this.sharedOperationExecutor = Executors.newCachedThreadPool(new DefaultThreadFactory("chc-operation"));
        } else {
            this.isSharedOpExecutorOwned = false;
            this.sharedOperationExecutor = sharedOperationExecutor;
        }
<<<<<<< HEAD
        boolean initSslContext = getEndpoints().stream().anyMatch(s -> s.toLowerCase().contains("https://"));
        this.httpClientHelper = new HttpAPIClientHelper(configuration, metricsRegistry, initSslContext);
=======

        this.columnToMethodMatchingStrategy = columnToMethodMatchingStrategy;
>>>>>>> 0210d91c


        // Transport
        ImmutableList.Builder<Endpoint> tmpEndpoints = ImmutableList.builder();
        boolean initSslContext = false;
        for (String ep : endpoints) {
            try {
                HttpEndpoint endpoint = new HttpEndpoint(ep);
                if (endpoint.isSecure()) {
                    initSslContext = true;
                }
                LOG.debug("Adding endpoint: {}", endpoint);
                tmpEndpoints.add(endpoint);
            } catch (Exception e) {
                throw new ClientException("Failed to add endpoint " + ep, e);
            }
        }

        this.endpoints = tmpEndpoints.build();
        this.httpClientHelper = new HttpAPIClientHelper(configuration, metricsRegistry, initSslContext);

        String retry = configuration.get(ClientConfigProperties.RETRY_ON_FAILURE.getKey());
        this.retries = retry == null ? 0 : Integer.parseInt(retry);
        boolean useNativeCompression = !MapUtils.getFlag(configuration, ClientConfigProperties.DISABLE_NATIVE_COMPRESSION.getKey(), false);
        if (useNativeCompression) {
            this.lz4Factory = LZ4Factory.fastestInstance();
        } else {
            this.lz4Factory = LZ4Factory.fastestJavaInstance();
        }

        this.serverVersion = configuration.getOrDefault(ClientConfigProperties.SERVER_VERSION.getKey(), "unknown");
    }

    /**
     * Loads essential information about a server. Should be called after client creation.
     *
     */
    public void loadServerInfo() {
        try (QueryResponse response = this.query("SELECT currentUser() AS user, timezone() AS timezone, version() AS version LIMIT 1").get()) {
            try (ClickHouseBinaryFormatReader reader = this.newBinaryFormatReader(response)) {
                if (reader.next() != null) {
                    this.configuration.put(ClientConfigProperties.USER.getKey(), reader.getString("user"));
                    this.configuration.put(ClientConfigProperties.SERVER_TIMEZONE.getKey(), reader.getString("timezone"));
                    serverVersion = reader.getString("version");
                }
            }
        } catch (Exception e) {
            throw new ClientException("Failed to get server info", e);
        }
    }

    /**
     * Returns default database name that will be used by operations if not specified.
     *
     * @return String - actual default database name.
     */
    public String getDefaultDatabase() {
        return this.configuration.get("database");
    }


    /**
     * Frees the resources associated with the client.
     * <ul>
     *     <li>Shuts down the shared operation executor by calling {@code shutdownNow()}</li>
     * </ul>
     */
    @Override
    public void close() {
        if (isSharedOpExecutorOwned) {
            try {
                if (sharedOperationExecutor != null && !sharedOperationExecutor.isShutdown()) {
                    this.sharedOperationExecutor.shutdownNow();
                }
            } catch (Exception e) {
                LOG.error("Failed to close shared operation executor", e);
            }
        } else {
            LOG.debug("Skip closing operation executor because not owned by client");
        }

        if (httpClientHelper != null) {
            httpClientHelper.close();
        }
    }


    public static class Builder {
        private Set<String> endpoints;

        // Read-only configuration
        private Map<String, String> configuration;
        private boolean useNewImplementation = true;

        private ExecutorService sharedOperationExecutor = null;
        private ColumnToMethodMatchingStrategy columnToMethodMatchingStrategy;
        private Object metricRegistry = null;
        public Builder() {
            this.endpoints = new HashSet<>();
            this.configuration = new HashMap<String, String>();
        }

        /**
         * Server address to which client may connect. If there are multiple endpoints then client will
         * connect to one of them.
         * Acceptable formats are:
         * <ul>
         *     <li>{@code http://localhost:8123}</li>
         *     <li>{@code https://localhost:8443}</li>
         * </ul>
         *
         * @param endpoint - URL formatted string with protocol, host and port.
         */
        public Builder addEndpoint(String endpoint) {
            try {
                URL endpointURL = new java.net.URL(endpoint);

                if (endpointURL.getProtocol().equalsIgnoreCase("https")) {
                    addEndpoint(Protocol.HTTP, endpointURL.getHost(), endpointURL.getPort(), true);
                } else if (endpointURL.getProtocol().equalsIgnoreCase("http")) {
                    addEndpoint(Protocol.HTTP, endpointURL.getHost(), endpointURL.getPort(), false);
                } else {
                    throw new IllegalArgumentException("Only HTTP and HTTPS protocols are supported");
                }
            } catch (java.net.MalformedURLException e) {
                throw new IllegalArgumentException("Endpoint should be a valid URL string, but was " + endpoint, e);
            }
            return this;
        }

        /**
         * Server address to which client may connect. If there are multiple endpoints then client will
         * connect to one of them.
         *
         * @param protocol - Endpoint protocol
         * @param host - Endpoint host
         * @param port - Endpoint port
         */
        public Builder addEndpoint(Protocol protocol, String host, int port, boolean secure) {
            ValidationUtils.checkNonBlank(host, "host");
            ValidationUtils.checkNotNull(protocol, "protocol");
            ValidationUtils.checkRange(port, 1, ValidationUtils.TCP_PORT_NUMBER_MAX, "port");
            if (secure) {
                // TODO: if secure init SSL context
            }
            String endpoint = String.format("%s%s://%s:%d", protocol.toString().toLowerCase(), secure ? "s": "", host, port);
            this.endpoints.add(endpoint);
            return this;
        }


        /**
         * Sets a configuration option. This method can be used to set any configuration option.
         * There is no specific validation is done on the key or value.
         *
         * @param key - configuration option name
         * @param value - configuration option value
         */
        public Builder setOption(String key, String value) {
            this.configuration.put(key, value);
            if (key.equals(ClientConfigProperties.PRODUCT_NAME.getKey())) {
                setClientName(value);
            }
            if (key.equals(ClientConfigProperties.BEARERTOKEN_AUTH.getKey())) {
                useBearerTokenAuth(value);
            }
            return this;
        }

        /**
         * Username for authentication with server. Required for all operations.
         * Same username will be used for all endpoints.
         *
         * @param username - a valid username
         */
        public Builder setUsername(String username) {
            this.configuration.put(ClientConfigProperties.USER.getKey(), username);
            return this;
        }

        /**
         * Password for authentication with server. Required for all operations.
         * Same password will be used for all endpoints.
         *
         * @param password - plain text password
         */
        public Builder setPassword(String password) {
            this.configuration.put(ClientConfigProperties.PASSWORD.getKey(), password);
            return this;
        }

        /**
         * Access token for authentication with server. Required for all operations.
         * Same access token will be used for all endpoints.
         *
         * @param accessToken - plain text access token
         */
        public Builder setAccessToken(String accessToken) {
            this.configuration.put(ClientConfigProperties.ACCESS_TOKEN.getKey(), accessToken);
            return this;
        }

        /**
         * Makes client to use SSL Client Certificate to authenticate with server.
         * Client certificate should be set as well. {@link Client.Builder#setClientCertificate(String)}
         * @param useSSLAuthentication
         * @return
         */
        public Builder useSSLAuthentication(boolean useSSLAuthentication) {
            this.configuration.put(ClientConfigProperties.SSL_AUTH.getKey(), String.valueOf(useSSLAuthentication));
            return this;
        }

        /**
         * Configures client to use build-in connection pool
         * @param enable - if connection pool should be enabled
         * @return
         */
        public Builder enableConnectionPool(boolean enable) {
            this.configuration.put(ClientConfigProperties.CONNECTION_POOL_ENABLED.getKey(), String.valueOf(enable));
            return this;
        }

        /**
         * Default connection timeout in milliseconds. Timeout is applied to establish a connection.
         *
         * @param timeout - connection timeout in milliseconds
         */
        public Builder setConnectTimeout(long timeout) {
            this.configuration.put(ClientConfigProperties.CONNECTION_TIMEOUT.getKey(), String.valueOf(timeout));
            return this;
        }

        /**
         * Default connection timeout in milliseconds. Timeout is applied to establish a connection.
         *
         * @param timeout - connection timeout value
         * @param unit - time unit
         */
        public Builder setConnectTimeout(long timeout, ChronoUnit unit) {
            return this.setConnectTimeout(Duration.of(timeout, unit).toMillis());
        }

        /**
         * Set timeout for waiting a free connection from a pool when all connections are leased.
         * This configuration is important when need to fail fast in high concurrent scenarios.
         * Default is 10 s.
         * @param timeout - connection timeout in milliseconds
         * @param unit - time unit
         */
        public Builder setConnectionRequestTimeout(long timeout, ChronoUnit unit) {
            this.configuration.put(ClientConfigProperties.CONNECTION_REQUEST_TIMEOUT.getKey(), String.valueOf(Duration.of(timeout, unit).toMillis()));
            return this;
        }

        /**
         * Sets the maximum number of connections that can be opened at the same time to a single server. Limit is not
         * a hard stop. It is done to prevent threads stuck inside a connection pool waiting for a connection.
         * Default is 10. It is recommended to set a higher value for a high concurrent applications. It will let
         * more threads to get a connection and execute a query.
         *
         * @param maxConnections - maximum number of connections
         */
        public Builder setMaxConnections(int maxConnections) {
            this.configuration.put(ClientConfigProperties.HTTP_MAX_OPEN_CONNECTIONS.getKey(), String.valueOf(maxConnections));
            return this;
        }

        /**
         * Sets how long any connection would be considered as active and able for a lease.
         * After this time connection will be marked for sweep and will not be returned from a pool.
         * Has more effect than keep-alive timeout.
         * @param timeout - time in unit
         * @param unit - time unit
         * @return
         */
        public Builder setConnectionTTL(long timeout, ChronoUnit unit) {
            this.configuration.put(ClientConfigProperties.CONNECTION_TTL.getKey(), String.valueOf(Duration.of(timeout, unit).toMillis()));
            return this;
        }

        /**
         * Sets keep alive timeout for a connection to override server value. If set to -1 then server value will be used.
         * Default is -1.
         * Doesn't override connection TTL value.
         * {@see Client#setConnectionTTL}
         * @param timeout - time in unit
         * @param unit - time unit
         * @return
         */
        public Builder setKeepAliveTimeout(long timeout, ChronoUnit unit) {
            this.configuration.put(ClientConfigProperties.HTTP_KEEP_ALIVE_TIMEOUT.getKey(), String.valueOf(Duration.of(timeout, unit).toMillis()));
            return this;
        }

        /**
         * Sets strategy of how connections are reuse.
         * Default is {@link ConnectionReuseStrategy#FIFO} to evenly distribute load between them.
         *
         * @param strategy - strategy for connection reuse
         * @return
         */
        public Builder setConnectionReuseStrategy(ConnectionReuseStrategy strategy) {
            this.configuration.put(ClientConfigProperties.CONNECTION_REUSE_STRATEGY.getKey(), strategy.name());
            return this;
        }

        // SOCKET SETTINGS

        /**
         * Default socket timeout in milliseconds. Timeout is applied to read and write operations.
         *
         * @param timeout - socket timeout in milliseconds
         */
        public Builder setSocketTimeout(long timeout) {
            this.configuration.put(ClientConfigProperties.SOCKET_OPERATION_TIMEOUT.getKey(), String.valueOf(timeout));
            return this;
        }

        /**
         * Default socket timeout in milliseconds. Timeout is applied to read and write operations.
         * Default is 0.
         *
         * @param timeout - socket timeout value
         * @param unit - time unit
         */
        public Builder setSocketTimeout(long timeout, ChronoUnit unit) {
            return this.setSocketTimeout(Duration.of(timeout, unit).toMillis());
        }

        /**
         * Default socket receive buffer size in bytes.
         *
         * @param size - socket receive buffer size in bytes
         */
        public Builder setSocketRcvbuf(long size) {
            this.configuration.put(ClientConfigProperties.SOCKET_RCVBUF_OPT.getKey(), String.valueOf(size));
            return this;
        }

        /**
         * Default socket send buffer size in bytes.
         *
         * @param size - socket send buffer size in bytes
         */
        public Builder setSocketSndbuf(long size) {
            this.configuration.put(ClientConfigProperties.SOCKET_RCVBUF_OPT.getKey(), String.valueOf(size));
            return this;
        }

        /**
         * Default socket reuse address option.
         *
         * @param value - socket reuse address option
         */
        public Builder setSocketReuseAddress(boolean value) {
            this.configuration.put(ClientConfigProperties.SOCKET_REUSEADDR_OPT.getKey(), String.valueOf(value));
            return this;
        }

        /**
         * Default socket keep alive option.If set to true socket will be kept alive
         * until terminated by one of the parties.
         *
         * @param value - socket keep alive option
         */
        public Builder setSocketKeepAlive(boolean value) {
            this.configuration.put(ClientConfigProperties.SOCKET_KEEPALIVE_OPT.getKey(), String.valueOf(value));
            return this;
        }

        /**
         * Default socket tcp_no_delay option. If set to true, disables Nagle's algorithm.
         *
         * @param value - socket tcp no delay option
         */
        public Builder setSocketTcpNodelay(boolean value) {
            this.configuration.put(ClientConfigProperties.SOCKET_TCP_NO_DELAY_OPT.getKey(), String.valueOf(value));
            return this;
        }

        /**
         * Default socket linger option. If set to true, socket will linger for the specified time.
         *
         * @param secondsToWait - socket linger time in seconds
         */
        public Builder setSocketLinger(int secondsToWait) {
            this.configuration.put(ClientConfigProperties.SOCKET_LINGER_OPT.getKey(), String.valueOf(secondsToWait));
            return this;
        }

        /**
         * Server response compression. If set to true server will compress the response.
         * Has most effect for read operations. Default is true.
         *
         * @param enabled - indicates if server response compression is enabled
         */
        public Builder compressServerResponse(boolean enabled) {
            this.configuration.put(ClientConfigProperties.COMPRESS_SERVER_RESPONSE.getKey(), String.valueOf(enabled));
            return this;
        }

        /**
         * Client request compression. If set to true client will compress the request.
         * Has most effect for write operations. Default is false.
         *
         * @param enabled - indicates if client request compression is enabled
         */
        public Builder compressClientRequest(boolean enabled) {
            this.configuration.put(ClientConfigProperties.COMPRESS_CLIENT_REQUEST.getKey(), String.valueOf(enabled));
            return this;
        }

        /**
         * Configures the client to use HTTP compression. In this case compression is controlled by
         * http headers. Client compression will set {@code Content-Encoding: lz4} header and server
         * compression will set {@code Accept-Encoding: lz4} header. Default is false.
         *
         * @param enabled - indicates if http compression is enabled
         * @return
         */
        public Builder useHttpCompression(boolean enabled) {
            this.configuration.put(ClientConfigProperties.USE_HTTP_COMPRESSION.getKey(), String.valueOf(enabled));
            return this;
        }

        public Builder appCompressedData(boolean enabled) {
            this.configuration.put(ClientConfigProperties.APP_COMPRESSED_DATA.getKey(), String.valueOf(enabled));
            return this;
        }

        /**
         * Sets buffer size for uncompressed data in LZ4 compression.
         * For outgoing data it is the size of a buffer that will be compressed.
         * For incoming data it is the size of a buffer that will be decompressed.
         *
         * @param size - size of the buffer in bytes
         * @return
         */
        public Builder setLZ4UncompressedBufferSize(int size) {
            this.configuration.put(ClientConfigProperties.COMPRESSION_LZ4_UNCOMPRESSED_BUF_SIZE.getKey(), String.valueOf(size));
            return this;
        }

        /**
         * Disable native compression. If set to true then native compression will be disabled.
         * If from some reason the native compressor is not working then it can be disabled.
         * @param disable
         * @return
         */
        public Builder disableNativeCompression(boolean disable) {
            this.configuration.put(ClientConfigProperties.DISABLE_NATIVE_COMPRESSION.getKey(), String.valueOf(disable));
            return this;
        }

        /**
         * Sets the default database name that will be used by operations if not specified.
         * @param database - actual default database name.
         */
        public Builder setDefaultDatabase(String database) {
            this.configuration.put(ClientConfigProperties.DATABASE.getKey(), database);
            return this;
        }

        public Builder addProxy(ProxyType type, String host, int port) {
            ValidationUtils.checkNotNull(type, "type");
            ValidationUtils.checkNonBlank(host, "host");
            ValidationUtils.checkRange(port, 1, ValidationUtils.TCP_PORT_NUMBER_MAX, "port");

            this.configuration.put(ClientConfigProperties.PROXY_TYPE.getKey(), type.name());
            this.configuration.put(ClientConfigProperties.PROXY_HOST.getKey(), host);
            this.configuration.put(ClientConfigProperties.PROXY_PORT.getKey(), String.valueOf(port));
            return this;
        }

        public Builder setProxyCredentials(String user, String pass) {
            this.configuration.put("proxy_user", user);
            this.configuration.put("proxy_password", pass);
            return this;
        }

        /**
         * Sets the maximum time for operation to complete. By default, it is set to 3 hours.
         * @param timeout
         * @param timeUnit
         * @return
         */
        public Builder setExecutionTimeout(long timeout, ChronoUnit timeUnit) {
            this.configuration.put(ClientConfigProperties.MAX_EXECUTION_TIME.getKey(), String.valueOf(Duration.of(timeout, timeUnit).toMillis()));
            return this;
        }

        /**
         * Switches to new implementation of the client. Default is true.
         * Throws exception if {@code useNewImplementation == false}
         * @deprecated
         */
        public Builder useNewImplementation(boolean useNewImplementation) {
            if (!useNewImplementation) {
                throw new ClientException("switch between new and old version is remove because old version is deprecated.");
            }
            return this;
        }

        public Builder setHttpCookiesEnabled(boolean enabled) {
            //TODO: extract to settings string constants
            this.configuration.put("client.http.cookies_enabled", String.valueOf(enabled));
            return this;
        }


        /**
         * Defines path to the trust store file. It cannot be combined with
         * certificates. Either trust store or certificates should be used.
         * {@see setSSLTrustStorePassword} and {@see setSSLTrustStoreType}
         * @param path
         * @return
         */
        public Builder setSSLTrustStore(String path) {
            this.configuration.put(ClientConfigProperties.SSL_TRUST_STORE.getKey(), path);
            return this;
        }

        /**
         * Password for the SSL Trust Store.
         *
         * @param password
         * @return
         */
        public Builder setSSLTrustStorePassword(String password) {
            this.configuration.put(ClientConfigProperties.SSL_KEY_STORE_PASSWORD.getKey(), password);
            return this;
        }

        /**
         * Type of the SSL Trust Store. Usually JKS
         *
         * @param type
         * @return
         */
        public Builder setSSLTrustStoreType(String type) {
            this.configuration.put(ClientConfigProperties.SSL_KEYSTORE_TYPE.getKey(), type);
            return this;
        }

        /**
         * Defines path to the key store file. It cannot be combined with
         * certificates. Either key store or certificates should be used.
         *
         * {@see setSSLKeyStorePassword} and {@see setSSLKeyStoreType}
         * @param path
         * @return
         */
        public Builder setRootCertificate(String path) {
            this.configuration.put(ClientConfigProperties.CA_CERTIFICATE.getKey(), path);
            return this;
        }

        /**
         * Client certificate for mTLS.
         * @param path
         * @return
         */
        public Builder setClientCertificate(String path) {
            this.configuration.put(ClientConfigProperties.SSL_CERTIFICATE.getKey(), path);
            return this;
        }

        /**
         * Client key for mTLS.
         * @param path
         * @return
         */
        public Builder setClientKey(String path) {
            this.configuration.put(ClientConfigProperties.SSL_KEY.getKey(), path);
            return this;
        }

        /**
         * Configure client to use server timezone for date/datetime columns. Default is true.
         * If this options is selected then server timezone should be set as well.
         *
         * @param useServerTimeZone - if to use server timezone
         * @return
         */
        public Builder useServerTimeZone(boolean useServerTimeZone) {
            this.configuration.put(ClientConfigProperties.USE_SERVER_TIMEZONE.getKey(), String.valueOf(useServerTimeZone));
            return this;
        }

        /**
         * Configure client to use specified timezone. If set using server TimeZone should be
         * set to false
         *
         * @param timeZone
         * @return
         */
        public Builder useTimeZone(String timeZone) {
            this.configuration.put(ClientConfigProperties.USE_TIMEZONE.getKey(), timeZone);
            return this;
        }

        /**
         * Specify server timezone to use. If not set then UTC will be used.
         *
         * @param timeZone - server timezone
         * @return
         */
        public Builder setServerTimeZone(String timeZone) {
            this.configuration.put(ClientConfigProperties.SERVER_TIMEZONE.getKey(), timeZone);
            return this;
        }

        /**
         * Configures client to execute requests in a separate thread. By default, operations (query, insert)
         * are executed in the same thread as the caller.
         * It is possible to set a shared executor for all operations. See {@link #setSharedOperationExecutor(ExecutorService)}
         *
         * Note: Async operations a using executor what expects having a queue of tasks for a pool of executors.
         * The queue size limit is small it may quickly become a problem for scheduling new tasks.
         *
         * @param async - if to use async requests
         * @return
         */
        public Builder useAsyncRequests(boolean async) {
            this.configuration.put(ClientConfigProperties.ASYNC_OPERATIONS.getKey(), String.valueOf(async));
            return this;
        }

        /**
         * Sets an executor for running operations. If async operations are enabled and no executor is specified
         * client will create a default executor.
         * Executor will stay running after {@code Client#close() } is called. It is application responsibility to close
         * the executor.
         * @param executorService - executor service for async operations
         * @return
         */
        public Builder setSharedOperationExecutor(ExecutorService executorService) {
            this.sharedOperationExecutor = executorService;
            return this;
        }

        /**
         * Set size of a buffers that are used to read/write data from the server. It is mainly used to copy data from
         * a socket to application memory and visa-versa. Setting is applied for both read and write operations.
         * Default is 300,000 bytes.
         *
         * @param size - size in bytes
         * @return
         */
        public Builder setClientNetworkBufferSize(int size) {
            this.configuration.put(ClientConfigProperties.CLIENT_NETWORK_BUFFER_SIZE.getKey(), String.valueOf(size));
            return this;
        }


        /**
         * Sets list of causes that should be retried on.
         * Default {@code [NoHttpResponse, ConnectTimeout, ConnectionRequestTimeout]}
         * Use {@link ClientFaultCause#None} to disable retries.
         *
         * @param causes - list of causes
         * @return
         */
        public Builder retryOnFailures(ClientFaultCause ...causes) {
            StringJoiner joiner = new StringJoiner(VALUES_LIST_DELIMITER);
            for (ClientFaultCause cause : causes) {
                joiner.add(cause.name());
            }
            this.configuration.put(ClientConfigProperties.CLIENT_RETRY_ON_FAILURE.getKey(), joiner.toString());
            return this;
        }

        public Builder setMaxRetries(int maxRetries) {
            this.configuration.put(ClientConfigProperties.RETRY_ON_FAILURE.getKey(), String.valueOf(maxRetries));
            return this;
        }

        /**
         * Configures client to reuse allocated byte buffers for numbers. It affects how binary format reader is working.
         * If set to 'true' then {@link  Client#newBinaryFormatReader(QueryResponse)} will construct reader that will
         * reuse buffers for numbers. It improves performance for large datasets by reducing number of allocations
         * (therefore GC pressure).
         * Enabling this feature is safe because each reader suppose to be used by a single thread and readers are not reused.
         *
         * Default is false.
         * @param reuse - if to reuse buffers
         * @return
         */
        public Builder allowBinaryReaderToReuseBuffers(boolean reuse) {
            this.configuration.put("client_allow_binary_reader_to_reuse_buffers", String.valueOf(reuse));
            return this;
        }

        /**
         * Defines list of headers that should be sent with each request. The Client will use a header value
         * defined in {@code headers} instead of any other.
         * Operation settings may override these headers.
         *
         * @see InsertSettings#httpHeaders(Map)
         * @see QuerySettings#httpHeaders(Map)
         * @see CommandSettings#httpHeaders(Map)
         * @param key - a name of the header.
         * @param value - a value of the header.
         * @return same instance of the builder
         */
        public Builder httpHeader(String key, String value) {
            this.configuration.put(ClientConfigProperties.httpHeader(key), value);
            return this;
        }

        /**
         * {@see #httpHeader(String, String)} but for multiple values.
         * @param key - name of the header
         * @param values - collection of values
         * @return same instance of the builder
         */
        public Builder httpHeader(String key, Collection<String> values) {
            this.configuration.put(ClientConfigProperties.httpHeader(key), ClientConfigProperties.commaSeparated(values));
            return this;
        }

        /**
         * {@see #httpHeader(String, String)} but for multiple headers.
         * @param headers - map of headers
         * @return same instance of the builder
         */
        public Builder httpHeaders(Map<String, String> headers) {
            headers.forEach(this::httpHeader);
            return this;
        }

        /**
         * Defines list of server settings that should be sent with each request. The Client will use a setting value
         * defined in {@code settings} instead of any other.
         * Operation settings may override these values.
         *
         * @see InsertSettings#serverSetting(String, String) (Map)
         * @see QuerySettings#serverSetting(String, String) (Map)
         * @see CommandSettings#serverSetting(String, String) (Map)
         * @param name - name of the setting without special prefix
         * @param value - value of the setting
         * @return same instance of the builder
         */
        public Builder serverSetting(String name, String value) {
            this.configuration.put(ClientConfigProperties.SERVER_SETTING_PREFIX + name, value);
            return this;
        }

        /**
         * {@see #serverSetting(String, String)} but for multiple values.
         * @param name - name of the setting without special prefix
         * @param values - collection of values
         * @return same instance of the builder
         */
        public Builder serverSetting(String name,  Collection<String> values) {
            this.configuration.put(ClientConfigProperties.SERVER_SETTING_PREFIX + name, ClientConfigProperties.commaSeparated(values));
            return this;
        }

        /**
         * Sets column to method matching strategy. It is used while registering POJO serializers and deserializers.
         * Default is {@link DefaultColumnToMethodMatchingStrategy}.
         *
         * @param strategy - matching strategy
         * @return same instance of the builder
         */
        public Builder columnToMethodMatchingStrategy(ColumnToMethodMatchingStrategy strategy) {
            this.columnToMethodMatchingStrategy = strategy;
            return this;
        }

        /**
         * Whether to use HTTP basic authentication. Default value is true.
         * Password that contain UTF8 characters may not be passed through http headers and BASIC authentication
         * is the only option here.
         * @param useBasicAuth - indicates if basic authentication should be used
         * @return same instance of the builder
         */
        public Builder useHTTPBasicAuth(boolean useBasicAuth) {
            this.configuration.put(ClientConfigProperties.HTTP_USE_BASIC_AUTH.getKey(), String.valueOf(useBasicAuth));
            return this;
        }

        /**
         * Sets additional information about calling application. This string will be passed to server as a client name.
         * In case of HTTP protocol it will be passed as a {@code User-Agent} header.
         * Warn: If custom value of User-Agent header is set it will override this value for HTTP transport
         * Client name is used by server to identify client application when investigating {@code system.query_log}. In case of HTTP
         * transport this value will be in the {@code system.query_log.http_user_agent} column. Currently only HTTP transport is used.
         *
         * @param clientName - client application display name.
         * @return same instance of the builder
         */
        public Builder setClientName(String clientName) {
            this.configuration.put(ClientConfigProperties.CLIENT_NAME.getKey(), clientName);
            return this;
        }

        /**
         * Sets client options from provided map. Values are copied as is
         * @param options - map of client options
         * @return same instance of the builder
         */
        public Builder setOptions(Map<String, String> options) {
            for (Map.Entry<String, String> entry : options.entrySet()) {
                setOption(entry.getKey(), entry.getValue());
            }
            return this;
        }

        /**
         * Specifies whether to use Bearer Authentication and what token to use.
         * The token will be sent as is, so it should be encoded before passing to this method.
         *
         * @param bearerToken - token to use
         * @return same instance of the builder
         */
        public Builder useBearerTokenAuth(String bearerToken) {
            // Most JWT libraries (https://jwt.io/libraries?language=Java) compact tokens in proper way
            this.httpHeader(HttpHeaders.AUTHORIZATION, "Bearer " + bearerToken);
            return this;
        }

        /**
         * Registers http client metrics with MeterRegistry.
         *
         * @param registry - metrics registry
         * @param name - name of metrics group
         * @return same instance of the builder
         */
        public Builder registerClientMetrics(Object registry, String name) {
            this.metricRegistry = registry;
            this.configuration.put(ClientConfigProperties.METRICS_GROUP_NAME.getKey(), name);
            return this;
        }

        /**
         * Sets server version that the client is interacting with.
         *
         * @param serverVersion - ClickHouse server version
         * @return same instance of the builder
         */
        public Builder setServerVersion(String serverVersion) {
            this.configuration.put(ClientConfigProperties.SERVER_VERSION.getKey(), serverVersion);
            return this;
        }

        public Client build() {
            setDefaults();

            // check if endpoint are empty. so can not initiate client
            if (this.endpoints.isEmpty()) {
                throw new IllegalArgumentException("At least one endpoint is required");
            }
            // check if username and password are empty. so can not initiate client?
            if (!this.configuration.containsKey("access_token") &&
                (!this.configuration.containsKey("user") || !this.configuration.containsKey("password")) &&
                !MapUtils.getFlag(this.configuration, "ssl_authentication", false) &&
                !this.configuration.containsKey(ClientConfigProperties.httpHeader(HttpHeaders.AUTHORIZATION))) {
                throw new IllegalArgumentException("Username and password (or access token or SSL authentication or pre-define Authorization header) are required");
            }

            if (this.configuration.containsKey("ssl_authentication") &&
                    (this.configuration.containsKey("password") || this.configuration.containsKey("access_token"))) {
                throw new IllegalArgumentException("Only one of password, access token or SSL authentication can be used per client.");
            }

            if (this.configuration.containsKey("ssl_authentication") &&
                !this.configuration.containsKey(ClientConfigProperties.SSL_CERTIFICATE.getKey())) {
                throw new IllegalArgumentException("SSL authentication requires a client certificate");
            }

            if (this.configuration.containsKey(ClientConfigProperties.SSL_TRUST_STORE.getKey()) &&
                this.configuration.containsKey(ClientConfigProperties.SSL_CERTIFICATE.getKey())) {
                throw new IllegalArgumentException("Trust store and certificates cannot be used together");
            }

            // Check timezone settings
            String useTimeZoneValue = this.configuration.get(ClientConfigProperties.USE_TIMEZONE.getKey());
            String serverTimeZoneValue = this.configuration.get(ClientConfigProperties.SERVER_TIMEZONE.getKey());
            boolean useServerTimeZone = MapUtils.getFlag(this.configuration, ClientConfigProperties.USE_SERVER_TIMEZONE.getKey());
            if (useTimeZoneValue != null) {
                if (useServerTimeZone) {
                    throw new IllegalArgumentException("USE_TIME_ZONE option cannot be used when using server timezone");
                }

                try {
                    LOG.debug("Using timezone: {} instead of server one", ZoneId.of(useTimeZoneValue));
                } catch (Exception e) {
                    throw new IllegalArgumentException("Invalid timezone value: " + useTimeZoneValue);
                }
            } else if (useServerTimeZone) {
                if (serverTimeZoneValue == null) {
                    serverTimeZoneValue = "UTC";
                }

                try {
                    LOG.debug("Using server timezone: {}", ZoneId.of(serverTimeZoneValue));
                } catch (Exception e) {
                    throw new IllegalArgumentException("Invalid server timezone value: " + serverTimeZoneValue);
                }
            } else {
                throw new IllegalArgumentException("Nor server timezone nor specific timezone is set");
            }

            return new Client(this.endpoints, this.configuration, this.useNewImplementation, this.sharedOperationExecutor,
                this.columnToMethodMatchingStrategy, this.metricRegistry);
        }


        private static final int DEFAULT_NETWORK_BUFFER_SIZE = 300_000;

        /**
         * Default size for a buffers used in networking.
         */
        public static final int DEFAULT_BUFFER_SIZE = 8192;
        public static final int DEFAULT_SOCKET_BUFFER_SIZE = 804800;

        private void setDefaults() {

            // set default database name if not specified
            if (!configuration.containsKey(ClientConfigProperties.DATABASE.getKey())) {
                setDefaultDatabase((String) "default");
            }

            if (!configuration.containsKey(ClientConfigProperties.MAX_EXECUTION_TIME.getKey())) {
                setExecutionTimeout(0, MILLIS);
            }

            if (!configuration.containsKey(ClientConfigProperties.MAX_THREADS_PER_CLIENT.getKey())) {
                configuration.put(ClientConfigProperties.MAX_THREADS_PER_CLIENT.getKey(),
                        String.valueOf(0));
            }

            if (!configuration.containsKey("compression.lz4.uncompressed_buffer_size")) {
                setLZ4UncompressedBufferSize(ClickHouseLZ4OutputStream.UNCOMPRESSED_BUFF_SIZE);
            }

            if (!configuration.containsKey(ClientConfigProperties.DISABLE_NATIVE_COMPRESSION.getKey())) {
                disableNativeCompression(false);
            }

            if (!configuration.containsKey(ClientConfigProperties.USE_SERVER_TIMEZONE.getKey())) {
                useServerTimeZone(true);
            }

            if (!configuration.containsKey(ClientConfigProperties.SERVER_TIMEZONE.getKey())) {
                setServerTimeZone("UTC");
            }

            if (!configuration.containsKey(ClientConfigProperties.ASYNC_OPERATIONS.getKey())) {
                useAsyncRequests(false);
            }

            if (!configuration.containsKey(ClientConfigProperties.HTTP_MAX_OPEN_CONNECTIONS.getKey())) {
                setMaxConnections(10);
            }

            if (!configuration.containsKey(ClientConfigProperties.CONNECTION_REQUEST_TIMEOUT.getKey())) {
                setConnectionRequestTimeout(10, SECONDS);
            }

            if (!configuration.containsKey(ClientConfigProperties.CONNECTION_REUSE_STRATEGY.getKey())) {
                setConnectionReuseStrategy(ConnectionReuseStrategy.FIFO);
            }

            if (!configuration.containsKey(ClientConfigProperties.CONNECTION_POOL_ENABLED.getKey())) {
                enableConnectionPool(true);
            }

            if (!configuration.containsKey(ClientConfigProperties.CONNECTION_TTL.getKey())) {
                setConnectionTTL(-1, MILLIS);
            }

            if (!configuration.containsKey(ClientConfigProperties.CLIENT_RETRY_ON_FAILURE.getKey())) {
                retryOnFailures(ClientFaultCause.NoHttpResponse, ClientFaultCause.ConnectTimeout,
                        ClientFaultCause.ConnectionRequestTimeout);
            }

            if (!configuration.containsKey(ClientConfigProperties.CLIENT_NETWORK_BUFFER_SIZE.getKey())) {
                setClientNetworkBufferSize(DEFAULT_NETWORK_BUFFER_SIZE);
            }

            if (!configuration.containsKey(ClientConfigProperties.RETRY_ON_FAILURE.getKey())) {
                setMaxRetries(3);
            }

            if (!configuration.containsKey("client_allow_binary_reader_to_reuse_buffers")) {
                allowBinaryReaderToReuseBuffers(false);
            }

            if (columnToMethodMatchingStrategy == null) {
                columnToMethodMatchingStrategy = DefaultColumnToMethodMatchingStrategy.INSTANCE;
            }

            if (!configuration.containsKey(ClientConfigProperties.HTTP_USE_BASIC_AUTH.getKey())) {
                useHTTPBasicAuth(true);
            }

            if (!configuration.containsKey(ClientConfigProperties.COMPRESS_CLIENT_REQUEST.getKey())) {
                compressClientRequest(false);
            }

            if (!configuration.containsKey(ClientConfigProperties.COMPRESS_SERVER_RESPONSE.getKey())) {
                compressServerResponse(true);
            }

            if (!configuration.containsKey(ClientConfigProperties.USE_HTTP_COMPRESSION.getKey())) {
                useHttpCompression(false);
            }

            if (!configuration.containsKey(ClientConfigProperties.APP_COMPRESSED_DATA.getKey())) {
                appCompressedData(false);
            }

            if (!configuration.containsKey(ClientConfigProperties.SOCKET_OPERATION_TIMEOUT.getKey())) {
                setSocketTimeout(0, SECONDS);
            }

            if (!configuration.containsKey(ClientConfigProperties.SOCKET_RCVBUF_OPT.getKey())) {
                setSocketRcvbuf(DEFAULT_SOCKET_BUFFER_SIZE);
            }

            if (!configuration.containsKey(ClientConfigProperties.SOCKET_SNDBUF_OPT.getKey())) {
                setSocketSndbuf(DEFAULT_SOCKET_BUFFER_SIZE);
            }
        }
    }

    /**
     * Pings the server to check if it is alive
     * @return true if the server is alive, false otherwise
     */
    public boolean ping() {
        return ping(getOperationTimeout());
    }

    /**
     * Pings the server to check if it is alive. Maximum timeout is 10 minutes.
     *
     * @param timeout timeout in milliseconds
     * @return true if the server is alive, false otherwise
     */
    public boolean ping(long timeout) {
        long startTime = System.nanoTime();
        try {
            CompletableFuture<QueryResponse> future = query("SELECT 1 FORMAT TabSeparated");
            try (QueryResponse response = timeout > 0 ? future.get(timeout, TimeUnit.MILLISECONDS) : future.get()) {
                return true;
            }
        } catch (Exception e) {
            LOG.debug("Failed to connect to the server (Duration: {})", System.nanoTime() - startTime, e);
            return false;
        }
    }

    /**
     * <p>Registers a POJO class and maps its fields to a table schema</p>
     * <p>Note: table schema will be stored in cache to be used while other operations. Cache key is
     *  {@link TableSchema schemaId}. Call this method
     * to update cache.</p>
     *
     * @param clazz - class of a POJO
     * @param schema - correlating table schema
     */
    public synchronized void register(Class<?> clazz, TableSchema schema) {
        String schemaKey;
        if (schema.getTableName() != null && schema.getQuery() == null) {
            schemaKey = schema.getTableName();
        } else if (schema.getQuery() != null && schema.getTableName() == null) {
            schemaKey = schema.getQuery();
        } else {
            throw new IllegalArgumentException("Table schema has both query and table name set. Only one is allowed.");
        }
        tableSchemaCache.put(schemaKey, schema);
        tableSchemaHasDefaults.put(schemaKey, schema.hasDefaults());

        pojoSerDe.registerClass(clazz, schema);
    }

    /**
     * <p>Sends write request to database. List of objects is converted into a most suitable format
     * then it is sent to a server. Members of the list must be pre-registered using
     * {@link #register(Class, TableSchema)} method:</p>
     *
     * <pre>{@code
     * client.register(SamplePOJO.class, tableSchema);
     * List<Object> input = new ArrayList<>();
     * // ... Insert some items into input list
     * Future<InsertResponse> response = client.insert(tableName, simplePOJOs, settings);
     * }
     * </pre>
     *
     * @param tableName - destination table name
     * @param data  - data stream to insert
     * @return {@code CompletableFuture<InsertResponse>} - a promise to insert response
     */
    public CompletableFuture<InsertResponse> insert(String tableName, List<?> data) {
        return insert(tableName, data, new InsertSettings());
    }

    /**
     * <p>Sends write request to database. List of objects is converted into a most suitable format
     * then it is sent to a server. Members of the list must be pre-registered using
     * {@link #register(Class, TableSchema)} method:</p>
     *
     * <pre>{@code
     * client.register(SamplePOJO.class, tableSchema);
     * List<Object> input = new ArrayList<>();
     * // ... Insert some items into input list
     * Future<InsertResponse> response = client.insert(tableName, simplePOJOs, settings);
     * }
     * </pre>
     *
     * @param tableName - destination table name
     * @param data  - data stream to insert
     * @param settings - insert operation settings
     * @throws IllegalArgumentException when data is empty or not registered
     * @return {@code CompletableFuture<InsertResponse>} - a promise to insert response
     */
    public CompletableFuture<InsertResponse> insert(String tableName, List<?> data, InsertSettings settings) {
        if (data == null || data.isEmpty()) {
            throw new IllegalArgumentException("Data cannot be empty");
        }


        String operationId = registerOperationMetrics();
        settings.setOperationId(operationId);
        globalClientStats.get(operationId).start(ClientMetrics.OP_DURATION);
        globalClientStats.get(operationId).start(ClientMetrics.OP_SERIALIZATION);

        //Add format to the settings
        if (settings == null) {
            settings = new InsertSettings();
        }

        boolean hasDefaults = this.tableSchemaHasDefaults.get(tableName);
        ClickHouseFormat format = hasDefaults? ClickHouseFormat.RowBinaryWithDefaults : ClickHouseFormat.RowBinary;
        TableSchema tableSchema = tableSchemaCache.get(tableName);
        if (tableSchema == null) {
            throw new IllegalArgumentException("Table schema not found for table: " + tableName + ". Did you forget to register it?");
        }
        //Lookup the Serializer for the POJO
        Map<String, POJOFieldSerializer> classSerializers = pojoSerDe.getFieldSerializers(data.get(0).getClass(),
                tableSchema);
        List<POJOFieldSerializer> serializersForTable = new ArrayList<>();
        for (ClickHouseColumn column : tableSchema.getColumns()) {
            if (column.hasDefault() && column.getDefaultValue() != ClickHouseColumn.DefaultValue.DEFAULT ) {
                continue;
            }
            POJOFieldSerializer serializer = classSerializers.get(column.getColumnName());
            if (serializer == null) {
                throw new IllegalArgumentException("No serializer found for column '" + column.getColumnName() + "'. Did you forget to register it?");
            }
            serializersForTable.add(serializer);
        }


        String retry = configuration.get(ClientConfigProperties.RETRY_ON_FAILURE.getKey());
        final int maxRetries = retry == null ? 0 : Integer.parseInt(retry);

        settings.setOption(ClientConfigProperties.INPUT_OUTPUT_FORMAT.getKey(), format.name());
        final InsertSettings finalSettings = settings;
        Supplier<InsertResponse> supplier = () -> {
            long startTime = System.nanoTime();
            // Selecting some node
            Endpoint selectedEndpoint = getNextAliveNode();

            RuntimeException lastException = null;
            for (int i = 0; i <= maxRetries; i++) {
                // Execute request
                try (ClassicHttpResponse httpResponse =
                        httpClientHelper.executeRequest(selectedEndpoint, finalSettings.getAllSettings(), lz4Factory,
                                out -> {
                                    out.write("INSERT INTO ".getBytes());
                                    out.write(tableName.getBytes());
                                    out.write(" \n FORMAT ".getBytes());
                                    out.write(format.name().getBytes());
                                    out.write(" \n".getBytes());
                                    for (Object obj : data) {

                                        for (POJOFieldSerializer serializer : serializersForTable) {
                                            try {
                                                serializer.serialize(obj, out);
                                            } catch (InvocationTargetException | IllegalAccessException | IOException e) {
                                                throw new DataSerializationException(obj, serializer, e);
                                            }
                                        }
                                    }
                                    out.close();
                                })) {


                    // Check response
                    if (httpResponse.getCode() == HttpStatus.SC_SERVICE_UNAVAILABLE) {
                        LOG.warn("Failed to get response. Server returned {}. Retrying. (Duration: {})", httpResponse.getCode(), System.nanoTime() - startTime);
                        selectedEndpoint = getNextAliveNode();
                        continue;
                    }

                    ClientStatisticsHolder clientStats = globalClientStats.remove(operationId);
                    OperationMetrics metrics = new OperationMetrics(clientStats);
                    String summary = HttpAPIClientHelper.getHeaderVal(httpResponse.getFirstHeader(ClickHouseHttpProto.HEADER_SRV_SUMMARY), "{}");
                    ProcessParser.parseSummary(summary, metrics);
                    String queryId =  HttpAPIClientHelper.getHeaderVal(httpResponse.getFirstHeader(ClickHouseHttpProto.HEADER_QUERY_ID), finalSettings.getQueryId(), String::valueOf);
                    metrics.operationComplete();
                    metrics.setQueryId(queryId);
                    return new InsertResponse(metrics);
                } catch (Exception e) {
                    lastException = httpClientHelper.wrapException(String.format("Query request failed (Attempt: %s/%s - Duration: %s)",
                            (i + 1), (maxRetries + 1), System.nanoTime() - startTime), e);
                    if (httpClientHelper.shouldRetry(e, finalSettings.getAllSettings())) {
                        LOG.warn("Retrying.", e);
                        selectedEndpoint = getNextAliveNode();
                    } else {
                        throw lastException;
                    }
                }
            }
            throw new ClientException("Insert request failed after attempts: " + (maxRetries + 1) + " - Duration: " + (System.nanoTime() - startTime), lastException);
        };

        return runAsyncOperation(supplier, settings.getAllSettings());

    }

    /**
     * <p>Sends write request to database. Input data is read from the input stream.</p>
     *
     * @param tableName - destination table name
     * @param data  - data stream to insert
     * @param format - format of the data in the stream
     * @return {@code CompletableFuture<InsertResponse>} - a promise to insert response
     */
    public CompletableFuture<InsertResponse> insert(String tableName, InputStream data, ClickHouseFormat format) {
        return insert(tableName, Collections.emptyList(), data, format, new InsertSettings());
    }

    /**
     * <p>Sends write request to database. Input data is read from the input stream.</p>
     *
     * @param tableName - destination table name
     * @param data  - data stream to insert
     * @param format - format of the data in the stream
     * @return {@code CompletableFuture<InsertResponse>} - a promise to insert response
     */
    public CompletableFuture<InsertResponse> insert(String tableName, List<String> columnNames, InputStream data, ClickHouseFormat format) {
        return insert(tableName, columnNames, data, format, new InsertSettings());
    }



    /**
     * Sends write request to database. Input data is read from the input stream.
     *
     * @param tableName - destination table name
     * @param data  - data stream to insert
     * @param format - format of the data in the stream
     * @param settings - insert operation settings
     * @return {@code CompletableFuture<InsertResponse>} - a promise to insert response
     */
    public CompletableFuture<InsertResponse> insert(String tableName,
                                                    InputStream data,
                                                    ClickHouseFormat format,
                                                    InsertSettings settings) {
        return insert(tableName, Collections.emptyList(), data, format, settings);
    }
    /**
     * Sends write request to database. Input data is read from the input stream.
     *
     * @param tableName - destination table name
     * @param columnNames - list of column names to insert data into. If null or empty, all columns will be used.
     * @param data  - data stream to insert
     * @param format - format of the data in the stream
     * @param settings - insert operation settings
     * @return {@code CompletableFuture<InsertResponse>} - a promise to insert response
     */
    public CompletableFuture<InsertResponse> insert(String tableName,
                                                    List<String> columnNames,
                                                    InputStream data,
                                                    ClickHouseFormat format,
                                                    InsertSettings settings) {

        final int writeBufferSize = settings.getInputStreamCopyBufferSize() <= 0 ?
                Integer.parseInt(configuration.getOrDefault(ClientConfigProperties.CLIENT_NETWORK_BUFFER_SIZE.getKey(),
                        ClientConfigProperties.CLIENT_NETWORK_BUFFER_SIZE.getDefaultValue())) :
                settings.getInputStreamCopyBufferSize();

        if (writeBufferSize <= 0) {
            throw new IllegalArgumentException("Buffer size must be greater than 0");
        }

        return insert(tableName, columnNames, new DataStreamWriter() {
                    @Override
                    public void onOutput(OutputStream out) throws IOException {
                        byte[] buffer = new byte[writeBufferSize];
                        int bytesRead;
                        while ((bytesRead = data.read(buffer)) > 0) {
                            out.write(buffer, 0, bytesRead);
                        }
                        out.close();
                    }

                    @Override
                    public void onRetry() throws IOException {
                        data.reset();
                    }
                },
                format, settings);
    }

    /**
     * Does an insert request to a server. Data is pushed when a {@link DataStreamWriter#onOutput(OutputStream)} is called.
     *
     * @param tableName - target table name
     * @param writer - {@link DataStreamWriter} implementation
     * @param format - source format
     * @param settings - operation settings
     * @return {@code CompletableFuture<InsertResponse>} - a promise to insert response
     */
    public CompletableFuture<InsertResponse> insert(String tableName,
                                                    DataStreamWriter writer,
                                                    ClickHouseFormat format,
                                                    InsertSettings settings) {
        return insert(tableName, Collections.emptyList(), writer, format, settings);
    }

    /**
     * Does an insert request to a server. Data is pushed when a {@link DataStreamWriter#onOutput(OutputStream)} is called.
     *
     * @param tableName - target table name
     * @param columnNames - list of column names to insert data into. If null or empty, all columns will be used.
     * @param writer - {@link DataStreamWriter} implementation
     * @param format - source format
     * @param settings - operation settings
     * @return {@code CompletableFuture<InsertResponse>} - a promise to insert response
     */
    public CompletableFuture<InsertResponse> insert(String tableName,
                                     List<String> columnNames,
                                     DataStreamWriter writer,
                                     ClickHouseFormat format,
                                     InsertSettings settings) {

        String operationId = settings.getOperationId();
        ClientStatisticsHolder clientStats = null;
        if (operationId != null) {
            clientStats = globalClientStats.remove(operationId);
        }

        if (clientStats == null) {
            clientStats = new ClientStatisticsHolder();
        }
        clientStats.start(ClientMetrics.OP_DURATION);
        final ClientStatisticsHolder finalClientStats = clientStats;

        Supplier<InsertResponse> responseSupplier;


        final int writeBufferSize = settings.getInputStreamCopyBufferSize() <= 0 ?
                Integer.parseInt(configuration.getOrDefault(ClientConfigProperties.CLIENT_NETWORK_BUFFER_SIZE.getKey(), "8192")) :
                settings.getInputStreamCopyBufferSize();

        if (writeBufferSize <= 0) {
            throw new IllegalArgumentException("Buffer size must be greater than 0");
        }

        settings.setOption(ClientConfigProperties.INPUT_OUTPUT_FORMAT.getKey(), format.name());
        final InsertSettings finalSettings = settings;

        StringBuilder sqlStmt = new StringBuilder("INSERT INTO ").append(tableName);
        if (columnNames != null && !columnNames.isEmpty()) {
            sqlStmt.append(" (");
            for (String columnName : columnNames) {
                sqlStmt.append(columnName).append(", ");
            }
            sqlStmt.deleteCharAt(sqlStmt.length() - 2);
            sqlStmt.append(")");
        }
        sqlStmt.append(" FORMAT ").append(format.name());
        finalSettings.serverSetting(ClickHouseHttpProto.QPARAM_QUERY_STMT, sqlStmt.toString());
        responseSupplier = () -> {
            long startTime = System.nanoTime();
            // Selecting some node
            Endpoint selectedEndpoint = getNextAliveNode();

            RuntimeException lastException = null;
            for (int i = 0; i <= retries; i++) {
                // Execute request
                try (ClassicHttpResponse httpResponse =
                             httpClientHelper.executeRequest(selectedEndpoint, finalSettings.getAllSettings(), lz4Factory,
                                     out -> {
                                         writer.onOutput(out);
                                         out.close();
                                     })) {


                    // Check response
                    if (httpResponse.getCode() == HttpStatus.SC_SERVICE_UNAVAILABLE) {
                        LOG.warn("Failed to get response. Server returned {}. Retrying. (Duration: {})", System.nanoTime() - startTime, httpResponse.getCode());
                        selectedEndpoint = getNextAliveNode();
                        continue;
                    }

                    OperationMetrics metrics = new OperationMetrics(finalClientStats);
                    String summary = HttpAPIClientHelper.getHeaderVal(httpResponse.getFirstHeader(ClickHouseHttpProto.HEADER_SRV_SUMMARY), "{}");
                    ProcessParser.parseSummary(summary, metrics);
                    String queryId =  HttpAPIClientHelper.getHeaderVal(httpResponse.getFirstHeader(ClickHouseHttpProto.HEADER_QUERY_ID), finalSettings.getQueryId(), String::valueOf);
                    metrics.operationComplete();
                    metrics.setQueryId(queryId);
                    return new InsertResponse(metrics);
                } catch (Exception e) {
                    lastException = httpClientHelper.wrapException(String.format("Insert failed (Attempt: %s/%s - Duration: %s)",
                            (i + 1), (retries + 1), System.nanoTime() - startTime), e);
                    if (httpClientHelper.shouldRetry(e, finalSettings.getAllSettings())) {
                        LOG.warn("Retrying.", e);
                        selectedEndpoint = getNextAliveNode();
                    } else {
                        throw lastException;
                    }
                }

                if (i < retries) {
                    try {
                        writer.onRetry();
                    } catch (IOException ioe) {
                        throw new ClientException("Failed to reset stream before next attempt", ioe);
                    }
                }
            }
            throw new ClientException("Insert request failed after attempts: " + (retries + 1) + " - Duration: " + (System.nanoTime() - startTime), lastException);
        };

        return runAsyncOperation(responseSupplier, settings.getAllSettings());
    }

    /**
     * Sends SQL query to server. Default settings are applied.
     * @param sqlQuery - complete SQL query.
     * @return {@code CompletableFuture<QueryResponse>} - a promise to query response.
     */
    public CompletableFuture<QueryResponse> query(String sqlQuery) {
        return query(sqlQuery, null, null);
    }

    /**
     * <p>Sends SQL query to server.</p>
     * <b>Notes:</b>
     * <ul>
     * <li>Server response format can be specified thru `settings` or in SQL query.</li>
     * <li>If specified in both, the `sqlQuery` will take precedence.</li>
     * </ul>
     * @param sqlQuery - complete SQL query.
     * @param settings - query operation settings.
     * @return {@code CompletableFuture<QueryResponse>} - a promise to query response.
     */
    public CompletableFuture<QueryResponse> query(String sqlQuery, QuerySettings settings) {
        return query(sqlQuery, null, settings);
    }

    /**
     * <p>Sends SQL query to server with parameters. The map `queryParams` should contain keys that
     * match the placeholders in the SQL query.</p>
     * <p>For a parametrized query like:</p>
     * <pre>{@code
     * SELECT * FROM table WHERE int_column = {id:UInt8} and string_column = {phrase:String}
     * }
     * </pre>
     *
     * <p>Code to set the queryParams would be:</p>
     * <pre>{@code
     *      Map<String, Object> queryParams = new HashMap<>();
     *      queryParams.put("id", 1);
     *      queryParams.put("phrase", "hello");
     *      }
     * </pre>
     *
     * <b>Notes:</b>
     * <ul>
     * <li>Server response format can be specified thru {@code settings} or in SQL query.</li>
     * <li>If specified in both, the {@code sqlQuery} will take precedence.</li>
     * </ul>
     *
     * @param sqlQuery - complete SQL query.
     * @param settings - query operation settings.
     * @param queryParams - query parameters that are sent to the server. (Optional)
     * @return {@code CompletableFuture<QueryResponse>} - a promise to query response.
     */
    public CompletableFuture<QueryResponse> query(String sqlQuery, Map<String, Object> queryParams, QuerySettings settings) {
        if (settings == null) {
            settings = new QuerySettings();
        }
        if (settings.getFormat() == null) {
            settings.setFormat(ClickHouseFormat.RowBinaryWithNamesAndTypes);
        }
        ClientStatisticsHolder clientStats = new ClientStatisticsHolder();
        clientStats.start(ClientMetrics.OP_DURATION);
        applyDefaults(settings);

        Supplier<QueryResponse> responseSupplier;

            if (queryParams != null) {
                settings.setOption("statement_params", queryParams);
            }
            final QuerySettings finalSettings = settings;
            responseSupplier = () -> {
                long startTime = System.nanoTime();
                // Selecting some node
                Endpoint selectedEndpoint = getNextAliveNode();
                RuntimeException lastException = null;
                for (int i = 0; i <= retries; i++) {
                    try {
                        ClassicHttpResponse httpResponse =
                                httpClientHelper.executeRequest(selectedEndpoint, finalSettings.getAllSettings(), lz4Factory, output -> {
                                    output.write(sqlQuery.getBytes(StandardCharsets.UTF_8));
                                    output.close();
                                });

                        // Check response
                        if (httpResponse.getCode() == HttpStatus.SC_SERVICE_UNAVAILABLE) {
                            LOG.warn("Failed to get response. Server returned {}. Retrying. (Duration: {})", System.nanoTime() - startTime, httpResponse.getCode());
                            selectedEndpoint = getNextAliveNode();
                            continue;
                        }

                        OperationMetrics metrics = new OperationMetrics(clientStats);
                        String summary = HttpAPIClientHelper.getHeaderVal(httpResponse
                                .getFirstHeader(ClickHouseHttpProto.HEADER_SRV_SUMMARY), "{}");
                        ProcessParser.parseSummary(summary, metrics);
                        String queryId = HttpAPIClientHelper.getHeaderVal(httpResponse
                                .getFirstHeader(ClickHouseHttpProto.HEADER_QUERY_ID), finalSettings.getQueryId());
                        metrics.setQueryId(queryId);
                        metrics.operationComplete();
                        Header formatHeader = httpResponse.getFirstHeader(ClickHouseHttpProto.HEADER_FORMAT);
                        ClickHouseFormat responseFormat = finalSettings.getFormat();
                        if (formatHeader != null) {
                            responseFormat = ClickHouseFormat.valueOf(formatHeader.getValue());
                        }

                        return new QueryResponse(httpResponse, responseFormat, finalSettings, metrics);

                    } catch (Exception e) {
                        lastException = httpClientHelper.wrapException(String.format("Query request failed (Attempt: %s/%s - Duration: %s)",
                                (i + 1), (retries + 1), System.nanoTime() - startTime), e);
                        if (httpClientHelper.shouldRetry(e, finalSettings.getAllSettings())) {
                            LOG.warn("Retrying.", e);
                            selectedEndpoint = getNextAliveNode();
                        } else {
                            throw lastException;
                        }
                    }
                }

                throw new ClientException("Query request failed after attempts: " + (retries + 1) + " - Duration: " + (System.nanoTime() - startTime), lastException);
            };

        return runAsyncOperation(responseSupplier, settings.getAllSettings());
    }
    public CompletableFuture<QueryResponse> query(String sqlQuery, Map<String, Object> queryParams) {
        return query(sqlQuery, queryParams, null);
    }

    /**
     * <p>Queries data in one of descriptive format and creates a reader out of the response stream.</p>
     * <p>Format is selected internally so is ignored when passed in settings. If query contains format
     * statement then it may cause incompatibility error.</p>
     *
     * @param sqlQuery - SQL statement
     * @return - a promise to a result
     */
    public CompletableFuture<Records> queryRecords(String sqlQuery) {
        return queryRecords(sqlQuery, null, null);
    }

    /**
     * <p>Queries data in one of descriptive format and creates a reader out of the response stream.</p>
     * <p>Format is selected internally so is ignored when passed in settings. If query contains format
     * statement then it may cause incompatibility error.</p>
     *
     * @param sqlQuery - SQL statement
     * @param settings - operation settings
     * @return - a promise to a result
     */
    public CompletableFuture<Records> queryRecords(String sqlQuery, QuerySettings settings) {
        return queryRecords(sqlQuery, null, settings);
    }

    /**
     * <p>Queries data in one of descriptive format and creates a reader out of the response stream.</p>
     * <p>Format is selected internally so is ignored when passed in settings. If query contains format
     * statement then it may cause incompatibility error.</p>
     * See {@link #query(String, Map, QuerySettings)} for parametrized queries.
     * @param sqlQuery - SQL statement
     * @param params - sql parameters
     * @param settings - operation settings
     * @return - a promise to a result
     */
    public CompletableFuture<Records> queryRecords(String sqlQuery, Map<String, Object> params, QuerySettings settings) {
        if (settings == null) {
            settings = new QuerySettings();
        }
        settings.setFormat(ClickHouseFormat.RowBinaryWithNamesAndTypes);
        settings.waitEndOfQuery(true); // we rely on the summery

        return query(sqlQuery, params, settings).thenApply(response -> {
            try {

                return new Records(response, newBinaryFormatReader(response));
            } catch (Exception e) {
                throw new ClientException("Failed to get query response", e);
            }
        });
    }

    public CompletableFuture<Records> queryRecords(String sqlQuery, Map<String, Object> params) {
        return queryRecords(sqlQuery, params, null);
    }

    /**
     * <p>Queries data in descriptive format and reads result to a collection.</p>
     * <p>Use this method for queries that would return only a few records only because client
     * will read whole dataset and convert it into a list of GenericRecord</p>
     *
     * See {@link #query(String, Map, QuerySettings)} for parametrized queries.
     * @param sqlQuery - SQL statement
     * @param params - query parameters
     * @param settings  - operation settings
     * @return - complete list of records
     */
    public List<GenericRecord> queryAll(String sqlQuery, Map<String, Object> params, QuerySettings settings) {
        if (settings == null) {
            settings = new QuerySettings();
        }
        try {
            int operationTimeout = getOperationTimeout();
            settings.setFormat(ClickHouseFormat.RowBinaryWithNamesAndTypes)
                    .waitEndOfQuery(true);
            try (QueryResponse response = operationTimeout == 0 ? query(sqlQuery, params, settings).get() :
                    query(sqlQuery, settings).get(operationTimeout, TimeUnit.MILLISECONDS)) {
                List<GenericRecord> records = new ArrayList<>();
                if (response.getResultRows() > 0) {
                    RowBinaryWithNamesAndTypesFormatReader reader =
                            (RowBinaryWithNamesAndTypesFormatReader) newBinaryFormatReader(response);

                    Map<String, Object> record;
                    while (reader.readRecord((record = new LinkedHashMap<>()))) {
                        records.add(new MapBackedRecord(record, reader.getConvertions(), reader.getSchema()));
                    }
                }
                return records;
            }
        } catch (ExecutionException e) {
            throw new ClientException("Failed to get query response", e.getCause());
        } catch (Exception e) {
            throw new ClientException("Failed to get query response", e);
        }
    }

    public List<GenericRecord> queryAll(String sqlQuery, QuerySettings settings) {
        return queryAll(sqlQuery, null, settings);
    }

    public List<GenericRecord> queryAll(String sqlQuery, Map<String, Object> params) {
        return queryAll(sqlQuery, params, null);
    }

    public List<GenericRecord> queryAll(String sqlQuery) {
        return queryAll(sqlQuery, null, (QuerySettings) null);
    }

    public <T> List<T> queryAll(String sqlQuery, Class<T> clazz, TableSchema schema) {
        return queryAll(sqlQuery, clazz, schema, null);
    }

    /**
     * WARNING: Experimental API
     *
     * <p>Queries data and returns collection with whole result. Data is read directly to a DTO
     *  to save memory on intermediate structures. DTO will be instantiated with default constructor or
     *  by using allocator</p>
     * <p>{@code class} should be registered before calling this method using {@link #register(Class, TableSchema)}</p>
     * <p>Internally deserializer is compiled at the register stage. Compilation is done using ASM library by
     *  writing a bytecode</p>
     * <p>Note: this method will cache schema and it will use sql as a key for storage.</p>
     *
     *
     * @param sqlQuery - query to execute
     * @param clazz - class of the DTO
     * @param allocator - optional supplier to create new instances of the DTO.
     * @throws IllegalArgumentException when class is not registered or no setters found
     * @return List of POJOs filled with data
     * @param <T> type of POJO
     */
    @SuppressWarnings("unchecked")
    public <T> List<T> queryAll(String sqlQuery, Class<T> clazz, TableSchema schema, Supplier<T> allocator) {
        Map<String, POJOFieldDeserializer> classDeserializers = pojoSerDe.getFieldDeserializers(clazz, schema);

        if (classDeserializers.isEmpty()) {
            throw new IllegalArgumentException("No deserializers found for the query and class '" + clazz + "'. Did you forget to register it?");
        }

        try {
            int operationTimeout = getOperationTimeout();
            QuerySettings settings = new QuerySettings().setFormat(ClickHouseFormat.RowBinaryWithNamesAndTypes);
            try (QueryResponse response = operationTimeout == 0 ? query(sqlQuery, settings).get() :
                    query(sqlQuery, settings).get(operationTimeout, TimeUnit.MILLISECONDS)) {
                List<T> records = new ArrayList<>();
                RowBinaryWithNamesAndTypesFormatReader reader =
                        (RowBinaryWithNamesAndTypesFormatReader) newBinaryFormatReader(response);

                while (true) {

                    Object record;
                    try {
                        record = allocator == null ? clazz.getDeclaredConstructor().newInstance() : allocator.get();
                    } catch (NoSuchMethodException e) {
                        throw new ClientException("Failed to instantiate DTO to store data: no-args constructor is not defined");
                    }
                    if (reader.readToPOJO(classDeserializers, record)) {
                        records.add((T) record);
                    } else {
                        break;
                    }
                }

                return records;
            }
        } catch (ExecutionException e) {
            throw new ClientException("Failed to get query response", e.getCause());
        } catch (Exception e) {
            throw new ClientException("Failed to get query response", e);
        }
    }

    /**
     * <p>Fetches schema of a table and returns complete information about each column.
     * Information includes column name, type, default value, etc.</p>
     *
     * <p>See {@link #register(Class, TableSchema)}</p>
     *
     * @param table - table name
     * @return {@code TableSchema} - Schema of the table
     */
    public TableSchema getTableSchema(String table) {
        return getTableSchema(table, getDefaultDatabase());
    }

    /**
     * <p>Fetches schema of a table and returns complete information about each column.
     * Information includes column name, type, default value, etc.</p>
     * <p>See {@link #register(Class, TableSchema)}</p>
     *
     * @param table - table name
     * @param database - database name
     * @return {@code TableSchema} - Schema of the table
     */
    public TableSchema getTableSchema(String table, String database) {
        final String sql = "DESCRIBE TABLE " + table + " FORMAT " + ClickHouseFormat.TSKV.name();
        return getTableSchemaImpl(sql, table, null, database, null);
    }

    /**
     * <p>Creates table schema from a query.</p>
     * @param sql - SQL query which schema to return
     * @return table schema for the query
     */
    public TableSchema getTableSchemaFromQuery(String sql) {
        return getTableSchemaFromQuery(sql, null);
    }

    public TableSchema getTableSchemaFromQuery(String sql, Map<String, Object> params) {
        final String describeQuery = "DESC (" + sql + ") FORMAT " + ClickHouseFormat.TSKV.name();
        return getTableSchemaImpl(describeQuery, null, sql, getDefaultDatabase(), params);
    }

    private TableSchema getTableSchemaImpl(
            String describeQuery, String name, String originalQuery, String database, Map<String, Object> queryParams) {
        int operationTimeout = getOperationTimeout();

        QuerySettings settings = new QuerySettings().setDatabase(database);
        try (QueryResponse response = operationTimeout == 0
                ? query(describeQuery, queryParams, settings).get()
                : query(describeQuery, queryParams, settings).get(getOperationTimeout(), TimeUnit.SECONDS)) {
            return TableSchemaParser.readTSKV(response.getInputStream(), name, originalQuery, database);
        } catch (TimeoutException e) {
            throw new ClientException("Operation has likely timed out after " + getOperationTimeout() + " seconds.", e);
        } catch (ExecutionException e) {
            throw new ClientException("Failed to get table schema", e.getCause());
        } catch (ServerException e) {
            throw e;
        } catch (Exception e) {
            throw new ClientException("Failed to get table schema", e);
        }
    }

    /**
     * <p>Executes a SQL command and doesn't care response. Useful for DDL statements, like `CREATE`, `DROP`, `ALTER`.
     * Method however returns execution errors from a server or summary in case of successful execution. </p>
     *
     * @param sql      - SQL command
     * @param settings - execution settings
     * @return {@code CompletableFuture<CommandResponse>} - a promise to command response
     */
    public CompletableFuture<CommandResponse> execute(String sql, CommandSettings settings) {
        return query(sql, settings)
                .thenApplyAsync(response -> {
                    try {
                        return new CommandResponse(response);
                    } catch (Exception e) {
                        throw new ClientException("Failed to get command response", e);
                    }
                });
    }

    /**
     * <p>Executes a SQL command and doesn't care response. Useful for DDL statements, like `CREATE`, `DROP`, `ALTER`.
     * Method however returns execution errors from a server or summary in case of successful execution. </p>
     *
     * @param sql      - SQL command
     * @param params   - query parameters
     * @return {@code CompletableFuture<CommandResponse>} - a promise to command response
     */
    public CompletableFuture<CommandResponse> execute(String sql, Map<String, Object> params){
        return query(sql, params)
                .thenApplyAsync(response -> {
                    try {
                        return new CommandResponse(response);
                    } catch (Exception e) {
                        throw new ClientException("Failed to get command response", e);
                    }
                });
    }

    /**
     * <p>Executes a SQL command and doesn't care response. Useful for DDL statements, like `CREATE`, `DROP`, `ALTER`.
     * Method however returns execution errors from a server or summary in case of successful execution. </p>
     *
     * @param sql      - SQL command
     * @param params   - query parameters
     * @param settings  - execution settings
     * @return {@code CompletableFuture<CommandResponse>} - a promise to command response
     */
    public CompletableFuture<CommandResponse> execute(String sql, Map<String, Object> params, CommandSettings settings){
        return query(sql, params, settings)
                .thenApplyAsync(response -> {
                    try {
                        return new CommandResponse(response);
                    } catch (Exception e) {
                        throw new ClientException("Failed to get command response", e);
                    }
                });
    }

    /**
     * <p>Executes a SQL command and doesn't care response. Useful for DDL statements, like `CREATE`, `DROP`, `ALTER`.
     * Method however returns execution errors from a server or summary in case of successful execution. </p>
     *
     * @param sql - SQL command
     * @return {@code CompletableFuture<CommandResponse>} - a promise to command response
     */
    public CompletableFuture<CommandResponse> execute(String sql) {
        return query(sql)
                .thenApply(response -> {
                    try {
                        return new CommandResponse(response);
                    } catch (Exception e) {
                        throw new ClientException("Failed to get command response", e);
                    }
                });
    }

    /**
     * <p>Create an instance of {@link ClickHouseBinaryFormatReader} based on response. Table schema is option and only
     *  required for {@link ClickHouseFormat#RowBinaryWithNames}, {@link ClickHouseFormat#RowBinary}.
     *  Format {@link ClickHouseFormat#RowBinaryWithDefaults} is not supported for output (read operations).</p>
     * @param response
     * @param schema
     * @return
     */
    public ClickHouseBinaryFormatReader newBinaryFormatReader(QueryResponse response, TableSchema schema) {
        ClickHouseBinaryFormatReader reader = null;
        // Using caching buffer allocator is risky so this parameter is not exposed to the user
        boolean useCachingBufferAllocator = MapUtils.getFlag(configuration, "client_allow_binary_reader_to_reuse_buffers");
        BinaryStreamReader.ByteBufferAllocator byteBufferPool = useCachingBufferAllocator ?
                new BinaryStreamReader.CachingByteBufferAllocator() :
                new BinaryStreamReader.DefaultByteBufferAllocator();

        switch (response.getFormat()) {
            case Native:
                reader = new NativeFormatReader(response.getInputStream(), response.getSettings(),
                        byteBufferPool);
                break;
            case RowBinaryWithNamesAndTypes:
                reader = new RowBinaryWithNamesAndTypesFormatReader(response.getInputStream(), response.getSettings(),
                        byteBufferPool);
                break;
            case RowBinaryWithNames:
                reader = new RowBinaryWithNamesFormatReader(response.getInputStream(), response.getSettings(), schema,
                        byteBufferPool);
                break;
            case RowBinary:
                reader = new RowBinaryFormatReader(response.getInputStream(), response.getSettings(), schema,
                        byteBufferPool);
                break;
            default:
                throw new IllegalArgumentException("Binary readers doesn't support format: " + response.getFormat());
        }
        return reader;
    }

    public ClickHouseBinaryFormatReader newBinaryFormatReader(QueryResponse response) {
        return  newBinaryFormatReader(response, null);
    }

    private String registerOperationMetrics() {
        String operationId = UUID.randomUUID().toString();
        globalClientStats.put(operationId, new ClientStatisticsHolder());
        return operationId;
    }

    private void applyDefaults(QuerySettings settings) {
        Map<String, Object> settingsMap = settings.getAllSettings();

        String key = ClientConfigProperties.USE_SERVER_TIMEZONE.getKey();
        if (!settingsMap.containsKey(key) && configuration.containsKey(key)) {
            settings.setOption(key, MapUtils.getFlag(configuration, key));
        }

        key = ClientConfigProperties.USE_TIMEZONE.getKey();
        if ( !settings.getUseServerTimeZone() && !settingsMap.containsKey(key) && configuration.containsKey(key)) {
            settings.setOption(key, TimeZone.getTimeZone(configuration.get(key)));
        }

        key = ClientConfigProperties.SERVER_TIMEZONE.getKey();
        if (!settingsMap.containsKey(key) && configuration.containsKey(key)) {
            settings.setOption(key, TimeZone.getTimeZone(configuration.get(key)));
        }
    }

    private <T> CompletableFuture<T> runAsyncOperation(Supplier<T> resultSupplier, Map<String, Object> requestSettings) {
        boolean isAsync = MapUtils.getFlag(requestSettings, configuration, ClientConfigProperties.ASYNC_OPERATIONS.getKey());
        if (isAsync) {
            return sharedOperationExecutor == null ? CompletableFuture.supplyAsync(resultSupplier) :
                    CompletableFuture.supplyAsync(resultSupplier, sharedOperationExecutor);
        }
        return CompletableFuture.completedFuture(resultSupplier.get());
    }

    @Override
    public String toString() {
        return "Client{" +
                "endpoints=" + endpoints +
                ",lz4factory" + lz4Factory +
                '}';
    }

    /**
     * Returns unmodifiable map of configuration options.
     * @return - configuration options
     */
    public Map<String, String> getConfiguration() {
        return readOnlyConfig;
    }

    /** Returns operation timeout in seconds */
    protected int getOperationTimeout() {
        return Integer.parseInt(configuration.get(ClientConfigProperties.MAX_EXECUTION_TIME.getKey()));
    }

    /**
     * Returns unmodifiable set of endpoints.
     * @return - set of endpoints
     * @deprecated
     */
    public Set<String> getEndpoints() {
        return endpoints.stream().map(Endpoint::getBaseURL).collect(Collectors.toSet());
    }

    public String getUser() {
        return this.configuration.get(ClientConfigProperties.USER.getKey());
    }

    public String getServerVersion() {
        return this.serverVersion;
    }

    public String getServerTimeZone() {
        return this.configuration.get(ClientConfigProperties.SERVER_TIMEZONE.getKey());
    }

    public String getClientVersion() {
        return clientVersion;
    }

    /**
     * Sets list of DB roles that should be applied to each query.
     *
     * @param dbRoles
     */
    public void setDBRoles(Collection<String> dbRoles) {
        this.configuration.put(ClientConfigProperties.SESSION_DB_ROLES.getKey(), ClientConfigProperties.commaSeparated(dbRoles));
        this.unmodifiableDbRolesView =
                Collections.unmodifiableCollection(ClientConfigProperties.valuesFromCommaSeparated(
                        this.configuration.get(ClientConfigProperties.SESSION_DB_ROLES.getKey())));
    }

    public void updateClientName(String name) {
        this.configuration.put(ClientConfigProperties.CLIENT_NAME.getKey(), name);
    }

    public static final String clientVersion =
            ClickHouseClientOption.readVersionFromResource("client-v2-version.properties");
    public static final String CLIENT_USER_AGENT = "clickhouse-java-v2/";

    private Collection<String> unmodifiableDbRolesView = Collections.emptyList();

    /**
     * Returns list of DB roles that should be applied to each query.
     *
     * @return List of DB roles
     */
    public Collection<String> getDBRoles() {
        return unmodifiableDbRolesView;
    }

    public void updateBearerToken(String bearer) {
        this.configuration.put(ClientConfigProperties.httpHeader(HttpHeaders.AUTHORIZATION), "Bearer " + bearer);
    }

    private Endpoint getNextAliveNode() {
        return endpoints.get(0);
    }

    public static final String VALUES_LIST_DELIMITER = ",";
}<|MERGE_RESOLUTION|>--- conflicted
+++ resolved
@@ -35,12 +35,9 @@
 import com.clickhouse.client.api.query.QueryResponse;
 import com.clickhouse.client.api.query.QuerySettings;
 import com.clickhouse.client.api.query.Records;
-<<<<<<< HEAD
-import com.clickhouse.client.api.serde.POJOSerDe;
-=======
 import com.clickhouse.client.api.transport.Endpoint;
 import com.clickhouse.client.api.transport.HttpEndpoint;
->>>>>>> 0210d91c
+import com.clickhouse.client.api.serde.POJOSerDe;
 import com.clickhouse.client.config.ClickHouseClientOption;
 import com.clickhouse.data.ClickHouseColumn;
 import com.clickhouse.data.ClickHouseFormat;
@@ -124,27 +121,15 @@
 
     private HttpAPIClientHelper httpClientHelper = null;
 
-<<<<<<< HEAD
-    private final Set<String> endpoints;
-=======
     private final List<Endpoint> endpoints;
->>>>>>> 0210d91c
-
     private final Map<String, String> configuration;
 
     private final Map<String, String> readOnlyConfig;
 
-<<<<<<< HEAD
-    private final List<ClickHouseNode> serverNodes = new ArrayList<>();
-
-    private final POJOSerDe pojoSerDe;
-=======
     // POJO serializer mapping (class -> (schema -> (format -> serializer)))
     private final Map<Class<?>, Map<String, Map<String, POJOSerializer>>> serializers;
 
-    // POJO deserializer mapping (class -> (schema -> (format -> deserializer)))
-    private final Map<Class<?>, Map<String, Map<String, POJOSetter>>> deserializers;
->>>>>>> 0210d91c
+    private final POJOSerDe pojoSerDe;
 
     private final ExecutorService sharedOperationExecutor;
 
@@ -173,14 +158,9 @@
         this.configuration = configuration;
         this.readOnlyConfig = Collections.unmodifiableMap(this.configuration);
         this.metricsRegistry = metricsRegistry;
-<<<<<<< HEAD
+
+        // Serialization
         this.pojoSerDe = new POJOSerDe(columnToMethodMatchingStrategy);
-=======
-
-        // Serialization
-        this.serializers = new ConcurrentHashMap<>();
-        this.deserializers = new ConcurrentHashMap<>();
->>>>>>> 0210d91c
 
         // Operation Execution
         boolean isAsyncEnabled = MapUtils.getFlag(this.configuration, ClientConfigProperties.ASYNC_OPERATIONS.getKey(), false);
@@ -191,13 +171,8 @@
             this.isSharedOpExecutorOwned = false;
             this.sharedOperationExecutor = sharedOperationExecutor;
         }
-<<<<<<< HEAD
-        boolean initSslContext = getEndpoints().stream().anyMatch(s -> s.toLowerCase().contains("https://"));
-        this.httpClientHelper = new HttpAPIClientHelper(configuration, metricsRegistry, initSslContext);
-=======
 
         this.columnToMethodMatchingStrategy = columnToMethodMatchingStrategy;
->>>>>>> 0210d91c
 
 
         // Transport
