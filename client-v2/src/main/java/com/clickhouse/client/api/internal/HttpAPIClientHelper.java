--- conflicted
+++ resolved
@@ -1,793 +1,775 @@
-package com.clickhouse.client.api.internal;
-
-import com.clickhouse.client.ClickHouseSslContextProvider;
-<<<<<<< HEAD
-import com.clickhouse.client.api.Client;
-import com.clickhouse.client.api.ClientConfigProperties;
-import com.clickhouse.client.api.ClientException;
-import com.clickhouse.client.api.ClientFaultCause;
-import com.clickhouse.client.api.ClientMisconfigurationException;
-import com.clickhouse.client.api.ConnectionInitiationException;
-import com.clickhouse.client.api.ConnectionReuseStrategy;
-import com.clickhouse.client.api.ServerException;
-=======
-import com.clickhouse.client.api.*;
-import com.clickhouse.client.api.data_formats.internal.SerializerUtils;
->>>>>>> 5c992236
-import com.clickhouse.client.api.enums.ProxyType;
-import com.clickhouse.client.api.http.ClickHouseHttpProto;
-import com.clickhouse.client.api.transport.Endpoint;
-import net.jpountz.lz4.LZ4Factory;
-import org.apache.hc.client5.http.ConnectTimeoutException;
-import org.apache.hc.client5.http.classic.methods.HttpPost;
-import org.apache.hc.client5.http.config.ConnectionConfig;
-import org.apache.hc.client5.http.config.RequestConfig;
-import org.apache.hc.client5.http.impl.classic.CloseableHttpClient;
-import org.apache.hc.client5.http.impl.classic.HttpClientBuilder;
-import org.apache.hc.client5.http.impl.io.BasicHttpClientConnectionManager;
-import org.apache.hc.client5.http.impl.io.ManagedHttpClientConnectionFactory;
-import org.apache.hc.client5.http.impl.io.PoolingHttpClientConnectionManager;
-import org.apache.hc.client5.http.impl.io.PoolingHttpClientConnectionManagerBuilder;
-import org.apache.hc.client5.http.io.HttpClientConnectionManager;
-import org.apache.hc.client5.http.io.ManagedHttpClientConnection;
-import org.apache.hc.client5.http.protocol.HttpClientContext;
-import org.apache.hc.client5.http.socket.ConnectionSocketFactory;
-import org.apache.hc.client5.http.socket.LayeredConnectionSocketFactory;
-import org.apache.hc.client5.http.socket.PlainConnectionSocketFactory;
-import org.apache.hc.client5.http.ssl.SSLConnectionSocketFactory;
-import org.apache.hc.core5.http.ClassicHttpResponse;
-import org.apache.hc.core5.http.ConnectionRequestTimeoutException;
-import org.apache.hc.core5.http.ContentType;
-import org.apache.hc.core5.http.Header;
-import org.apache.hc.core5.http.HttpEntity;
-import org.apache.hc.core5.http.HttpHeaders;
-import org.apache.hc.core5.http.HttpHost;
-import org.apache.hc.core5.http.HttpRequest;
-import org.apache.hc.core5.http.HttpStatus;
-import org.apache.hc.core5.http.NoHttpResponseException;
-import org.apache.hc.core5.http.config.CharCodingConfig;
-import org.apache.hc.core5.http.config.Http1Config;
-import org.apache.hc.core5.http.config.RegistryBuilder;
-import org.apache.hc.core5.http.impl.io.DefaultHttpResponseParserFactory;
-import org.apache.hc.core5.http.io.SocketConfig;
-import org.apache.hc.core5.http.io.entity.EntityTemplate;
-import org.apache.hc.core5.http.protocol.HttpContext;
-import org.apache.hc.core5.io.CloseMode;
-import org.apache.hc.core5.io.IOCallback;
-import org.apache.hc.core5.net.URIBuilder;
-import org.apache.hc.core5.pool.ConnPoolControl;
-import org.apache.hc.core5.pool.PoolConcurrencyPolicy;
-import org.apache.hc.core5.pool.PoolReusePolicy;
-import org.apache.hc.core5.util.TimeValue;
-import org.slf4j.Logger;
-import org.slf4j.LoggerFactory;
-
-import javax.net.ssl.SSLContext;
-import javax.net.ssl.SSLException;
-import java.io.IOException;
-import java.io.InputStream;
-import java.io.OutputStream;
-import java.lang.reflect.Method;
-import java.net.ConnectException;
-import java.net.InetSocketAddress;
-import java.net.NoRouteToHostException;
-import java.net.Socket;
-import java.net.SocketTimeoutException;
-import java.net.URI;
-import java.net.URISyntaxException;
-import java.net.UnknownHostException;
-import java.nio.charset.StandardCharsets;
-import java.security.NoSuchAlgorithmException;
-import java.util.Base64;
-import java.util.Collection;
-import java.util.Collections;
-import java.util.HashSet;
-import java.util.List;
-import java.util.Map;
-import java.util.Objects;
-import java.util.Properties;
-import java.util.Set;
-import java.util.concurrent.ConcurrentLinkedQueue;
-import java.util.concurrent.TimeUnit;
-import java.util.concurrent.atomic.AtomicLong;
-import java.util.function.Function;
-
-public class HttpAPIClientHelper {
-    private static final Logger LOG = LoggerFactory.getLogger(Client.class);
-
-    private static final int ERROR_BODY_BUFFER_SIZE = 1024; // Error messages are usually small
-
-    private final CloseableHttpClient httpClient;
-
-    private final RequestConfig baseRequestConfig;
-
-    private String proxyAuthHeaderValue;
-
-    private final Set<ClientFaultCause> defaultRetryCauses;
-
-    private final String defaultUserAgent;
-    private final Object metricsRegistry;
-
-    ConnPoolControl<?> poolControl;
-
-    public HttpAPIClientHelper(Map<String, Object> configuration, Object metricsRegistry, boolean initSslContext) {
-        this.metricsRegistry = metricsRegistry;
-        this.httpClient = createHttpClient(initSslContext, configuration);
-
-        RequestConfig.Builder reqConfBuilder = RequestConfig.custom();
-        reqConfBuilder.setConnectionRequestTimeout(ClientConfigProperties.CONNECTION_REQUEST_TIMEOUT.getOrDefault(configuration), TimeUnit.MILLISECONDS);
-
-        this.baseRequestConfig = reqConfBuilder.build();
-
-        boolean usingClientCompression = ClientConfigProperties.COMPRESS_CLIENT_REQUEST.getOrDefault(configuration);
-        boolean usingServerCompression = ClientConfigProperties.COMPRESS_SERVER_RESPONSE.getOrDefault(configuration);
-        boolean useHttpCompression = ClientConfigProperties.USE_HTTP_COMPRESSION.getOrDefault(configuration);
-
-        LOG.debug("client compression: {}, server compression: {}, http compression: {}", usingClientCompression, usingServerCompression, useHttpCompression);
-
-        defaultRetryCauses = new HashSet<>(ClientConfigProperties.CLIENT_RETRY_ON_FAILURE.getOrDefault(configuration));
-        if (defaultRetryCauses.contains(ClientFaultCause.None)) {
-            defaultRetryCauses.removeIf(c -> c != ClientFaultCause.None);
-        }
-
-        this.defaultUserAgent = buildDefaultUserAgent();
-    }
-
-    /**
-     * Creates or returns default SSL context.
-     *
-     * @return SSLContext
-     */
-    public SSLContext createSSLContext(Map<String, Object> configuration) {
-        SSLContext sslContext;
-        try {
-            sslContext = SSLContext.getDefault();
-        } catch (NoSuchAlgorithmException e) {
-            throw new ClientException("Failed to create default SSL context", e);
-        }
-        ClickHouseSslContextProvider sslContextProvider = ClickHouseSslContextProvider.getProvider();
-        String trustStorePath = (String) configuration.get(ClientConfigProperties.SSL_TRUST_STORE.getKey());
-        if (trustStorePath != null) {
-            try {
-                sslContext = sslContextProvider.getSslContextFromKeyStore(
-                        trustStorePath,
-                        (String) configuration.get(ClientConfigProperties.SSL_KEY_STORE_PASSWORD.getKey()),
-                        (String) configuration.get(ClientConfigProperties.SSL_KEYSTORE_TYPE.getKey())
-                );
-            } catch (SSLException e) {
-                throw new ClientMisconfigurationException("Failed to create SSL context from a keystore", e);
-            }
-        } else if (configuration.get(ClientConfigProperties.CA_CERTIFICATE.getKey()) != null ||
-                configuration.get(ClientConfigProperties.SSL_CERTIFICATE.getKey()) != null ||
-                configuration.get(ClientConfigProperties.SSL_KEY.getKey()) != null) {
-
-            try {
-                sslContext = sslContextProvider.getSslContextFromCerts(
-                        (String) configuration.get(ClientConfigProperties.SSL_CERTIFICATE.getKey()),
-                        (String) configuration.get(ClientConfigProperties.SSL_KEY.getKey()),
-                        (String) configuration.get(ClientConfigProperties.CA_CERTIFICATE.getKey())
-                );
-            } catch (SSLException e) {
-                throw new ClientMisconfigurationException("Failed to create SSL context from certificates", e);
-            }
-        }
-        return sslContext;
-    }
-
-    private static final long CONNECTION_INACTIVITY_CHECK = 5000L;
-
-    private ConnectionConfig createConnectionConfig(Map<String, Object> configuration) {
-        ConnectionConfig.Builder connConfig = ConnectionConfig.custom();
-
-        ClientConfigProperties.CONNECTION_TTL.<Long>applyIfSet(configuration, (t) -> connConfig.setTimeToLive(t,  TimeUnit.MILLISECONDS));
-        ClientConfigProperties.CONNECTION_TIMEOUT.<Long>applyIfSet(configuration, (t) -> connConfig.setConnectTimeout(t,  TimeUnit.MILLISECONDS));
-        connConfig.setValidateAfterInactivity(CONNECTION_INACTIVITY_CHECK, TimeUnit.MILLISECONDS); // non-configurable for now
-
-        return connConfig.build();
-    }
-
-    private HttpClientConnectionManager basicConnectionManager(LayeredConnectionSocketFactory sslConnectionSocketFactory, SocketConfig socketConfig, Map<String, Object> configuration) {
-        RegistryBuilder<ConnectionSocketFactory> registryBuilder = RegistryBuilder.create();
-        registryBuilder.register("http", PlainConnectionSocketFactory.getSocketFactory());
-        registryBuilder.register("https", sslConnectionSocketFactory);
-
-        BasicHttpClientConnectionManager connManager = new BasicHttpClientConnectionManager(registryBuilder.build());
-        connManager.setConnectionConfig(createConnectionConfig(configuration));
-        connManager.setSocketConfig(socketConfig);
-
-        return connManager;
-    }
-
-    private HttpClientConnectionManager poolConnectionManager(LayeredConnectionSocketFactory sslConnectionSocketFactory, SocketConfig socketConfig, Map<String, Object> configuration) {
-        PoolingHttpClientConnectionManagerBuilder connMgrBuilder = PoolingHttpClientConnectionManagerBuilder.create()
-                .setPoolConcurrencyPolicy(PoolConcurrencyPolicy.LAX);
-
-        ConnectionReuseStrategy connectionReuseStrategy = ClientConfigProperties.CONNECTION_REUSE_STRATEGY.getOrDefault(configuration);
-        switch (connectionReuseStrategy) {
-            case LIFO:
-                connMgrBuilder.setConnPoolPolicy(PoolReusePolicy.LIFO);
-                break;
-            case FIFO:
-                connMgrBuilder.setConnPoolPolicy(PoolReusePolicy.FIFO);
-                break;
-            default:
-                throw new ClientMisconfigurationException("Unknown connection reuse strategy: " + connectionReuseStrategy);
-        }
-        LOG.debug("Connection reuse strategy: {}", connectionReuseStrategy);
-
-        connMgrBuilder.setDefaultConnectionConfig(createConnectionConfig(configuration));
-        connMgrBuilder.setMaxConnTotal(Integer.MAX_VALUE); // as we do not know how many routes we will have
-        ClientConfigProperties.HTTP_MAX_OPEN_CONNECTIONS.applyIfSet(configuration, connMgrBuilder::setMaxConnPerRoute);
-
-        int networkBufferSize = ClientConfigProperties.CLIENT_NETWORK_BUFFER_SIZE.getOrDefault(configuration);
-        MeteredManagedHttpClientConnectionFactory connectionFactory = new MeteredManagedHttpClientConnectionFactory(
-                Http1Config.custom()
-                        .setBufferSize(networkBufferSize)
-                        .build(),
-                CharCodingConfig.DEFAULT,
-                DefaultHttpResponseParserFactory.INSTANCE);
-
-        connMgrBuilder.setConnectionFactory(connectionFactory);
-        connMgrBuilder.setSSLSocketFactory(sslConnectionSocketFactory);
-        connMgrBuilder.setDefaultSocketConfig(socketConfig);
-        PoolingHttpClientConnectionManager phccm = connMgrBuilder.build();
-        poolControl = phccm;
-        if (metricsRegistry != null) {
-            try {
-                String mGroupName = ClientConfigProperties.METRICS_GROUP_NAME.getOrDefault(configuration);
-                Class<?> micrometerLoader = getClass().getClassLoader().loadClass("com.clickhouse.client.api.metrics.MicrometerLoader");
-                Method applyMethod = micrometerLoader.getDeclaredMethod("applyPoolingMetricsBinder", Object.class, String.class, PoolingHttpClientConnectionManager.class);
-                applyMethod.invoke(micrometerLoader, metricsRegistry, mGroupName, phccm);
-
-                applyMethod = micrometerLoader.getDeclaredMethod("applyConnectionMetricsBinder", Object.class, String.class, MeteredManagedHttpClientConnectionFactory.class);
-                applyMethod.invoke(micrometerLoader, metricsRegistry, mGroupName, connectionFactory);
-            } catch (Exception e) {
-                LOG.error("Failed to register metrics", e);
-            }
-        }
-        return phccm;
-    }
-
-    public CloseableHttpClient createHttpClient(boolean initSslContext, Map<String, Object> configuration) {
-        // Top Level builders
-        HttpClientBuilder clientBuilder = HttpClientBuilder.create();
-        SSLContext sslContext = initSslContext ? createSSLContext(configuration) : null;
-        LayeredConnectionSocketFactory sslConnectionSocketFactory = sslContext == null ? new DummySSLConnectionSocketFactory()
-                : new SSLConnectionSocketFactory(sslContext);
-        // Socket configuration
-        SocketConfig.Builder soCfgBuilder = SocketConfig.custom();
-        ClientConfigProperties.SOCKET_OPERATION_TIMEOUT.<Integer>applyIfSet(configuration,
-                (t) -> soCfgBuilder.setSoTimeout(t, TimeUnit.MILLISECONDS));
-
-        ClientConfigProperties.SOCKET_RCVBUF_OPT.applyIfSet(configuration,
-                soCfgBuilder::setRcvBufSize);
-
-        ClientConfigProperties.SOCKET_SNDBUF_OPT.applyIfSet(configuration,
-                soCfgBuilder::setSndBufSize);
-
-        ClientConfigProperties.SOCKET_LINGER_OPT.<Integer>applyIfSet(configuration,
-                (v) -> soCfgBuilder.setSoLinger(v, TimeUnit.SECONDS));
-
-        ClientConfigProperties.SOCKET_TCP_NO_DELAY_OPT.applyIfSet(configuration,
-                soCfgBuilder::setTcpNoDelay);
-        // Proxy
-        String proxyHost = (String) configuration.get(ClientConfigProperties.PROXY_HOST.getKey());
-        Integer proxyPort = (Integer) configuration.get(ClientConfigProperties.PROXY_PORT.getKey());
-        HttpHost proxy = null;
-        if (proxyHost != null && proxyPort != null) {
-            proxy = new HttpHost(proxyHost, proxyPort);
-        }
-
-        String proxyTypeVal = (String) configuration.get(ClientConfigProperties.PROXY_TYPE.getKey());
-        ProxyType proxyType = proxyTypeVal == null ? null : ProxyType.valueOf(proxyTypeVal);
-        if (proxyType == ProxyType.HTTP) {
-            clientBuilder.setProxy(proxy);
-            String proxyUser = (String) configuration.get(ClientConfigProperties.PROXY_USER.getKey());
-            String proxyPassword = (String) configuration.get(ClientConfigProperties.PROXY_PASSWORD.getKey());
-            if (proxyUser != null && proxyPassword != null) {
-                proxyAuthHeaderValue = "Basic " + Base64.getEncoder().encodeToString((proxyUser + ":" + proxyPassword).getBytes(StandardCharsets.UTF_8));
-            }
-
-        } else if (proxyType == ProxyType.SOCKS) {
-            soCfgBuilder.setSocksProxyAddress(new InetSocketAddress(proxyHost, proxyPort));
-        }
-
-        if (ClientConfigProperties.HTTP_SAVE_COOKIES.getOrDefault(configuration)) {
-            clientBuilder.disableCookieManagement();
-        }
-        SocketConfig socketConfig = soCfgBuilder.build();
-
-        // Connection manager
-        if (ClientConfigProperties.CONNECTION_POOL_ENABLED.getOrDefault(configuration)) {
-            clientBuilder.setConnectionManager(poolConnectionManager(sslConnectionSocketFactory, socketConfig, configuration));
-        } else {
-            clientBuilder.setConnectionManager(basicConnectionManager(sslConnectionSocketFactory, socketConfig, configuration));
-        }
-        Long keepAliveTimeout = ClientConfigProperties.HTTP_KEEP_ALIVE_TIMEOUT.getOrDefault(configuration);
-        if (keepAliveTimeout != null && keepAliveTimeout > 0) {
-            clientBuilder.setKeepAliveStrategy((response, context) -> TimeValue.ofMilliseconds(keepAliveTimeout));
-        }
-
-        return clientBuilder.build();
-    }
-
-    private static final String ERROR_CODE_PREFIX_PATTERN = "Code: %d. DB::Exception:";
-
-    /**
-     * Reads status line and if error tries to parse response body to get server error message.
-     *
-     * @param httpResponse - HTTP response
-     * @return exception object with server code
-     */
-    public Exception readError(ClassicHttpResponse httpResponse) {
-        int serverCode = getHeaderInt(httpResponse.getFirstHeader(ClickHouseHttpProto.HEADER_EXCEPTION_CODE), 0);
-        try (InputStream body = httpResponse.getEntity().getContent()) {
-
-            byte[] buffer = new byte[ERROR_BODY_BUFFER_SIZE];
-            byte[] lookUpStr = String.format(ERROR_CODE_PREFIX_PATTERN, serverCode).getBytes(StandardCharsets.UTF_8);
-            StringBuilder msgBuilder = new StringBuilder();
-            boolean found = false;
-            while (true) {
-                int rBytes = body.read(buffer);
-                if (rBytes == -1) {
-                    break;
-                }
-
-                for (int i = 0; i < rBytes; i++) {
-                    if (buffer[i] == lookUpStr[0]) {
-                        found = true;
-                        for (int j = 1; j < Math.min(rBytes - i, lookUpStr.length); j++) {
-                            if (buffer[i + j] != lookUpStr[j]) {
-                                found = false;
-                                break;
-                            }
-                        }
-                        if (found) {
-                            msgBuilder.append(new String(buffer, i, rBytes - i, StandardCharsets.UTF_8));
-                            break;
-                        }
-                    }
-                }
-
-                if (found) {
-                    break;
-                }
-            }
-
-            while (true) {
-                int rBytes = body.read(buffer);
-                if (rBytes == -1) {
-                    break;
-                }
-                msgBuilder.append(new String(buffer, 0, rBytes, StandardCharsets.UTF_8));
-            }
-
-            String msg = msgBuilder.toString().replaceAll("\\s+", " ").replaceAll("\\\\n", " ")
-                    .replaceAll("\\\\/", "/");
-            if (msg.trim().isEmpty()) {
-                msg = String.format(ERROR_CODE_PREFIX_PATTERN, serverCode) + " <Unreadable error message> (transport error: " + httpResponse.getCode() + ")";
-            }
-            return new ServerException(serverCode, msg, httpResponse.getCode());
-        } catch (Exception e) {
-            LOG.error("Failed to read error message", e);
-            return new ServerException(serverCode, String.format(ERROR_CODE_PREFIX_PATTERN, serverCode) + " <Unreadable error message> (transport error: " + httpResponse.getCode() + ")", httpResponse.getCode());
-        }
-    }
-
-    private static final long POOL_VENT_TIMEOUT = 10000L;
-    private final AtomicLong timeToPoolVent = new AtomicLong(0);
-
-    public ClassicHttpResponse executeRequest(Endpoint server, Map<String, Object> requestConfig, LZ4Factory lz4Factory,
-                                              IOCallback<OutputStream> writeCallback) throws Exception {
-        if (poolControl != null && timeToPoolVent.get() < System.currentTimeMillis()) {
-            timeToPoolVent.set(System.currentTimeMillis() + POOL_VENT_TIMEOUT);
-            poolControl.closeExpired();
-        }
-
-        if (requestConfig == null) {
-            requestConfig = Collections.emptyMap();
-        }
-        URI uri;
-        try {
-            URIBuilder uriBuilder = new URIBuilder(server.getBaseURL());
-            addQueryParams(uriBuilder, requestConfig);
-            uri = uriBuilder.normalizeSyntax().build();
-        } catch (URISyntaxException e) {
-            throw new RuntimeException(e);
-        }
-        HttpPost req = new HttpPost(uri);
-//        req.setVersion(new ProtocolVersion("HTTP", 1, 0)); // to disable chunk transfer encoding
-        addHeaders(req, requestConfig);
-
-        boolean clientCompression = ClientConfigProperties.COMPRESS_CLIENT_REQUEST.getOrDefault(requestConfig);
-        boolean useHttpCompression = ClientConfigProperties.USE_HTTP_COMPRESSION.getOrDefault(requestConfig);
-        boolean appCompressedData = ClientConfigProperties.APP_COMPRESSED_DATA.getOrDefault(requestConfig);
-
-        req.setConfig(baseRequestConfig);
-        // setting entity. wrapping if compression is enabled
-        req.setEntity(wrapRequestEntity(new EntityTemplate(-1, CONTENT_TYPE, null, writeCallback),
-                clientCompression, useHttpCompression, appCompressedData, lz4Factory, requestConfig));
-
-        HttpClientContext context = HttpClientContext.create();
-
-        try {
-            ClassicHttpResponse httpResponse = httpClient.executeOpen(null, req, context);
-            boolean serverCompression = ClientConfigProperties.COMPRESS_SERVER_RESPONSE.getOrDefault(requestConfig);
-            httpResponse.setEntity(wrapResponseEntity(httpResponse.getEntity(), httpResponse.getCode(), serverCompression, useHttpCompression, lz4Factory, requestConfig));
-
-            if (httpResponse.getCode() == HttpStatus.SC_PROXY_AUTHENTICATION_REQUIRED) {
-                throw new ClientMisconfigurationException("Proxy authentication required. Please check your proxy settings.");
-            } else if (httpResponse.getCode() == HttpStatus.SC_BAD_GATEWAY) {
-                httpResponse.close();
-                throw new ClientException("Server returned '502 Bad gateway'. Check network and proxy settings.");
-            } else if (httpResponse.getCode() >= HttpStatus.SC_BAD_REQUEST || httpResponse.containsHeader(ClickHouseHttpProto.HEADER_EXCEPTION_CODE)) {
-                try {
-                    throw readError(httpResponse);
-                } finally {
-                    httpResponse.close();
-                }
-            }
-            return httpResponse;
-
-        } catch (UnknownHostException e) {
-            LOG.warn("Host '{}' unknown", server.getBaseURL());
-            throw e;
-        } catch (ConnectException | NoRouteToHostException e) {
-            LOG.warn("Failed to connect to '{}': {}", server.getBaseURL(), e.getMessage());
-<<<<<<< HEAD
-            throw new ClientException("Failed to connect", e);
-        } catch (ConnectionRequestTimeoutException | ServerException | NoHttpResponseException | ClientException |
-                 SocketTimeoutException e) {
-=======
->>>>>>> 5c992236
-            throw e;
-        }
-    }
-
-    private static final ContentType CONTENT_TYPE = ContentType.create(ContentType.TEXT_PLAIN.getMimeType(), "UTF-8");
-
-    private void addHeaders(HttpPost req, Map<String, Object> requestConfig) {
-        req.addHeader(HttpHeaders.CONTENT_TYPE, CONTENT_TYPE.getMimeType());
-        if (requestConfig.containsKey(ClientConfigProperties.INPUT_OUTPUT_FORMAT.getKey())) {
-            req.addHeader(ClickHouseHttpProto.HEADER_FORMAT, requestConfig.get(ClientConfigProperties.INPUT_OUTPUT_FORMAT.getKey()));
-        }
-
-        if (requestConfig.containsKey(ClientConfigProperties.QUERY_ID.getKey())) {
-            req.addHeader(ClickHouseHttpProto.HEADER_QUERY_ID, requestConfig.get(ClientConfigProperties.QUERY_ID.getKey()).toString());
-        }
-
-
-        req.addHeader(ClickHouseHttpProto.HEADER_DATABASE, ClientConfigProperties.DATABASE.getOrDefault(requestConfig));
-
-
-        if (ClientConfigProperties.SSL_AUTH.getOrDefault(requestConfig)) {
-            req.addHeader(ClickHouseHttpProto.HEADER_DB_USER, ClientConfigProperties.USER.getOrDefault(requestConfig));
-            req.addHeader(ClickHouseHttpProto.HEADER_SSL_CERT_AUTH, "on");
-        } else if (ClientConfigProperties.HTTP_USE_BASIC_AUTH.getOrDefault(requestConfig)) {
-            String user = ClientConfigProperties.USER.getOrDefault(requestConfig);
-            String password = ClientConfigProperties.PASSWORD.getOrDefault(requestConfig);
-
-            req.addHeader(HttpHeaders.AUTHORIZATION, "Basic " + Base64.getEncoder().encodeToString(
-                    (user + ":" + password).getBytes(StandardCharsets.UTF_8))
-            );
-        } else {
-            req.addHeader(ClickHouseHttpProto.HEADER_DB_USER, ClientConfigProperties.USER.getOrDefault(requestConfig));
-            req.addHeader(ClickHouseHttpProto.HEADER_DB_PASSWORD, ClientConfigProperties.PASSWORD.getOrDefault(requestConfig));
-
-        }
-        if (proxyAuthHeaderValue != null) {
-            req.addHeader(HttpHeaders.PROXY_AUTHORIZATION, proxyAuthHeaderValue);
-        }
-
-        boolean clientCompression = ClientConfigProperties.COMPRESS_CLIENT_REQUEST.getOrDefault(requestConfig);
-        boolean serverCompression = ClientConfigProperties.COMPRESS_SERVER_RESPONSE.getOrDefault(requestConfig);
-        boolean useHttpCompression = ClientConfigProperties.USE_HTTP_COMPRESSION.getOrDefault(requestConfig);
-        boolean appCompressedData = ClientConfigProperties.APP_COMPRESSED_DATA.getOrDefault(requestConfig);
-
-        if (useHttpCompression) {
-            if (serverCompression) {
-                req.addHeader(HttpHeaders.ACCEPT_ENCODING, "lz4");
-            }
-            if (clientCompression && !appCompressedData) {
-                req.addHeader(HttpHeaders.CONTENT_ENCODING, "lz4");
-            }
-        }
-
-        for (String key : requestConfig.keySet()) {
-            if (key.startsWith(ClientConfigProperties.HTTP_HEADER_PREFIX)) {
-                Object val = requestConfig.get(key);
-                if (val != null) {
-                    req.setHeader(key.substring(ClientConfigProperties.HTTP_HEADER_PREFIX.length()), String.valueOf(val));
-                }
-            }
-        }
-
-
-        // Special cases
-        if (req.containsHeader(HttpHeaders.AUTHORIZATION) && (req.containsHeader(ClickHouseHttpProto.HEADER_DB_USER) ||
-                req.containsHeader(ClickHouseHttpProto.HEADER_DB_PASSWORD))) {
-            // user has set auth header for purpose, lets remove ours
-            req.removeHeaders(ClickHouseHttpProto.HEADER_DB_USER);
-            req.removeHeaders(ClickHouseHttpProto.HEADER_DB_PASSWORD);
-        }
-
-        // -- keep last
-        correctUserAgentHeader(req, requestConfig);
-    }
-
-    private void addQueryParams(URIBuilder req, Map<String, Object> requestConfig) {
-        if (requestConfig.containsKey(ClientConfigProperties.QUERY_ID.getKey())) {
-            req.addParameter(ClickHouseHttpProto.QPARAM_QUERY_ID, requestConfig.get(ClientConfigProperties.QUERY_ID.getKey()).toString());
-        }
-        if (requestConfig.containsKey("statement_params")) {
-            Map<String, Object> params = (Map<String, Object>) requestConfig.get("statement_params");
-            for (Map.Entry<String, Object> entry : params.entrySet()) {
-                req.addParameter("param_" + entry.getKey(), String.valueOf(entry.getValue()));
-            }
-        }
-
-        boolean clientCompression = ClientConfigProperties.COMPRESS_CLIENT_REQUEST.getOrDefault(requestConfig);
-        boolean serverCompression = ClientConfigProperties.COMPRESS_SERVER_RESPONSE.getOrDefault(requestConfig);
-        boolean useHttpCompression = ClientConfigProperties.USE_HTTP_COMPRESSION.getOrDefault(requestConfig);
-
-        if (useHttpCompression) {
-            // enable_http_compression make server react on http header
-            // for client side compression Content-Encoding should be set
-            // for server side compression Accept-Encoding should be set
-            req.addParameter("enable_http_compression", "1");
-        } else {
-            if (serverCompression) {
-                req.addParameter("compress", "1");
-            }
-            if (clientCompression) {
-                req.addParameter("decompress", "1");
-            }
-        }
-
-        Collection<String> sessionRoles = ClientConfigProperties.SESSION_DB_ROLES.getOrDefault(requestConfig);
-        if (!(sessionRoles == null || sessionRoles.isEmpty())) {
-            sessionRoles.forEach(r -> req.addParameter(ClickHouseHttpProto.QPARAM_ROLE, r));
-        }
-
-        for (String key : requestConfig.keySet()) {
-            if (key.startsWith(ClientConfigProperties.SERVER_SETTING_PREFIX)) {
-                Object val = requestConfig.get(key);
-                if (val != null) {
-                    req.addParameter(key.substring(ClientConfigProperties.SERVER_SETTING_PREFIX.length()), String.valueOf(requestConfig.get(key)));
-                }
-            }
-        }
-    }
-
-    private HttpEntity wrapRequestEntity(HttpEntity httpEntity, boolean clientCompression, boolean useHttpCompression,
-                                         boolean appControlledCompression, LZ4Factory lz4Factory, Map<String, Object> requestConfig) {
-        LOG.debug("wrapRequestEntity: client compression: {}, http compression: {}", clientCompression, useHttpCompression);
-
-        if (clientCompression && !appControlledCompression) {
-            int buffSize = ClientConfigProperties.COMPRESSION_LZ4_UNCOMPRESSED_BUF_SIZE.getOrDefault(requestConfig);
-            return new LZ4Entity(httpEntity, useHttpCompression, false, true,
-                    buffSize, false, lz4Factory);
-        } else {
-            return httpEntity;
-        }
-    }
-
-    private HttpEntity wrapResponseEntity(HttpEntity httpEntity, int httpStatus, boolean serverCompression, boolean useHttpCompression, LZ4Factory lz4Factory, Map<String, Object> requestConfig) {
-        LOG.debug("wrapResponseEntity: server compression: {}, http compression: {}", serverCompression, useHttpCompression);
-
-        if (serverCompression) {
-            // Server doesn't compress certain errors like 403
-            switch (httpStatus) {
-                case HttpStatus.SC_OK:
-                case HttpStatus.SC_CREATED:
-                case HttpStatus.SC_ACCEPTED:
-                case HttpStatus.SC_NO_CONTENT:
-                case HttpStatus.SC_PARTIAL_CONTENT:
-                case HttpStatus.SC_RESET_CONTENT:
-                case HttpStatus.SC_NOT_MODIFIED:
-                case HttpStatus.SC_BAD_REQUEST:
-                case HttpStatus.SC_INTERNAL_SERVER_ERROR:
-                case HttpStatus.SC_NOT_FOUND:
-                    int buffSize = ClientConfigProperties.COMPRESSION_LZ4_UNCOMPRESSED_BUF_SIZE.getOrDefault(requestConfig);
-                    return new LZ4Entity(httpEntity, useHttpCompression, true, false, buffSize, true, lz4Factory);
-            }
-        }
-
-        return httpEntity;
-    }
-
-    public static int getHeaderInt(Header header, int defaultValue) {
-        return getHeaderVal(header, defaultValue, Integer::parseInt);
-    }
-
-    public static String getHeaderVal(Header header, String defaultValue) {
-        return getHeaderVal(header, defaultValue, Function.identity());
-    }
-
-    public static <T> T getHeaderVal(Header header, T defaultValue, Function<String, T> converter) {
-        if (header == null) {
-            return defaultValue;
-        }
-
-        return converter.apply(header.getValue());
-    }
-
-    public boolean shouldRetry(Throwable ex, Map<String, Object> requestSettings) {
-        List<ClientFaultCause> retryCauses = ClientConfigProperties.CLIENT_RETRY_ON_FAILURE.getOrDefault(requestSettings);
-
-        if (retryCauses.contains(ClientFaultCause.None)) {
-            return false;
-        }
-
-        if (ex instanceof NoHttpResponseException
-                || ex.getCause() instanceof NoHttpResponseException) {
-            return retryCauses.contains(ClientFaultCause.NoHttpResponse);
-        }
-
-        if (ex instanceof ConnectException
-                || ex instanceof ConnectTimeoutException
-                || ex.getCause() instanceof ConnectException
-                || ex.getCause() instanceof ConnectTimeoutException) {
-            return retryCauses.contains(ClientFaultCause.ConnectTimeout);
-        }
-
-        if (ex instanceof ConnectionRequestTimeoutException
-                || ex.getCause() instanceof ConnectionRequestTimeoutException) {
-            return retryCauses.contains(ClientFaultCause.ConnectionRequestTimeout);
-        }
-
-        if (ex instanceof SocketTimeoutException
-                || ex.getCause() instanceof SocketTimeoutException) {
-            return retryCauses.contains(ClientFaultCause.SocketTimeout);
-        }
-
-        // there are some db retryable error codes
-        if (ex instanceof ServerException || ex.getCause() instanceof ServerException) {
-            ServerException se = (ServerException) ex;
-            return se.isRetryable() && retryCauses.contains(ClientFaultCause.ServerRetryable);
-        }
-
-        return false;
-    }
-
-    // This method wraps some client specific exceptions into specific ClientException or just ClientException
-    // ClientException will be also wrapped
-    public RuntimeException wrapException(String message, Exception cause) {
-        if (cause instanceof ClientException || cause instanceof ServerException) {
-            return (RuntimeException) cause;
-        }
-
-        if (cause instanceof ConnectionRequestTimeoutException ||
-                cause instanceof NoHttpResponseException ||
-                cause instanceof ConnectTimeoutException ||
-                cause instanceof ConnectException ||
-                cause instanceof UnknownHostException ||
-                cause instanceof NoRouteToHostException) {
-            return new ConnectionInitiationException(message, cause);
-        }
-
-        if (cause instanceof SocketTimeoutException || cause instanceof IOException) {
-            return new DataTransferException(message, cause);
-        }
-        // if we can not identify the exception explicitly we catch as our base exception ClickHouseException
-        return new ClickHouseException(message, cause);
-    }
-
-    private void correctUserAgentHeader(HttpRequest request, Map<String, Object> requestConfig) {
-        //TODO: implement cache for user-agent
-        Header userAgentHeader = request.getLastHeader(HttpHeaders.USER_AGENT);
-        request.removeHeaders(HttpHeaders.USER_AGENT);
-
-        String clientName = ClientConfigProperties.CLIENT_NAME.getOrDefault(requestConfig);
-        String userAgentValue = defaultUserAgent;
-        if (userAgentHeader == null && clientName != null && !clientName.isEmpty()) {
-            userAgentValue = clientName + " " + defaultUserAgent;
-        } else if (userAgentHeader != null) {
-            userAgentValue = userAgentHeader.getValue() + " " + defaultUserAgent;
-        }
-
-        request.setHeader(HttpHeaders.USER_AGENT, userAgentValue);
-    }
-
-    private String buildDefaultUserAgent() {
-        StringBuilder userAgent = new StringBuilder();
-        userAgent.append(Client.CLIENT_USER_AGENT);
-
-        String clientVersion = Client.clientVersion;
-
-        userAgent.append(clientVersion);
-
-        userAgent.append(" (");
-        userAgent.append(System.getProperty("os.name"));
-        userAgent.append("; ");
-        userAgent.append("jvm:").append(System.getProperty("java.version"));
-        userAgent.append("; ");
-
-        userAgent.setLength(userAgent.length() - 2);
-        userAgent.append(')');
-
-        try {
-            String httpClientVersion = this.httpClient.getClass().getPackage().getImplementationVersion();
-            if (Objects.equals(this.httpClient.getClass().getPackage().getImplementationTitle(), this.getClass().getPackage().getImplementationTitle())) {
-                // shaded jar - all packages have same implementation title
-                httpClientVersion = "unknown";
-                try (InputStream in = Thread.currentThread().getContextClassLoader().getResourceAsStream("client-v2-version.properties")) {
-                    Properties p = new Properties();
-                    p.load(in);
-
-                    String tmp = p.getProperty("apache.http.client.version");
-                    if (tmp != null && !tmp.isEmpty() && !tmp.equals("${apache.httpclient.version}")) {
-                        httpClientVersion = tmp;
-                    }
-                } catch (Exception e) {
-                    // ignore
-                }
-            }
-            userAgent.append(" ")
-                    .append("Apache-HttpClient")
-                    .append('/')
-                    .append(httpClientVersion);
-        } catch (Exception e) {
-            LOG.info("failed to construct http client version string");
-        }
-        return userAgent.toString();
-    }
-
-    public void close() {
-        httpClient.close(CloseMode.IMMEDIATE);
-    }
-
-    /**
-     * This factory is used only when no ssl connections are required (no https endpoints).
-     * Internally http client would create factory and spend time if no supplied.
-     */
-    private static class DummySSLConnectionSocketFactory implements LayeredConnectionSocketFactory {
-        @Override
-        public Socket createLayeredSocket(Socket socket, String target, int port, HttpContext context) throws IOException {
-            return null;
-        }
-
-        @Override
-        public Socket createSocket(HttpContext context) throws IOException {
-            return null;
-        }
-
-        @Override
-        public Socket connectSocket(TimeValue connectTimeout, Socket socket, HttpHost host, InetSocketAddress remoteAddress, InetSocketAddress localAddress, HttpContext context) throws IOException {
-            return null;
-        }
-    }
-
-    public static class MeteredManagedHttpClientConnectionFactory extends ManagedHttpClientConnectionFactory {
-        public MeteredManagedHttpClientConnectionFactory(Http1Config http1Config, CharCodingConfig charCodingConfig, DefaultHttpResponseParserFactory defaultHttpResponseParserFactory) {
-            super(http1Config, charCodingConfig, defaultHttpResponseParserFactory);
-        }
-
-        ConcurrentLinkedQueue<Long> times = new ConcurrentLinkedQueue<>();
-
-
-        @Override
-        public ManagedHttpClientConnection createConnection(Socket socket) throws IOException {
-            long startT = System.currentTimeMillis();
-            try {
-                return super.createConnection(socket);
-            } finally {
-                long endT = System.currentTimeMillis();
-                times.add(endT - startT);
-            }
-        }
-
-        public long getTime() {
-            int count = times.size();
-            long runningAverage = 0;
-            for (int i = 0; i < count; i++) {
-                Long t = times.poll();
-                if (t != null) {
-                    runningAverage += t;
-                }
-            }
-
-            return count > 0 ? runningAverage / count : 0;
-        }
-    }
-}
+package com.clickhouse.client.api.internal;
+
+import com.clickhouse.client.ClickHouseSslContextProvider;
+import com.clickhouse.client.api.*;
+import com.clickhouse.client.api.enums.ProxyType;
+import com.clickhouse.client.api.http.ClickHouseHttpProto;
+import com.clickhouse.client.api.transport.Endpoint;
+import net.jpountz.lz4.LZ4Factory;
+import org.apache.hc.client5.http.ConnectTimeoutException;
+import org.apache.hc.client5.http.classic.methods.HttpPost;
+import org.apache.hc.client5.http.config.ConnectionConfig;
+import org.apache.hc.client5.http.config.RequestConfig;
+import org.apache.hc.client5.http.impl.classic.CloseableHttpClient;
+import org.apache.hc.client5.http.impl.classic.HttpClientBuilder;
+import org.apache.hc.client5.http.impl.io.BasicHttpClientConnectionManager;
+import org.apache.hc.client5.http.impl.io.ManagedHttpClientConnectionFactory;
+import org.apache.hc.client5.http.impl.io.PoolingHttpClientConnectionManager;
+import org.apache.hc.client5.http.impl.io.PoolingHttpClientConnectionManagerBuilder;
+import org.apache.hc.client5.http.io.HttpClientConnectionManager;
+import org.apache.hc.client5.http.io.ManagedHttpClientConnection;
+import org.apache.hc.client5.http.protocol.HttpClientContext;
+import org.apache.hc.client5.http.socket.ConnectionSocketFactory;
+import org.apache.hc.client5.http.socket.LayeredConnectionSocketFactory;
+import org.apache.hc.client5.http.socket.PlainConnectionSocketFactory;
+import org.apache.hc.client5.http.ssl.SSLConnectionSocketFactory;
+import org.apache.hc.core5.http.ClassicHttpResponse;
+import org.apache.hc.core5.http.ConnectionRequestTimeoutException;
+import org.apache.hc.core5.http.ContentType;
+import org.apache.hc.core5.http.Header;
+import org.apache.hc.core5.http.HttpEntity;
+import org.apache.hc.core5.http.HttpHeaders;
+import org.apache.hc.core5.http.HttpHost;
+import org.apache.hc.core5.http.HttpRequest;
+import org.apache.hc.core5.http.HttpStatus;
+import org.apache.hc.core5.http.NoHttpResponseException;
+import org.apache.hc.core5.http.config.CharCodingConfig;
+import org.apache.hc.core5.http.config.Http1Config;
+import org.apache.hc.core5.http.config.RegistryBuilder;
+import org.apache.hc.core5.http.impl.io.DefaultHttpResponseParserFactory;
+import org.apache.hc.core5.http.io.SocketConfig;
+import org.apache.hc.core5.http.io.entity.EntityTemplate;
+import org.apache.hc.core5.http.protocol.HttpContext;
+import org.apache.hc.core5.io.CloseMode;
+import org.apache.hc.core5.io.IOCallback;
+import org.apache.hc.core5.net.URIBuilder;
+import org.apache.hc.core5.pool.ConnPoolControl;
+import org.apache.hc.core5.pool.PoolConcurrencyPolicy;
+import org.apache.hc.core5.pool.PoolReusePolicy;
+import org.apache.hc.core5.util.TimeValue;
+import org.slf4j.Logger;
+import org.slf4j.LoggerFactory;
+
+import javax.net.ssl.SSLContext;
+import javax.net.ssl.SSLException;
+import java.io.IOException;
+import java.io.InputStream;
+import java.io.OutputStream;
+import java.lang.reflect.Method;
+import java.net.ConnectException;
+import java.net.InetSocketAddress;
+import java.net.NoRouteToHostException;
+import java.net.Socket;
+import java.net.SocketTimeoutException;
+import java.net.URI;
+import java.net.URISyntaxException;
+import java.net.UnknownHostException;
+import java.nio.charset.StandardCharsets;
+import java.security.NoSuchAlgorithmException;
+import java.util.Base64;
+import java.util.Collection;
+import java.util.Collections;
+import java.util.HashSet;
+import java.util.List;
+import java.util.Map;
+import java.util.Objects;
+import java.util.Properties;
+import java.util.Set;
+import java.util.concurrent.ConcurrentLinkedQueue;
+import java.util.concurrent.TimeUnit;
+import java.util.concurrent.atomic.AtomicLong;
+import java.util.function.Function;
+
+public class HttpAPIClientHelper {
+    private static final Logger LOG = LoggerFactory.getLogger(Client.class);
+
+    private static final int ERROR_BODY_BUFFER_SIZE = 1024; // Error messages are usually small
+
+    private final CloseableHttpClient httpClient;
+
+    private final RequestConfig baseRequestConfig;
+
+    private String proxyAuthHeaderValue;
+
+    private final Set<ClientFaultCause> defaultRetryCauses;
+
+    private final String defaultUserAgent;
+    private final Object metricsRegistry;
+
+    ConnPoolControl<?> poolControl;
+
+    public HttpAPIClientHelper(Map<String, Object> configuration, Object metricsRegistry, boolean initSslContext) {
+        this.metricsRegistry = metricsRegistry;
+        this.httpClient = createHttpClient(initSslContext, configuration);
+
+        RequestConfig.Builder reqConfBuilder = RequestConfig.custom();
+        reqConfBuilder.setConnectionRequestTimeout(ClientConfigProperties.CONNECTION_REQUEST_TIMEOUT.getOrDefault(configuration), TimeUnit.MILLISECONDS);
+
+        this.baseRequestConfig = reqConfBuilder.build();
+
+        boolean usingClientCompression = ClientConfigProperties.COMPRESS_CLIENT_REQUEST.getOrDefault(configuration);
+        boolean usingServerCompression = ClientConfigProperties.COMPRESS_SERVER_RESPONSE.getOrDefault(configuration);
+        boolean useHttpCompression = ClientConfigProperties.USE_HTTP_COMPRESSION.getOrDefault(configuration);
+
+        LOG.debug("client compression: {}, server compression: {}, http compression: {}", usingClientCompression, usingServerCompression, useHttpCompression);
+
+        defaultRetryCauses = new HashSet<>(ClientConfigProperties.CLIENT_RETRY_ON_FAILURE.getOrDefault(configuration));
+        if (defaultRetryCauses.contains(ClientFaultCause.None)) {
+            defaultRetryCauses.removeIf(c -> c != ClientFaultCause.None);
+        }
+
+        this.defaultUserAgent = buildDefaultUserAgent();
+    }
+
+    /**
+     * Creates or returns default SSL context.
+     *
+     * @return SSLContext
+     */
+    public SSLContext createSSLContext(Map<String, Object> configuration) {
+        SSLContext sslContext;
+        try {
+            sslContext = SSLContext.getDefault();
+        } catch (NoSuchAlgorithmException e) {
+            throw new ClientException("Failed to create default SSL context", e);
+        }
+        ClickHouseSslContextProvider sslContextProvider = ClickHouseSslContextProvider.getProvider();
+        String trustStorePath = (String) configuration.get(ClientConfigProperties.SSL_TRUST_STORE.getKey());
+        if (trustStorePath != null) {
+            try {
+                sslContext = sslContextProvider.getSslContextFromKeyStore(
+                        trustStorePath,
+                        (String) configuration.get(ClientConfigProperties.SSL_KEY_STORE_PASSWORD.getKey()),
+                        (String) configuration.get(ClientConfigProperties.SSL_KEYSTORE_TYPE.getKey())
+                );
+            } catch (SSLException e) {
+                throw new ClientMisconfigurationException("Failed to create SSL context from a keystore", e);
+            }
+        } else if (configuration.get(ClientConfigProperties.CA_CERTIFICATE.getKey()) != null ||
+                configuration.get(ClientConfigProperties.SSL_CERTIFICATE.getKey()) != null ||
+                configuration.get(ClientConfigProperties.SSL_KEY.getKey()) != null) {
+
+            try {
+                sslContext = sslContextProvider.getSslContextFromCerts(
+                        (String) configuration.get(ClientConfigProperties.SSL_CERTIFICATE.getKey()),
+                        (String) configuration.get(ClientConfigProperties.SSL_KEY.getKey()),
+                        (String) configuration.get(ClientConfigProperties.CA_CERTIFICATE.getKey())
+                );
+            } catch (SSLException e) {
+                throw new ClientMisconfigurationException("Failed to create SSL context from certificates", e);
+            }
+        }
+        return sslContext;
+    }
+
+    private static final long CONNECTION_INACTIVITY_CHECK = 5000L;
+
+    private ConnectionConfig createConnectionConfig(Map<String, Object> configuration) {
+        ConnectionConfig.Builder connConfig = ConnectionConfig.custom();
+
+        ClientConfigProperties.CONNECTION_TTL.<Long>applyIfSet(configuration, (t) -> connConfig.setTimeToLive(t,  TimeUnit.MILLISECONDS));
+        ClientConfigProperties.CONNECTION_TIMEOUT.<Long>applyIfSet(configuration, (t) -> connConfig.setConnectTimeout(t,  TimeUnit.MILLISECONDS));
+        connConfig.setValidateAfterInactivity(CONNECTION_INACTIVITY_CHECK, TimeUnit.MILLISECONDS); // non-configurable for now
+
+        return connConfig.build();
+    }
+
+    private HttpClientConnectionManager basicConnectionManager(LayeredConnectionSocketFactory sslConnectionSocketFactory, SocketConfig socketConfig, Map<String, Object> configuration) {
+        RegistryBuilder<ConnectionSocketFactory> registryBuilder = RegistryBuilder.create();
+        registryBuilder.register("http", PlainConnectionSocketFactory.getSocketFactory());
+        registryBuilder.register("https", sslConnectionSocketFactory);
+
+        BasicHttpClientConnectionManager connManager = new BasicHttpClientConnectionManager(registryBuilder.build());
+        connManager.setConnectionConfig(createConnectionConfig(configuration));
+        connManager.setSocketConfig(socketConfig);
+
+        return connManager;
+    }
+
+    private HttpClientConnectionManager poolConnectionManager(LayeredConnectionSocketFactory sslConnectionSocketFactory, SocketConfig socketConfig, Map<String, Object> configuration) {
+        PoolingHttpClientConnectionManagerBuilder connMgrBuilder = PoolingHttpClientConnectionManagerBuilder.create()
+                .setPoolConcurrencyPolicy(PoolConcurrencyPolicy.LAX);
+
+        ConnectionReuseStrategy connectionReuseStrategy = ClientConfigProperties.CONNECTION_REUSE_STRATEGY.getOrDefault(configuration);
+        switch (connectionReuseStrategy) {
+            case LIFO:
+                connMgrBuilder.setConnPoolPolicy(PoolReusePolicy.LIFO);
+                break;
+            case FIFO:
+                connMgrBuilder.setConnPoolPolicy(PoolReusePolicy.FIFO);
+                break;
+            default:
+                throw new ClientMisconfigurationException("Unknown connection reuse strategy: " + connectionReuseStrategy);
+        }
+        LOG.debug("Connection reuse strategy: {}", connectionReuseStrategy);
+
+        connMgrBuilder.setDefaultConnectionConfig(createConnectionConfig(configuration));
+        connMgrBuilder.setMaxConnTotal(Integer.MAX_VALUE); // as we do not know how many routes we will have
+        ClientConfigProperties.HTTP_MAX_OPEN_CONNECTIONS.applyIfSet(configuration, connMgrBuilder::setMaxConnPerRoute);
+
+        int networkBufferSize = ClientConfigProperties.CLIENT_NETWORK_BUFFER_SIZE.getOrDefault(configuration);
+        MeteredManagedHttpClientConnectionFactory connectionFactory = new MeteredManagedHttpClientConnectionFactory(
+                Http1Config.custom()
+                        .setBufferSize(networkBufferSize)
+                        .build(),
+                CharCodingConfig.DEFAULT,
+                DefaultHttpResponseParserFactory.INSTANCE);
+
+        connMgrBuilder.setConnectionFactory(connectionFactory);
+        connMgrBuilder.setSSLSocketFactory(sslConnectionSocketFactory);
+        connMgrBuilder.setDefaultSocketConfig(socketConfig);
+        PoolingHttpClientConnectionManager phccm = connMgrBuilder.build();
+        poolControl = phccm;
+        if (metricsRegistry != null) {
+            try {
+                String mGroupName = ClientConfigProperties.METRICS_GROUP_NAME.getOrDefault(configuration);
+                Class<?> micrometerLoader = getClass().getClassLoader().loadClass("com.clickhouse.client.api.metrics.MicrometerLoader");
+                Method applyMethod = micrometerLoader.getDeclaredMethod("applyPoolingMetricsBinder", Object.class, String.class, PoolingHttpClientConnectionManager.class);
+                applyMethod.invoke(micrometerLoader, metricsRegistry, mGroupName, phccm);
+
+                applyMethod = micrometerLoader.getDeclaredMethod("applyConnectionMetricsBinder", Object.class, String.class, MeteredManagedHttpClientConnectionFactory.class);
+                applyMethod.invoke(micrometerLoader, metricsRegistry, mGroupName, connectionFactory);
+            } catch (Exception e) {
+                LOG.error("Failed to register metrics", e);
+            }
+        }
+        return phccm;
+    }
+
+    public CloseableHttpClient createHttpClient(boolean initSslContext, Map<String, Object> configuration) {
+        // Top Level builders
+        HttpClientBuilder clientBuilder = HttpClientBuilder.create();
+        SSLContext sslContext = initSslContext ? createSSLContext(configuration) : null;
+        LayeredConnectionSocketFactory sslConnectionSocketFactory = sslContext == null ? new DummySSLConnectionSocketFactory()
+                : new SSLConnectionSocketFactory(sslContext);
+        // Socket configuration
+        SocketConfig.Builder soCfgBuilder = SocketConfig.custom();
+        ClientConfigProperties.SOCKET_OPERATION_TIMEOUT.<Integer>applyIfSet(configuration,
+                (t) -> soCfgBuilder.setSoTimeout(t, TimeUnit.MILLISECONDS));
+
+        ClientConfigProperties.SOCKET_RCVBUF_OPT.applyIfSet(configuration,
+                soCfgBuilder::setRcvBufSize);
+
+        ClientConfigProperties.SOCKET_SNDBUF_OPT.applyIfSet(configuration,
+                soCfgBuilder::setSndBufSize);
+
+        ClientConfigProperties.SOCKET_LINGER_OPT.<Integer>applyIfSet(configuration,
+                (v) -> soCfgBuilder.setSoLinger(v, TimeUnit.SECONDS));
+
+        ClientConfigProperties.SOCKET_TCP_NO_DELAY_OPT.applyIfSet(configuration,
+                soCfgBuilder::setTcpNoDelay);
+        // Proxy
+        String proxyHost = (String) configuration.get(ClientConfigProperties.PROXY_HOST.getKey());
+        Integer proxyPort = (Integer) configuration.get(ClientConfigProperties.PROXY_PORT.getKey());
+        HttpHost proxy = null;
+        if (proxyHost != null && proxyPort != null) {
+            proxy = new HttpHost(proxyHost, proxyPort);
+        }
+
+        String proxyTypeVal = (String) configuration.get(ClientConfigProperties.PROXY_TYPE.getKey());
+        ProxyType proxyType = proxyTypeVal == null ? null : ProxyType.valueOf(proxyTypeVal);
+        if (proxyType == ProxyType.HTTP) {
+            clientBuilder.setProxy(proxy);
+            String proxyUser = (String) configuration.get(ClientConfigProperties.PROXY_USER.getKey());
+            String proxyPassword = (String) configuration.get(ClientConfigProperties.PROXY_PASSWORD.getKey());
+            if (proxyUser != null && proxyPassword != null) {
+                proxyAuthHeaderValue = "Basic " + Base64.getEncoder().encodeToString((proxyUser + ":" + proxyPassword).getBytes(StandardCharsets.UTF_8));
+            }
+
+        } else if (proxyType == ProxyType.SOCKS) {
+            soCfgBuilder.setSocksProxyAddress(new InetSocketAddress(proxyHost, proxyPort));
+        }
+
+        if (ClientConfigProperties.HTTP_SAVE_COOKIES.getOrDefault(configuration)) {
+            clientBuilder.disableCookieManagement();
+        }
+        SocketConfig socketConfig = soCfgBuilder.build();
+
+        // Connection manager
+        if (ClientConfigProperties.CONNECTION_POOL_ENABLED.getOrDefault(configuration)) {
+            clientBuilder.setConnectionManager(poolConnectionManager(sslConnectionSocketFactory, socketConfig, configuration));
+        } else {
+            clientBuilder.setConnectionManager(basicConnectionManager(sslConnectionSocketFactory, socketConfig, configuration));
+        }
+        Long keepAliveTimeout = ClientConfigProperties.HTTP_KEEP_ALIVE_TIMEOUT.getOrDefault(configuration);
+        if (keepAliveTimeout != null && keepAliveTimeout > 0) {
+            clientBuilder.setKeepAliveStrategy((response, context) -> TimeValue.ofMilliseconds(keepAliveTimeout));
+        }
+
+        return clientBuilder.build();
+    }
+
+    private static final String ERROR_CODE_PREFIX_PATTERN = "Code: %d. DB::Exception:";
+
+    /**
+     * Reads status line and if error tries to parse response body to get server error message.
+     *
+     * @param httpResponse - HTTP response
+     * @return exception object with server code
+     */
+    public Exception readError(ClassicHttpResponse httpResponse) {
+        int serverCode = getHeaderInt(httpResponse.getFirstHeader(ClickHouseHttpProto.HEADER_EXCEPTION_CODE), 0);
+        try (InputStream body = httpResponse.getEntity().getContent()) {
+
+            byte[] buffer = new byte[ERROR_BODY_BUFFER_SIZE];
+            byte[] lookUpStr = String.format(ERROR_CODE_PREFIX_PATTERN, serverCode).getBytes(StandardCharsets.UTF_8);
+            StringBuilder msgBuilder = new StringBuilder();
+            boolean found = false;
+            while (true) {
+                int rBytes = body.read(buffer);
+                if (rBytes == -1) {
+                    break;
+                }
+
+                for (int i = 0; i < rBytes; i++) {
+                    if (buffer[i] == lookUpStr[0]) {
+                        found = true;
+                        for (int j = 1; j < Math.min(rBytes - i, lookUpStr.length); j++) {
+                            if (buffer[i + j] != lookUpStr[j]) {
+                                found = false;
+                                break;
+                            }
+                        }
+                        if (found) {
+                            msgBuilder.append(new String(buffer, i, rBytes - i, StandardCharsets.UTF_8));
+                            break;
+                        }
+                    }
+                }
+
+                if (found) {
+                    break;
+                }
+            }
+
+            while (true) {
+                int rBytes = body.read(buffer);
+                if (rBytes == -1) {
+                    break;
+                }
+                msgBuilder.append(new String(buffer, 0, rBytes, StandardCharsets.UTF_8));
+            }
+
+            String msg = msgBuilder.toString().replaceAll("\\s+", " ").replaceAll("\\\\n", " ")
+                    .replaceAll("\\\\/", "/");
+            if (msg.trim().isEmpty()) {
+                msg = String.format(ERROR_CODE_PREFIX_PATTERN, serverCode) + " <Unreadable error message> (transport error: " + httpResponse.getCode() + ")";
+            }
+            return new ServerException(serverCode, msg, httpResponse.getCode());
+        } catch (Exception e) {
+            LOG.error("Failed to read error message", e);
+            return new ServerException(serverCode, String.format(ERROR_CODE_PREFIX_PATTERN, serverCode) + " <Unreadable error message> (transport error: " + httpResponse.getCode() + ")", httpResponse.getCode());
+        }
+    }
+
+    private static final long POOL_VENT_TIMEOUT = 10000L;
+    private final AtomicLong timeToPoolVent = new AtomicLong(0);
+
+    public ClassicHttpResponse executeRequest(Endpoint server, Map<String, Object> requestConfig, LZ4Factory lz4Factory,
+                                              IOCallback<OutputStream> writeCallback) throws Exception {
+        if (poolControl != null && timeToPoolVent.get() < System.currentTimeMillis()) {
+            timeToPoolVent.set(System.currentTimeMillis() + POOL_VENT_TIMEOUT);
+            poolControl.closeExpired();
+        }
+
+        if (requestConfig == null) {
+            requestConfig = Collections.emptyMap();
+        }
+        URI uri;
+        try {
+            URIBuilder uriBuilder = new URIBuilder(server.getBaseURL());
+            addQueryParams(uriBuilder, requestConfig);
+            uri = uriBuilder.normalizeSyntax().build();
+        } catch (URISyntaxException e) {
+            throw new RuntimeException(e);
+        }
+        HttpPost req = new HttpPost(uri);
+//        req.setVersion(new ProtocolVersion("HTTP", 1, 0)); // to disable chunk transfer encoding
+        addHeaders(req, requestConfig);
+
+        boolean clientCompression = ClientConfigProperties.COMPRESS_CLIENT_REQUEST.getOrDefault(requestConfig);
+        boolean useHttpCompression = ClientConfigProperties.USE_HTTP_COMPRESSION.getOrDefault(requestConfig);
+        boolean appCompressedData = ClientConfigProperties.APP_COMPRESSED_DATA.getOrDefault(requestConfig);
+
+        req.setConfig(baseRequestConfig);
+        // setting entity. wrapping if compression is enabled
+        req.setEntity(wrapRequestEntity(new EntityTemplate(-1, CONTENT_TYPE, null, writeCallback),
+                clientCompression, useHttpCompression, appCompressedData, lz4Factory, requestConfig));
+
+        HttpClientContext context = HttpClientContext.create();
+
+        try {
+            ClassicHttpResponse httpResponse = httpClient.executeOpen(null, req, context);
+            boolean serverCompression = ClientConfigProperties.COMPRESS_SERVER_RESPONSE.getOrDefault(requestConfig);
+            httpResponse.setEntity(wrapResponseEntity(httpResponse.getEntity(), httpResponse.getCode(), serverCompression, useHttpCompression, lz4Factory, requestConfig));
+
+            if (httpResponse.getCode() == HttpStatus.SC_PROXY_AUTHENTICATION_REQUIRED) {
+                throw new ClientMisconfigurationException("Proxy authentication required. Please check your proxy settings.");
+            } else if (httpResponse.getCode() == HttpStatus.SC_BAD_GATEWAY) {
+                httpResponse.close();
+                throw new ClientException("Server returned '502 Bad gateway'. Check network and proxy settings.");
+            } else if (httpResponse.getCode() >= HttpStatus.SC_BAD_REQUEST || httpResponse.containsHeader(ClickHouseHttpProto.HEADER_EXCEPTION_CODE)) {
+                try {
+                    throw readError(httpResponse);
+                } finally {
+                    httpResponse.close();
+                }
+            }
+            return httpResponse;
+
+        } catch (UnknownHostException e) {
+            LOG.warn("Host '{}' unknown", server.getBaseURL());
+            throw e;
+        } catch (ConnectException | NoRouteToHostException e) {
+            LOG.warn("Failed to connect to '{}': {}", server.getBaseURL(), e.getMessage());
+            throw e;
+        }
+    }
+
+    private static final ContentType CONTENT_TYPE = ContentType.create(ContentType.TEXT_PLAIN.getMimeType(), "UTF-8");
+
+    private void addHeaders(HttpPost req, Map<String, Object> requestConfig) {
+        req.addHeader(HttpHeaders.CONTENT_TYPE, CONTENT_TYPE.getMimeType());
+        if (requestConfig.containsKey(ClientConfigProperties.INPUT_OUTPUT_FORMAT.getKey())) {
+            req.addHeader(ClickHouseHttpProto.HEADER_FORMAT, requestConfig.get(ClientConfigProperties.INPUT_OUTPUT_FORMAT.getKey()));
+        }
+
+        if (requestConfig.containsKey(ClientConfigProperties.QUERY_ID.getKey())) {
+            req.addHeader(ClickHouseHttpProto.HEADER_QUERY_ID, requestConfig.get(ClientConfigProperties.QUERY_ID.getKey()).toString());
+        }
+
+
+        req.addHeader(ClickHouseHttpProto.HEADER_DATABASE, ClientConfigProperties.DATABASE.getOrDefault(requestConfig));
+
+
+        if (ClientConfigProperties.SSL_AUTH.getOrDefault(requestConfig)) {
+            req.addHeader(ClickHouseHttpProto.HEADER_DB_USER, ClientConfigProperties.USER.getOrDefault(requestConfig));
+            req.addHeader(ClickHouseHttpProto.HEADER_SSL_CERT_AUTH, "on");
+        } else if (ClientConfigProperties.HTTP_USE_BASIC_AUTH.getOrDefault(requestConfig)) {
+            String user = ClientConfigProperties.USER.getOrDefault(requestConfig);
+            String password = ClientConfigProperties.PASSWORD.getOrDefault(requestConfig);
+
+            req.addHeader(HttpHeaders.AUTHORIZATION, "Basic " + Base64.getEncoder().encodeToString(
+                    (user + ":" + password).getBytes(StandardCharsets.UTF_8))
+            );
+        } else {
+            req.addHeader(ClickHouseHttpProto.HEADER_DB_USER, ClientConfigProperties.USER.getOrDefault(requestConfig));
+            req.addHeader(ClickHouseHttpProto.HEADER_DB_PASSWORD, ClientConfigProperties.PASSWORD.getOrDefault(requestConfig));
+
+        }
+        if (proxyAuthHeaderValue != null) {
+            req.addHeader(HttpHeaders.PROXY_AUTHORIZATION, proxyAuthHeaderValue);
+        }
+
+        boolean clientCompression = ClientConfigProperties.COMPRESS_CLIENT_REQUEST.getOrDefault(requestConfig);
+        boolean serverCompression = ClientConfigProperties.COMPRESS_SERVER_RESPONSE.getOrDefault(requestConfig);
+        boolean useHttpCompression = ClientConfigProperties.USE_HTTP_COMPRESSION.getOrDefault(requestConfig);
+        boolean appCompressedData = ClientConfigProperties.APP_COMPRESSED_DATA.getOrDefault(requestConfig);
+
+        if (useHttpCompression) {
+            if (serverCompression) {
+                req.addHeader(HttpHeaders.ACCEPT_ENCODING, "lz4");
+            }
+            if (clientCompression && !appCompressedData) {
+                req.addHeader(HttpHeaders.CONTENT_ENCODING, "lz4");
+            }
+        }
+
+        for (String key : requestConfig.keySet()) {
+            if (key.startsWith(ClientConfigProperties.HTTP_HEADER_PREFIX)) {
+                Object val = requestConfig.get(key);
+                if (val != null) {
+                    req.setHeader(key.substring(ClientConfigProperties.HTTP_HEADER_PREFIX.length()), String.valueOf(val));
+                }
+            }
+        }
+
+
+        // Special cases
+        if (req.containsHeader(HttpHeaders.AUTHORIZATION) && (req.containsHeader(ClickHouseHttpProto.HEADER_DB_USER) ||
+                req.containsHeader(ClickHouseHttpProto.HEADER_DB_PASSWORD))) {
+            // user has set auth header for purpose, lets remove ours
+            req.removeHeaders(ClickHouseHttpProto.HEADER_DB_USER);
+            req.removeHeaders(ClickHouseHttpProto.HEADER_DB_PASSWORD);
+        }
+
+        // -- keep last
+        correctUserAgentHeader(req, requestConfig);
+    }
+
+    private void addQueryParams(URIBuilder req, Map<String, Object> requestConfig) {
+        if (requestConfig.containsKey(ClientConfigProperties.QUERY_ID.getKey())) {
+            req.addParameter(ClickHouseHttpProto.QPARAM_QUERY_ID, requestConfig.get(ClientConfigProperties.QUERY_ID.getKey()).toString());
+        }
+        if (requestConfig.containsKey("statement_params")) {
+            Map<String, Object> params = (Map<String, Object>) requestConfig.get("statement_params");
+            for (Map.Entry<String, Object> entry : params.entrySet()) {
+                req.addParameter("param_" + entry.getKey(), String.valueOf(entry.getValue()));
+            }
+        }
+
+        boolean clientCompression = ClientConfigProperties.COMPRESS_CLIENT_REQUEST.getOrDefault(requestConfig);
+        boolean serverCompression = ClientConfigProperties.COMPRESS_SERVER_RESPONSE.getOrDefault(requestConfig);
+        boolean useHttpCompression = ClientConfigProperties.USE_HTTP_COMPRESSION.getOrDefault(requestConfig);
+
+        if (useHttpCompression) {
+            // enable_http_compression make server react on http header
+            // for client side compression Content-Encoding should be set
+            // for server side compression Accept-Encoding should be set
+            req.addParameter("enable_http_compression", "1");
+        } else {
+            if (serverCompression) {
+                req.addParameter("compress", "1");
+            }
+            if (clientCompression) {
+                req.addParameter("decompress", "1");
+            }
+        }
+
+        Collection<String> sessionRoles = ClientConfigProperties.SESSION_DB_ROLES.getOrDefault(requestConfig);
+        if (!(sessionRoles == null || sessionRoles.isEmpty())) {
+            sessionRoles.forEach(r -> req.addParameter(ClickHouseHttpProto.QPARAM_ROLE, r));
+        }
+
+        for (String key : requestConfig.keySet()) {
+            if (key.startsWith(ClientConfigProperties.SERVER_SETTING_PREFIX)) {
+                Object val = requestConfig.get(key);
+                if (val != null) {
+                    req.addParameter(key.substring(ClientConfigProperties.SERVER_SETTING_PREFIX.length()), String.valueOf(requestConfig.get(key)));
+                }
+            }
+        }
+    }
+
+    private HttpEntity wrapRequestEntity(HttpEntity httpEntity, boolean clientCompression, boolean useHttpCompression,
+                                         boolean appControlledCompression, LZ4Factory lz4Factory, Map<String, Object> requestConfig) {
+        LOG.debug("wrapRequestEntity: client compression: {}, http compression: {}", clientCompression, useHttpCompression);
+
+        if (clientCompression && !appControlledCompression) {
+            int buffSize = ClientConfigProperties.COMPRESSION_LZ4_UNCOMPRESSED_BUF_SIZE.getOrDefault(requestConfig);
+            return new LZ4Entity(httpEntity, useHttpCompression, false, true,
+                    buffSize, false, lz4Factory);
+        } else {
+            return httpEntity;
+        }
+    }
+
+    private HttpEntity wrapResponseEntity(HttpEntity httpEntity, int httpStatus, boolean serverCompression, boolean useHttpCompression, LZ4Factory lz4Factory, Map<String, Object> requestConfig) {
+        LOG.debug("wrapResponseEntity: server compression: {}, http compression: {}", serverCompression, useHttpCompression);
+
+        if (serverCompression) {
+            // Server doesn't compress certain errors like 403
+            switch (httpStatus) {
+                case HttpStatus.SC_OK:
+                case HttpStatus.SC_CREATED:
+                case HttpStatus.SC_ACCEPTED:
+                case HttpStatus.SC_NO_CONTENT:
+                case HttpStatus.SC_PARTIAL_CONTENT:
+                case HttpStatus.SC_RESET_CONTENT:
+                case HttpStatus.SC_NOT_MODIFIED:
+                case HttpStatus.SC_BAD_REQUEST:
+                case HttpStatus.SC_INTERNAL_SERVER_ERROR:
+                case HttpStatus.SC_NOT_FOUND:
+                    int buffSize = ClientConfigProperties.COMPRESSION_LZ4_UNCOMPRESSED_BUF_SIZE.getOrDefault(requestConfig);
+                    return new LZ4Entity(httpEntity, useHttpCompression, true, false, buffSize, true, lz4Factory);
+            }
+        }
+
+        return httpEntity;
+    }
+
+    public static int getHeaderInt(Header header, int defaultValue) {
+        return getHeaderVal(header, defaultValue, Integer::parseInt);
+    }
+
+    public static String getHeaderVal(Header header, String defaultValue) {
+        return getHeaderVal(header, defaultValue, Function.identity());
+    }
+
+    public static <T> T getHeaderVal(Header header, T defaultValue, Function<String, T> converter) {
+        if (header == null) {
+            return defaultValue;
+        }
+
+        return converter.apply(header.getValue());
+    }
+
+    public boolean shouldRetry(Throwable ex, Map<String, Object> requestSettings) {
+        List<ClientFaultCause> retryCauses = ClientConfigProperties.CLIENT_RETRY_ON_FAILURE.getOrDefault(requestSettings);
+
+        if (retryCauses.contains(ClientFaultCause.None)) {
+            return false;
+        }
+
+        if (ex instanceof NoHttpResponseException
+                || ex.getCause() instanceof NoHttpResponseException) {
+            return retryCauses.contains(ClientFaultCause.NoHttpResponse);
+        }
+
+        if (ex instanceof ConnectException
+                || ex instanceof ConnectTimeoutException
+                || ex.getCause() instanceof ConnectException
+                || ex.getCause() instanceof ConnectTimeoutException) {
+            return retryCauses.contains(ClientFaultCause.ConnectTimeout);
+        }
+
+        if (ex instanceof ConnectionRequestTimeoutException
+                || ex.getCause() instanceof ConnectionRequestTimeoutException) {
+            return retryCauses.contains(ClientFaultCause.ConnectionRequestTimeout);
+        }
+
+        if (ex instanceof SocketTimeoutException
+                || ex.getCause() instanceof SocketTimeoutException) {
+            return retryCauses.contains(ClientFaultCause.SocketTimeout);
+        }
+
+        // there are some db retryable error codes
+        if (ex instanceof ServerException || ex.getCause() instanceof ServerException) {
+            ServerException se = (ServerException) ex;
+            return se.isRetryable() && retryCauses.contains(ClientFaultCause.ServerRetryable);
+        }
+
+        return false;
+    }
+
+    // This method wraps some client specific exceptions into specific ClientException or just ClientException
+    // ClientException will be also wrapped
+    public RuntimeException wrapException(String message, Exception cause) {
+        if (cause instanceof ClientException || cause instanceof ServerException) {
+            return (RuntimeException) cause;
+        }
+
+        if (cause instanceof ConnectionRequestTimeoutException ||
+                cause instanceof NoHttpResponseException ||
+                cause instanceof ConnectTimeoutException ||
+                cause instanceof ConnectException ||
+                cause instanceof UnknownHostException ||
+                cause instanceof NoRouteToHostException) {
+            return new ConnectionInitiationException(message, cause);
+        }
+
+        if (cause instanceof SocketTimeoutException || cause instanceof IOException) {
+            return new DataTransferException(message, cause);
+        }
+        // if we can not identify the exception explicitly we catch as our base exception ClickHouseException
+        return new ClickHouseException(message, cause);
+    }
+
+    private void correctUserAgentHeader(HttpRequest request, Map<String, Object> requestConfig) {
+        //TODO: implement cache for user-agent
+        Header userAgentHeader = request.getLastHeader(HttpHeaders.USER_AGENT);
+        request.removeHeaders(HttpHeaders.USER_AGENT);
+
+        String clientName = ClientConfigProperties.CLIENT_NAME.getOrDefault(requestConfig);
+        String userAgentValue = defaultUserAgent;
+        if (userAgentHeader == null && clientName != null && !clientName.isEmpty()) {
+            userAgentValue = clientName + " " + defaultUserAgent;
+        } else if (userAgentHeader != null) {
+            userAgentValue = userAgentHeader.getValue() + " " + defaultUserAgent;
+        }
+
+        request.setHeader(HttpHeaders.USER_AGENT, userAgentValue);
+    }
+
+    private String buildDefaultUserAgent() {
+        StringBuilder userAgent = new StringBuilder();
+        userAgent.append(Client.CLIENT_USER_AGENT);
+
+        String clientVersion = Client.clientVersion;
+
+        userAgent.append(clientVersion);
+
+        userAgent.append(" (");
+        userAgent.append(System.getProperty("os.name"));
+        userAgent.append("; ");
+        userAgent.append("jvm:").append(System.getProperty("java.version"));
+        userAgent.append("; ");
+
+        userAgent.setLength(userAgent.length() - 2);
+        userAgent.append(')');
+
+        try {
+            String httpClientVersion = this.httpClient.getClass().getPackage().getImplementationVersion();
+            if (Objects.equals(this.httpClient.getClass().getPackage().getImplementationTitle(), this.getClass().getPackage().getImplementationTitle())) {
+                // shaded jar - all packages have same implementation title
+                httpClientVersion = "unknown";
+                try (InputStream in = Thread.currentThread().getContextClassLoader().getResourceAsStream("client-v2-version.properties")) {
+                    Properties p = new Properties();
+                    p.load(in);
+
+                    String tmp = p.getProperty("apache.http.client.version");
+                    if (tmp != null && !tmp.isEmpty() && !tmp.equals("${apache.httpclient.version}")) {
+                        httpClientVersion = tmp;
+                    }
+                } catch (Exception e) {
+                    // ignore
+                }
+            }
+            userAgent.append(" ")
+                    .append("Apache-HttpClient")
+                    .append('/')
+                    .append(httpClientVersion);
+        } catch (Exception e) {
+            LOG.info("failed to construct http client version string");
+        }
+        return userAgent.toString();
+    }
+
+    public void close() {
+        httpClient.close(CloseMode.IMMEDIATE);
+    }
+
+    /**
+     * This factory is used only when no ssl connections are required (no https endpoints).
+     * Internally http client would create factory and spend time if no supplied.
+     */
+    private static class DummySSLConnectionSocketFactory implements LayeredConnectionSocketFactory {
+        @Override
+        public Socket createLayeredSocket(Socket socket, String target, int port, HttpContext context) throws IOException {
+            return null;
+        }
+
+        @Override
+        public Socket createSocket(HttpContext context) throws IOException {
+            return null;
+        }
+
+        @Override
+        public Socket connectSocket(TimeValue connectTimeout, Socket socket, HttpHost host, InetSocketAddress remoteAddress, InetSocketAddress localAddress, HttpContext context) throws IOException {
+            return null;
+        }
+    }
+
+    public static class MeteredManagedHttpClientConnectionFactory extends ManagedHttpClientConnectionFactory {
+        public MeteredManagedHttpClientConnectionFactory(Http1Config http1Config, CharCodingConfig charCodingConfig, DefaultHttpResponseParserFactory defaultHttpResponseParserFactory) {
+            super(http1Config, charCodingConfig, defaultHttpResponseParserFactory);
+        }
+
+        ConcurrentLinkedQueue<Long> times = new ConcurrentLinkedQueue<>();
+
+
+        @Override
+        public ManagedHttpClientConnection createConnection(Socket socket) throws IOException {
+            long startT = System.currentTimeMillis();
+            try {
+                return super.createConnection(socket);
+            } finally {
+                long endT = System.currentTimeMillis();
+                times.add(endT - startT);
+            }
+        }
+
+        public long getTime() {
+            int count = times.size();
+            long runningAverage = 0;
+            for (int i = 0; i < count; i++) {
+                Long t = times.poll();
+                if (t != null) {
+                    runningAverage += t;
+                }
+            }
+
+            return count > 0 ? runningAverage / count : 0;
+        }
+    }
+}