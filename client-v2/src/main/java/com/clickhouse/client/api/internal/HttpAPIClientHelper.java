--- conflicted
+++ resolved
@@ -1,285 +1,252 @@
-package com.clickhouse.client.api.internal;
-
-import com.clickhouse.client.ClickHouseNode;
-import com.clickhouse.client.api.Client;
-import com.clickhouse.client.api.ClientException;
-import com.clickhouse.client.api.ClientMisconfigurationException;
-import com.clickhouse.client.api.ServerException;
-import com.clickhouse.client.api.enums.ProxyType;
-import com.clickhouse.client.config.ClickHouseClientOption;
-import com.clickhouse.client.http.ApacheHttpConnectionImpl;
-import com.clickhouse.client.http.ClickHouseHttpProto;
-import com.clickhouse.client.http.config.ClickHouseHttpOption;
-import org.apache.hc.client5.http.classic.methods.HttpPost;
-import org.apache.hc.client5.http.config.RequestConfig;
-import org.apache.hc.client5.http.impl.auth.CredentialsProviderBuilder;
-import org.apache.hc.client5.http.impl.classic.CloseableHttpClient;
-import org.apache.hc.client5.http.impl.classic.HttpClientBuilder;
-import org.apache.hc.client5.http.impl.io.PoolingHttpClientConnectionManagerBuilder;
-<<<<<<< HEAD
-import org.apache.hc.client5.http.impl.routing.DefaultRoutePlanner;
-=======
->>>>>>> 97bd8a1a
-import org.apache.hc.client5.http.protocol.HttpClientContext;
-import org.apache.hc.client5.http.socket.ConnectionSocketFactory;
-import org.apache.hc.client5.http.socket.LayeredConnectionSocketFactory;
-import org.apache.hc.client5.http.socket.PlainConnectionSocketFactory;
-import org.apache.hc.client5.http.ssl.SSLConnectionSocketFactory;
-import org.apache.hc.core5.http.ClassicHttpResponse;
-import org.apache.hc.core5.http.ContentType;
-import org.apache.hc.core5.http.Header;
-import org.apache.hc.core5.http.HttpHeaders;
-import org.apache.hc.core5.http.HttpHost;
-import org.apache.hc.core5.http.HttpStatus;
-import org.apache.hc.core5.http.NoHttpResponseException;
-<<<<<<< HEAD
-import org.apache.hc.core5.http.config.RegistryBuilder;
-=======
->>>>>>> 97bd8a1a
-import org.apache.hc.core5.http.io.SocketConfig;
-import org.apache.hc.core5.http.io.entity.EntityTemplate;
-import org.apache.hc.core5.io.IOCallback;
-import org.apache.hc.core5.net.URIBuilder;
-import org.slf4j.Logger;
-import org.slf4j.LoggerFactory;
-
-import javax.net.ssl.HostnameVerifier;
-import javax.net.ssl.SSLContext;
-import javax.net.ssl.SSLSocketFactory;
-import java.io.ByteArrayOutputStream;
-import java.io.IOException;
-import java.io.OutputStream;
-import java.net.ConnectException;
-import java.net.InetSocketAddress;
-import java.net.NoRouteToHostException;
-import java.net.URI;
-import java.net.URISyntaxException;
-import java.net.UnknownHostException;
-import java.util.Base64;
-import java.util.EnumSet;
-import java.util.Map;
-import java.util.concurrent.TimeUnit;
-import java.util.function.Function;
-
-public class HttpAPIClientHelper {
-    private static final Logger LOG = LoggerFactory.getLogger(Client.class);
-
-    private static int ERROR_BODY_BUFFER_SIZE = 1024; // Error messages are usually small
-
-    private CloseableHttpClient httpClient;
-
-    private Map<String, String> chConfiguration;
-
-    private RequestConfig baseRequestConfig;
-
-    private String proxyAuthHeaderValue;
-
-    public HttpAPIClientHelper(Map<String, String> configuration) {
-        this.chConfiguration = configuration;
-        this.httpClient = createHttpClient();
-
-        RequestConfig.Builder reqConfBuilder = RequestConfig.custom();
-        MapUtils.applyLong(chConfiguration, ClickHouseClientOption.CONNECTION_TIMEOUT.getKey(),
-                (t) -> reqConfBuilder.setConnectionRequestTimeout(t, TimeUnit.MILLISECONDS));
-
-        this.baseRequestConfig = reqConfBuilder.build();
-    }
-
-<<<<<<< HEAD
-        
-        String proxyHost = chConfig.get(ClickHouseClientOption.PROXY_HOST.getKey());
-        String proxyPort = chConfig.get(ClickHouseClientOption.PROXY_PORT.getKey());
-=======
-    public CloseableHttpClient createHttpClient() {
-        HttpClientBuilder clientBuilder = HttpClientBuilder.create();
-        CredentialsProviderBuilder credProviderBuilder = CredentialsProviderBuilder.create();
-        SocketConfig.Builder soCfgBuilder = SocketConfig.custom();
-        PoolingHttpClientConnectionManagerBuilder connMgrBuilder = PoolingHttpClientConnectionManagerBuilder.create();
-
-        MapUtils.applyInt(chConfiguration, ClickHouseClientOption.SOCKET_TIMEOUT.getKey(),
-                (t) -> soCfgBuilder.setSoTimeout(t, TimeUnit.MILLISECONDS));
-        MapUtils.applyInt(chConfiguration, ClickHouseClientOption.SOCKET_RCVBUF.getKey(),
-                soCfgBuilder::setRcvBufSize);
-        MapUtils.applyInt(chConfiguration, ClickHouseClientOption.SOCKET_SNDBUF.getKey(),
-                soCfgBuilder::setSndBufSize);
-
-        String proxyHost = chConfiguration.get(ClickHouseClientOption.PROXY_HOST.getKey());
-        String proxyPort = chConfiguration.get(ClickHouseClientOption.PROXY_PORT.getKey());
-        HttpHost proxy = null;
->>>>>>> 97bd8a1a
-        if (proxyHost != null && proxyPort != null) {
-            proxy = new HttpHost(proxyHost, Integer.parseInt(proxyPort));
-        }
-
-<<<<<<< HEAD
-//        RegistryBuilder<ConnectionSocketFactory> registryBuilder = RegistryBuilder.<ConnectionSocketFactory>create()
-//                .register("http", socketFactory.create(c, PlainConnectionSocketFactory.class))
-//                .register("https", socketFactory.create(c, SSLConnectionSocketFactory.class));
-
-
-        PoolingHttpClientConnectionManagerBuilder connManagerBuilder = PoolingHttpClientConnectionManagerBuilder
-                .create()
-                .setSSLSocketFactory(new SSLConnectionSocketFactory((SSLSocketFactory) SSLSocketFactory.getDefault(), (HostnameVerifier)
-                        (hostname, session) -> {
-                    return true;
-                }));
-
-        httpclient.setConnectionManager(connManagerBuilder.build());
-        return httpclient.build();
-=======
-
-        String proxyTypeVal = chConfiguration.get(ClickHouseClientOption.PROXY_TYPE.getKey());
-        ProxyType proxyType = proxyTypeVal == null ? null : ProxyType.valueOf(proxyTypeVal);
-        if (proxyType == ProxyType.HTTP) {
-            clientBuilder.setProxy(proxy);
-            if (chConfiguration.containsKey("proxy_password") && chConfiguration.containsKey("proxy_user")) {
-                proxyAuthHeaderValue = "Basic " + Base64.getEncoder().encodeToString(
-                        (chConfiguration.get("proxy_user") + ":" + chConfiguration.get("proxy_password")).getBytes());
-            }
-        } else if (proxyType == ProxyType.SOCKS) {
-            soCfgBuilder.setSocksProxyAddress(new InetSocketAddress(proxyHost, Integer.parseInt(proxyPort)));
-        }
-
-        if (chConfiguration.getOrDefault("client.http.cookies_enabled", "true")
-                .equalsIgnoreCase("false")) {
-            clientBuilder.disableCookieManagement();
-        }
-        clientBuilder.setDefaultCredentialsProvider(credProviderBuilder.build());
-
-        connMgrBuilder.setDefaultSocketConfig(soCfgBuilder.build());
-        clientBuilder.setConnectionManager(connMgrBuilder.build());
-        return clientBuilder.build();
->>>>>>> 97bd8a1a
-    }
-
-    /**
-     * Reads status line and if error tries to parse response body to get server error message.
-     *
-     * @param httpResponse - HTTP response
-     * @return
-     */
-    public Exception readError(ClassicHttpResponse httpResponse) {
-        try (ByteArrayOutputStream out = new ByteArrayOutputStream(ERROR_BODY_BUFFER_SIZE)) {
-            httpResponse.getEntity().writeTo(out);
-            String message = out.toString();
-            int serverCode = getHeaderInt(httpResponse.getFirstHeader(ClickHouseHttpProto.HEADER_EXCEPTION_CODE), 0);
-            return new ServerException(serverCode, message);
-        } catch (IOException e) {
-            throw new ClientException("Failed to read response body", e);
-        }
-    }
-
-    public ClassicHttpResponse executeRequest(ClickHouseNode server, Map<String, Object> requestConfig,
-                                             IOCallback<OutputStream> writeCallback) throws IOException {
-//            HttpHost target = new HttpHost("https", server.getHost(), server.getPort());
-
-        URI uri;
-        try {
-            URIBuilder uriBuilder = new URIBuilder(server.getBaseUri());
-            addQueryParams(uriBuilder, chConfiguration, requestConfig);
-            uri = uriBuilder.build();
-        } catch (URISyntaxException e) {
-            throw new RuntimeException(e);
-        }
-        HttpPost req = new HttpPost(uri);
-        addHeaders(req, chConfiguration, requestConfig);
-
-
-        RequestConfig httpReqConfig = RequestConfig.copy(baseRequestConfig)
-                .build();
-        req.setConfig(httpReqConfig);
-        req.setEntity(new EntityTemplate(-1, CONTENT_TYPE, null, writeCallback));
-
-        HttpClientContext context = HttpClientContext.create();
-
-        try {
-<<<<<<< HEAD
-            ClassicHttpResponse httpResponse = httpClient.executeOpen(null, req, context);
-            if (httpResponse.getCode() >= 400 && httpResponse.getCode() < 500) {
-=======
-            ClassicHttpResponse httpResponse = httpClient.executeOpen(target, req, context);
-            if (httpResponse.getCode() == HttpStatus.SC_PROXY_AUTHENTICATION_REQUIRED) {
-                throw new ClientMisconfigurationException("Proxy authentication required. Please check your proxy settings.");
-            } else if (httpResponse.getCode() >= HttpStatus.SC_BAD_REQUEST &&
-                    httpResponse.getCode() < HttpStatus.SC_SERVER_ERROR) {
->>>>>>> 97bd8a1a
-                try {
-                    throw readError(httpResponse);
-                } finally {
-                    httpResponse.close();
-                }
-            } else if (httpResponse.getCode() == HttpStatus.SC_BAD_GATEWAY) {
-                httpResponse.close();
-                throw new ClientException("Server returned '502 Bad gateway'. Check network and proxy settings.");
-            } else if (httpResponse.getCode() >= HttpStatus.SC_INTERNAL_SERVER_ERROR) {
-                httpResponse.close();
-                return httpResponse;
-            }
-            return httpResponse;
-
-        } catch (UnknownHostException e) {
-            LOG.warn("Host '{}' unknown", server.getHost());
-            throw new ClientException("Unknown host", e);
-        } catch (ConnectException | NoRouteToHostException e) {
-            LOG.warn("Failed to connect to '{}': {}", server.getHost(), e.getMessage());
-            throw new ClientException("Failed to connect", e);
-        } catch (ServerException e) {
-            throw e;
-        } catch (NoHttpResponseException e) {
-            throw e;
-        } catch (ClientException e) {
-            throw e;
-        } catch (Exception e) {
-            throw new ClientException("Failed to execute request", e);
-        }
-    }
-
-    private static final ContentType CONTENT_TYPE = ContentType.create(ContentType.TEXT_PLAIN.getMimeType(), "UTF-8");
-
-    private void addHeaders(HttpPost req, Map<String, String> chConfig, Map<String, Object> requestConfig) {
-        req.addHeader(HttpHeaders.CONTENT_TYPE, CONTENT_TYPE.getMimeType());
-        if (requestConfig != null) {
-            if (requestConfig.containsKey(ClickHouseClientOption.FORMAT.getKey())) {
-                req.addHeader(ClickHouseHttpProto.HEADER_FORMAT, requestConfig.get(ClickHouseClientOption.FORMAT.getKey()));
-            }
-        }
-        req.addHeader(ClickHouseHttpProto.HEADER_DATABASE, chConfig.get(ClickHouseClientOption.DATABASE.getKey()));
-
-        if (proxyAuthHeaderValue != null) {
-            req.addHeader(HttpHeaders.PROXY_AUTHORIZATION, proxyAuthHeaderValue);
-        }
-    }
-    private void addQueryParams(URIBuilder req, Map<String, String> chConfig, Map<String, Object> requestConfig) {
-        if (requestConfig != null) {
-            if (requestConfig.containsKey(ClickHouseHttpOption.WAIT_END_OF_QUERY.getKey())) {
-                req.addParameter(ClickHouseHttpOption.WAIT_END_OF_QUERY.getKey(),
-                        requestConfig.get(ClickHouseHttpOption.WAIT_END_OF_QUERY.getKey()).toString());
-            }
-            if (requestConfig.containsKey(ClickHouseClientOption.QUERY_ID.getKey())) {
-                req.addParameter(ClickHouseHttpProto.QPARAM_QUERY_ID, requestConfig.get(ClickHouseClientOption.QUERY_ID.getKey()).toString());
-            }
-            if (requestConfig.containsKey("statement_params")) {
-                Map<String, Object> params = (Map<String, Object>) requestConfig.get("statement_params");
-                for (Map.Entry<String, Object> entry : params.entrySet()) {
-                    req.addParameter("param_" + entry.getKey(), String.valueOf(entry.getValue()));
-                }
-            }
-        }
-    }
-
-    public static int getHeaderInt(Header header, int defaultValue) {
-        return getHeaderVal(header, defaultValue, Integer::parseInt);
-    }
-
-    public static String getHeaderVal(Header header, String defaultValue) {
-        return getHeaderVal(header, defaultValue, Function.identity());
-    }
-
-    public static <T> T getHeaderVal(Header header, T defaultValue, Function<String, T> converter) {
-        if (header == null) {
-            return defaultValue;
-        }
-
-        return converter.apply(header.getValue());
-    }
-}
+package com.clickhouse.client.api.internal;
+
+import com.clickhouse.client.ClickHouseNode;
+import com.clickhouse.client.api.Client;
+import com.clickhouse.client.api.ClientException;
+import com.clickhouse.client.api.ClientMisconfigurationException;
+import com.clickhouse.client.api.ServerException;
+import com.clickhouse.client.api.enums.ProxyType;
+import com.clickhouse.client.config.ClickHouseClientOption;
+import com.clickhouse.client.http.ApacheHttpConnectionImpl;
+import com.clickhouse.client.http.ClickHouseHttpProto;
+import com.clickhouse.client.http.config.ClickHouseHttpOption;
+import org.apache.hc.client5.http.classic.methods.HttpPost;
+import org.apache.hc.client5.http.config.RequestConfig;
+import org.apache.hc.client5.http.impl.auth.CredentialsProviderBuilder;
+import org.apache.hc.client5.http.impl.classic.CloseableHttpClient;
+import org.apache.hc.client5.http.impl.classic.HttpClientBuilder;
+import org.apache.hc.client5.http.impl.io.PoolingHttpClientConnectionManagerBuilder;
+import org.apache.hc.client5.http.impl.io.PoolingHttpClientConnectionManagerBuilder;
+import org.apache.hc.client5.http.protocol.HttpClientContext;
+import org.apache.hc.client5.http.socket.ConnectionSocketFactory;
+import org.apache.hc.client5.http.socket.LayeredConnectionSocketFactory;
+import org.apache.hc.client5.http.socket.PlainConnectionSocketFactory;
+import org.apache.hc.client5.http.ssl.SSLConnectionSocketFactory;
+import org.apache.hc.core5.http.ClassicHttpResponse;
+import org.apache.hc.core5.http.ContentType;
+import org.apache.hc.core5.http.Header;
+import org.apache.hc.core5.http.HttpHeaders;
+import org.apache.hc.core5.http.HttpHost;
+import org.apache.hc.core5.http.HttpStatus;
+import org.apache.hc.core5.http.NoHttpResponseException;
+import org.apache.hc.core5.http.config.RegistryBuilder;
+import org.apache.hc.core5.http.io.SocketConfig;
+import org.apache.hc.core5.http.io.entity.EntityTemplate;
+import org.apache.hc.core5.io.IOCallback;
+import org.apache.hc.core5.net.URIBuilder;
+import org.slf4j.Logger;
+import org.slf4j.LoggerFactory;
+
+import javax.net.ssl.HostnameVerifier;
+import javax.net.ssl.SSLContext;
+import javax.net.ssl.SSLSocketFactory;
+import java.io.ByteArrayOutputStream;
+import java.io.IOException;
+import java.io.OutputStream;
+import java.net.ConnectException;
+import java.net.InetSocketAddress;
+import java.net.NoRouteToHostException;
+import java.net.URI;
+import java.net.URISyntaxException;
+import java.net.UnknownHostException;
+import java.util.Base64;
+import java.util.EnumSet;
+import java.util.Map;
+import java.util.concurrent.TimeUnit;
+import java.util.function.Function;
+
+public class HttpAPIClientHelper {
+    private static final Logger LOG = LoggerFactory.getLogger(Client.class);
+
+    private static int ERROR_BODY_BUFFER_SIZE = 1024; // Error messages are usually small
+
+    private CloseableHttpClient httpClient;
+
+    private Map<String, String> chConfiguration;
+
+    private RequestConfig baseRequestConfig;
+
+    private String proxyAuthHeaderValue;
+
+    public HttpAPIClientHelper(Map<String, String> configuration) {
+        this.chConfiguration = configuration;
+        this.httpClient = createHttpClient();
+
+        RequestConfig.Builder reqConfBuilder = RequestConfig.custom();
+        MapUtils.applyLong(chConfiguration, ClickHouseClientOption.CONNECTION_TIMEOUT.getKey(),
+                (t) -> reqConfBuilder.setConnectionRequestTimeout(t, TimeUnit.MILLISECONDS));
+
+        this.baseRequestConfig = reqConfBuilder.build();
+    }
+
+    public CloseableHttpClient createHttpClient() {
+        HttpClientBuilder clientBuilder = HttpClientBuilder.create();
+        CredentialsProviderBuilder credProviderBuilder = CredentialsProviderBuilder.create();
+        SocketConfig.Builder soCfgBuilder = SocketConfig.custom();
+        PoolingHttpClientConnectionManagerBuilder connMgrBuilder = PoolingHttpClientConnectionManagerBuilder.create();
+
+
+        MapUtils.applyInt(chConfiguration, ClickHouseClientOption.SOCKET_TIMEOUT.getKey(),
+                (t) -> soCfgBuilder.setSoTimeout(t, TimeUnit.MILLISECONDS));
+        MapUtils.applyInt(chConfiguration, ClickHouseClientOption.SOCKET_RCVBUF.getKey(),
+                soCfgBuilder::setRcvBufSize);
+        MapUtils.applyInt(chConfiguration, ClickHouseClientOption.SOCKET_SNDBUF.getKey(),
+                soCfgBuilder::setSndBufSize);
+
+        String proxyHost = chConfiguration.get(ClickHouseClientOption.PROXY_HOST.getKey());
+        String proxyPort = chConfiguration.get(ClickHouseClientOption.PROXY_PORT.getKey());
+        HttpHost proxy = null;
+        if (proxyHost != null && proxyPort != null) {
+            proxy = new HttpHost(proxyHost, Integer.parseInt(proxyPort));
+        }
+
+
+        String proxyTypeVal = chConfiguration.get(ClickHouseClientOption.PROXY_TYPE.getKey());
+        ProxyType proxyType = proxyTypeVal == null ? null : ProxyType.valueOf(proxyTypeVal);
+        if (proxyType == ProxyType.HTTP) {
+            clientBuilder.setProxy(proxy);
+            if (chConfiguration.containsKey("proxy_password") && chConfiguration.containsKey("proxy_user")) {
+                proxyAuthHeaderValue = "Basic " + Base64.getEncoder().encodeToString(
+                        (chConfiguration.get("proxy_user") + ":" + chConfiguration.get("proxy_password")).getBytes());
+            }
+        } else if (proxyType == ProxyType.SOCKS) {
+            soCfgBuilder.setSocksProxyAddress(new InetSocketAddress(proxyHost, Integer.parseInt(proxyPort)));
+        }
+
+        if (chConfiguration.getOrDefault("client.http.cookies_enabled", "true")
+                .equalsIgnoreCase("false")) {
+            clientBuilder.disableCookieManagement();
+        }
+        clientBuilder.setDefaultCredentialsProvider(credProviderBuilder.build());
+
+        connMgrBuilder.setDefaultSocketConfig(soCfgBuilder.build());
+        clientBuilder.setConnectionManager(connMgrBuilder.build());
+        return clientBuilder.build();
+    }
+
+    /**
+     * Reads status line and if error tries to parse response body to get server error message.
+     *
+     * @param httpResponse - HTTP response
+     * @return
+     */
+    public Exception readError(ClassicHttpResponse httpResponse) {
+        try (ByteArrayOutputStream out = new ByteArrayOutputStream(ERROR_BODY_BUFFER_SIZE)) {
+            httpResponse.getEntity().writeTo(out);
+            String message = out.toString();
+            int serverCode = getHeaderInt(httpResponse.getFirstHeader(ClickHouseHttpProto.HEADER_EXCEPTION_CODE), 0);
+            return new ServerException(serverCode, message);
+        } catch (IOException e) {
+            throw new ClientException("Failed to read response body", e);
+        }
+    }
+
+    public ClassicHttpResponse executeRequest(ClickHouseNode server, Map<String, Object> requestConfig,
+                                             IOCallback<OutputStream> writeCallback) throws IOException {
+//            HttpHost target = new HttpHost("https", server.getHost(), server.getPort());
+
+        URI uri;
+        try {
+            URIBuilder uriBuilder = new URIBuilder(server.getBaseUri());
+            addQueryParams(uriBuilder, chConfiguration, requestConfig);
+            uri = uriBuilder.build();
+        } catch (URISyntaxException e) {
+            throw new RuntimeException(e);
+        }
+        HttpPost req = new HttpPost(uri);
+        addHeaders(req, chConfiguration, requestConfig);
+
+
+        RequestConfig httpReqConfig = RequestConfig.copy(baseRequestConfig)
+                .build();
+        req.setConfig(httpReqConfig);
+        req.setEntity(new EntityTemplate(-1, CONTENT_TYPE, null, writeCallback));
+
+        HttpClientContext context = HttpClientContext.create();
+
+        try {
+            ClassicHttpResponse httpResponse = httpClient.executeOpen(null, req, context);
+            if (httpResponse.getCode() == HttpStatus.SC_PROXY_AUTHENTICATION_REQUIRED) {
+                throw new ClientMisconfigurationException("Proxy authentication required. Please check your proxy settings.");
+            } else if (httpResponse.getCode() >= HttpStatus.SC_BAD_REQUEST &&
+                    httpResponse.getCode() < HttpStatus.SC_SERVER_ERROR) {
+                try {
+                    throw readError(httpResponse);
+                } finally {
+                    httpResponse.close();
+                }
+            } else if (httpResponse.getCode() == HttpStatus.SC_BAD_GATEWAY) {
+                httpResponse.close();
+                throw new ClientException("Server returned '502 Bad gateway'. Check network and proxy settings.");
+            } else if (httpResponse.getCode() >= HttpStatus.SC_INTERNAL_SERVER_ERROR) {
+                httpResponse.close();
+                return httpResponse;
+            }
+            return httpResponse;
+
+        } catch (UnknownHostException e) {
+            LOG.warn("Host '{}' unknown", server.getHost());
+            throw new ClientException("Unknown host", e);
+        } catch (ConnectException | NoRouteToHostException e) {
+            LOG.warn("Failed to connect to '{}': {}", server.getHost(), e.getMessage());
+            throw new ClientException("Failed to connect", e);
+        } catch (ServerException e) {
+            throw e;
+        } catch (NoHttpResponseException e) {
+            throw e;
+        } catch (ClientException e) {
+            throw e;
+        } catch (Exception e) {
+            throw new ClientException("Failed to execute request", e);
+        }
+    }
+
+    private static final ContentType CONTENT_TYPE = ContentType.create(ContentType.TEXT_PLAIN.getMimeType(), "UTF-8");
+
+    private void addHeaders(HttpPost req, Map<String, String> chConfig, Map<String, Object> requestConfig) {
+        req.addHeader(HttpHeaders.CONTENT_TYPE, CONTENT_TYPE.getMimeType());
+        if (requestConfig != null) {
+            if (requestConfig.containsKey(ClickHouseClientOption.FORMAT.getKey())) {
+                req.addHeader(ClickHouseHttpProto.HEADER_FORMAT, requestConfig.get(ClickHouseClientOption.FORMAT.getKey()));
+            }
+        }
+        req.addHeader(ClickHouseHttpProto.HEADER_DATABASE, chConfig.get(ClickHouseClientOption.DATABASE.getKey()));
+
+        if (proxyAuthHeaderValue != null) {
+            req.addHeader(HttpHeaders.PROXY_AUTHORIZATION, proxyAuthHeaderValue);
+        }
+    }
+    private void addQueryParams(URIBuilder req, Map<String, String> chConfig, Map<String, Object> requestConfig) {
+        if (requestConfig != null) {
+            if (requestConfig.containsKey(ClickHouseHttpOption.WAIT_END_OF_QUERY.getKey())) {
+                req.addParameter(ClickHouseHttpOption.WAIT_END_OF_QUERY.getKey(),
+                        requestConfig.get(ClickHouseHttpOption.WAIT_END_OF_QUERY.getKey()).toString());
+            }
+            if (requestConfig.containsKey(ClickHouseClientOption.QUERY_ID.getKey())) {
+                req.addParameter(ClickHouseHttpProto.QPARAM_QUERY_ID, requestConfig.get(ClickHouseClientOption.QUERY_ID.getKey()).toString());
+            }
+            if (requestConfig.containsKey("statement_params")) {
+                Map<String, Object> params = (Map<String, Object>) requestConfig.get("statement_params");
+                for (Map.Entry<String, Object> entry : params.entrySet()) {
+                    req.addParameter("param_" + entry.getKey(), String.valueOf(entry.getValue()));
+                }
+            }
+        }
+    }
+
+    public static int getHeaderInt(Header header, int defaultValue) {
+        return getHeaderVal(header, defaultValue, Integer::parseInt);
+    }
+
+    public static String getHeaderVal(Header header, String defaultValue) {
+        return getHeaderVal(header, defaultValue, Function.identity());
+    }
+
+    public static <T> T getHeaderVal(Header header, T defaultValue, Function<String, T> converter) {
+        if (header == null) {
+            return defaultValue;
+        }
+
+        return converter.apply(header.getValue());
+    }
+}