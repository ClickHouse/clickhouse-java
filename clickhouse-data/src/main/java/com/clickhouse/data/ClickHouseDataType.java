--- conflicted
+++ resolved
@@ -115,63 +115,9 @@
     Nothing(Object.class, false, true, false, 0, 0, 0, 0, 0, true, 0x00),
     SimpleAggregateFunction(String.class, true, true, false, 0, 0, 0, 0, 0, false, 0x2E),
     // implementation-defined intermediate state
-<<<<<<< HEAD
-    AggregateFunction(String.class, true, true, false, 0, 0, 0, 0, 0, true, 0x25),
+    AggregateFunction(String.class, true, true, false, 0, 0, 0, 0, 0, true),
+    Variant(List.class, true, true, false, 0, 0, 0, 0, 0, true, 0x2A),
     Dynamic(Object.class, true, true, false, 0, 0, 0, 0, 0, true, 0x2B),
-    ;
-
-
-    public static final byte INTERVAL_BIN_TAG = 0x22;
-
-    public static final byte NULLABLE_BIN_TAG = 0x23;
-
-    public static final byte LOW_CARDINALITY_BIN_TAG = 0x26;
-
-    public static final byte SET_BIN_TAG = 0x21;
-
-    public enum IntervalKindBinTag {
-        Nanosecond(IntervalNanosecond, 0x00),
-        Microsecond(IntervalMicrosecond, 0x01),
-
-        Millisecond(IntervalMillisecond, 0x02),
-
-        Second(IntervalSecond,  0x03),
-
-        Minute(IntervalMinute, 0x04),
-
-        Hour(IntervalHour, 0x05),
-
-        Day(IntervalDay, 0x06),
-
-        Week(IntervalWeek, 0x07),
-
-        Month(IntervalMonth, 0x08),
-
-        Quarter(IntervalQuarter, 0x09),
-
-        Year(IntervalYear, 0x1A) // why 1A ?
-
-        ;
-
-        private ClickHouseDataType intervalType;
-
-        byte tag;
-        IntervalKindBinTag(ClickHouseDataType clickHouseDataType, int tag) {
-            this.intervalType = clickHouseDataType;
-            this.tag = (byte) tag;
-        }
-
-        public ClickHouseDataType getIntervalType() {
-            return intervalType;
-        }
-
-        public byte getTag() {
-            return tag;
-        }
-=======
-    AggregateFunction(String.class, true, true, false, 0, 0, 0, 0, 0, true),
-    Variant(List.class, true, true, false, 0, 0, 0, 0, 0, true),
-
     ;
 
     public static final List<ClickHouseDataType> ORDERED_BY_RANGE_INT_TYPES =
@@ -272,7 +218,55 @@
 
     private static Set<Class<?>> setOf(Class<?>... args) {
         return Collections.unmodifiableSet(new HashSet<>(Arrays.stream(args).collect(Collectors.toList())));
->>>>>>> badbdcfe
+    }
+
+    public static final byte INTERVAL_BIN_TAG = 0x22;
+
+    public static final byte NULLABLE_BIN_TAG = 0x23;
+
+    public static final byte LOW_CARDINALITY_BIN_TAG = 0x26;
+
+    public static final byte SET_BIN_TAG = 0x21;
+
+    public enum IntervalKindBinTag {
+        Nanosecond(IntervalNanosecond, 0x00),
+        Microsecond(IntervalMicrosecond, 0x01),
+
+        Millisecond(IntervalMillisecond, 0x02),
+
+        Second(IntervalSecond,  0x03),
+
+        Minute(IntervalMinute, 0x04),
+
+        Hour(IntervalHour, 0x05),
+
+        Day(IntervalDay, 0x06),
+
+        Week(IntervalWeek, 0x07),
+
+        Month(IntervalMonth, 0x08),
+
+        Quarter(IntervalQuarter, 0x09),
+
+        Year(IntervalYear, 0x1A) // why 1A ?
+
+        ;
+
+        private ClickHouseDataType intervalType;
+
+        byte tag;
+        IntervalKindBinTag(ClickHouseDataType clickHouseDataType, int tag) {
+            this.intervalType = clickHouseDataType;
+            this.tag = (byte) tag;
+        }
+
+        public ClickHouseDataType getIntervalType() {
+            return intervalType;
+        }
+
+        public byte getTag() {
+            return tag;
+        }
     }
 
 
