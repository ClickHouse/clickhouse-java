package ru.yandex.clickhouse.integration;
import java.io.ByteArrayInputStream;
import java.io.UnsupportedEncodingException;
import java.lang.reflect.Field;
import java.math.BigInteger;
import java.sql.Array;
import java.sql.Connection;
import java.sql.ResultSet;
import java.sql.SQLException;
import java.sql.Statement;
import java.sql.Types;
import java.util.Collections;
import java.util.EnumMap;
import java.util.Map;
import java.util.UUID;
import java.util.concurrent.CountDownLatch;
import java.util.concurrent.TimeUnit;
import java.util.concurrent.atomic.AtomicReference;

import org.testng.Assert;
import org.testng.annotations.AfterTest;
import org.testng.annotations.BeforeTest;
import org.testng.annotations.Test;

import ru.yandex.clickhouse.ClickHouseConnection;
import ru.yandex.clickhouse.ClickHouseDataSource;
import ru.yandex.clickhouse.ClickHouseExternalData;
import ru.yandex.clickhouse.ClickHouseStatement;
import ru.yandex.clickhouse.settings.ClickHouseProperties;
import ru.yandex.clickhouse.settings.ClickHouseQueryParam;

import static org.testng.AssertJUnit.assertNotNull;
import static org.testng.AssertJUnit.assertNull;
import static org.testng.AssertJUnit.assertTrue;

public class ClickHouseStatementImplTest {
    private ClickHouseDataSource dataSource;
    private ClickHouseConnection connection;

    @BeforeTest
    public void setUp() throws Exception {
        ClickHouseProperties properties = new ClickHouseProperties();
        dataSource = new ClickHouseDataSource("jdbc:clickhouse://localhost:8123", properties);
        connection = dataSource.getConnection();
    }

    @AfterTest
    public void tearDown() throws Exception {
        if (connection != null) {
            connection.close();
        }
    }

    @Test
    public void testUpdateCountForSelect() throws Exception {
        Statement stmt = connection.createStatement();
        ResultSet rs = stmt.executeQuery("SELECT dummy FROM system.one");
        Assert.assertEquals(stmt.getUpdateCount(), -1);
        rs.next();
        Assert.assertEquals(stmt.getUpdateCount(), -1);
        rs.close();
        stmt.close();
    }

    @Test
    public void testSingleColumnResultSet() throws SQLException {
        ResultSet rs = connection.createStatement().executeQuery("select c from (\n" +
                "    select 'a' as c, 1 as rn\n" +
                "    UNION ALL select 'b' as c, 2 as rn\n" +
                "    UNION ALL select '' as c, 3 as rn\n" +
                "    UNION ALL select 'd' as c, 4 as rn\n" +
                " ) order by rn");
        StringBuffer sb = new StringBuffer();
        while (rs.next()) {
            sb.append(rs.getString("c")).append("\n");
        }
        Assert.assertEquals(sb.toString(), "a\nb\n\nd\n");
    }

    @Test
    public void readsPastLastAreSafe() throws SQLException {
        ResultSet rs = connection.createStatement().executeQuery("select c from (\n" +
                "    select 'a' as c, 1 as rn\n" +
                "    UNION ALL select 'b' as c, 2 as rn\n" +
                "    UNION ALL select '' as c, 3 as rn\n" +
                "    UNION ALL select 'd' as c, 4 as rn\n" +
                " ) order by rn");
        StringBuffer sb = new StringBuffer();
        while (rs.next()) {
            sb.append(rs.getString("c")).append("\n");
        }
        Assert.assertFalse(rs.next());
        Assert.assertFalse(rs.next());
        Assert.assertFalse(rs.next());
        Assert.assertEquals(sb.toString(), "a\nb\n\nd\n");
    }

    @Test
    public void testSelectUInt32() throws SQLException {
        Statement stmt = connection.createStatement();
        ResultSet rs = stmt.executeQuery("select toUInt32(10), toUInt32(-10)");
        rs.next();
        Object smallUInt32 = rs.getObject(1);
        Assert.assertTrue(smallUInt32 instanceof Long);
        Assert.assertEquals(((Long)smallUInt32).longValue(), 10);
        Object bigUInt32 = rs.getObject(2);
        Assert.assertTrue(bigUInt32 instanceof Long);
        Assert.assertEquals(((Long)bigUInt32).longValue(), 4294967286L);
    }

    @Test
    public void testSelectUInt64() throws SQLException {
        Statement stmt = connection.createStatement();
        ResultSet rs = stmt.executeQuery("select toUInt64(10), toUInt64(-10)");
        rs.next();
        Object smallUInt64 = rs.getObject(1);
        Assert.assertTrue(smallUInt64 instanceof BigInteger);
        Assert.assertEquals(((BigInteger)smallUInt64).intValue(), 10);
        Object bigUInt64 = rs.getObject(2);
        Assert.assertTrue(bigUInt64 instanceof BigInteger);
        Assert.assertEquals(bigUInt64, new BigInteger("18446744073709551606"));
    }

    @Test
    public void testExternalData() throws SQLException, UnsupportedEncodingException {
        ClickHouseStatement stmt = connection.createStatement();
        ResultSet rs = stmt.executeQuery(
                "select UserName, GroupName " +
<<<<<<< HEAD
                        "from (select 'User' as UserName, 1 as GroupId) t1 " +
=======
                        "from (select 'User' as UserName, 1 as GroupId) as g" +
>>>>>>> 60f4f0c7
                        "any left join groups using GroupId",
                null,
                Collections.singletonList(new ClickHouseExternalData(
                        "groups",
                        new ByteArrayInputStream("1\tGroup".getBytes())
                ).withStructure("GroupId UInt8, GroupName String"))
        );

        rs.next();

        String userName = rs.getString("UserName");
        String groupName = rs.getString("GroupName");

        Assert.assertEquals(userName, "User");
        Assert.assertEquals(groupName, "Group");
    }

    @Test
    public void testResultSetWithExtremes() throws SQLException {
        ClickHouseProperties properties = new ClickHouseProperties();
        properties.setExtremes(true);
        ClickHouseDataSource dataSource = new ClickHouseDataSource("jdbc:clickhouse://localhost:8123", properties);
        Connection connection = dataSource.getConnection();

        try {
            Statement stmt = connection.createStatement();
            ResultSet rs = stmt.executeQuery("select 1");
            StringBuilder sb = new StringBuilder();
            while (rs.next()) {
                sb.append(rs.getString(1)).append("\n");
            }

            Assert.assertEquals(sb.toString(), "1\n");
        } finally {
            connection.close();
        }
    }

    @Test
    public void testSelectManyRows() throws SQLException {
        Statement stmt = connection.createStatement();
        int limit = 10000;
        ResultSet rs = stmt.executeQuery("select concat('test', toString(number)) as str from system.numbers limit " + limit);
        int i = 0;
        while (rs.next()) {
            String s = rs.getString("str");
            Assert.assertEquals(s, "test" + i);
            i++;
        }
        Assert.assertEquals(i, limit);
    }

    @Test
    public void testMoreResultsWithResultSet() throws SQLException {
        Statement stmt = connection.createStatement();

        Assert.assertTrue(stmt.execute("select 1"));
        Assert.assertNotNull(stmt.getResultSet());
        Assert.assertEquals(stmt.getUpdateCount(), -1);

        Assert.assertFalse(stmt.getMoreResults());
        Assert.assertNull(stmt.getResultSet());
        Assert.assertEquals(stmt.getUpdateCount(), -1);
    }

    @Test
    public void testMoreResultsWithUpdateCount() throws SQLException {
        Statement stmt = connection.createStatement();

        Assert.assertFalse(stmt.execute("create database if not exists default"));
        Assert.assertNull(stmt.getResultSet());
        Assert.assertEquals(stmt.getUpdateCount(), 0);

        Assert.assertFalse(stmt.getMoreResults());
        Assert.assertNull(stmt.getResultSet());
        Assert.assertEquals(stmt.getUpdateCount(), -1);
    }

    @Test
    public void testSelectQueryStartingWithWith() throws SQLException {
        Statement stmt = connection.createStatement();
        ResultSet rs = stmt.executeQuery("WITH 2 AS two SELECT two * two;");

        Assert.assertNotNull(rs);
        Assert.assertTrue(rs.next());
        Assert.assertEquals(rs.getInt(1), 4);

        rs.close();
        stmt.close();
    }

    @Test
    public void cancelTest_queryId_is_not_set() throws Exception {
        final ClickHouseStatement firstStatement = dataSource.getConnection().createStatement();

        final AtomicReference<Exception> exceptionAtomicReference = new AtomicReference<Exception>();
        Thread thread = new Thread() {
            @Override
            public void run() {
                try {
                    Map<ClickHouseQueryParam, String> params = new EnumMap<ClickHouseQueryParam, String>(ClickHouseQueryParam.class);
                    params.put(ClickHouseQueryParam.CONNECT_TIMEOUT, Long.toString(TimeUnit.MINUTES.toMillis(1)));
                    firstStatement.executeQuery("SELECT count() FROM system.numbers", params);
                } catch (Exception e) {
                    exceptionAtomicReference.set(e);
                }
            }
        };
        thread.setDaemon(true);
        thread.start();


        final long timeout = 10;
        String queryId = (String) readField(firstStatement, "queryId", timeout);
        assertNotNull(String.format("it's actually very strange. It seems the query hasn't been executed in %s seconds", timeout), queryId);
        assertNull("An exception happened while the query was being executed", exceptionAtomicReference.get());


        assertTrue("The query isn't being executed. It seems very strange", checkQuery(queryId, true,10));
        firstStatement.cancel();
        assertTrue("The query is still being executed", checkQuery(queryId, false, 10));

        firstStatement.close();
        thread.interrupt();
    }


    @Test
    public void cancelTest_queryId_is_set() throws Exception {
        final String queryId = UUID.randomUUID().toString();
        final ClickHouseStatement firstStatement = dataSource.getConnection().createStatement();

        final CountDownLatch countDownLatch = new CountDownLatch(1);
        final AtomicReference<Exception> exceptionAtomicReference = new AtomicReference<Exception>();
        Thread thread = new Thread() {
            @Override
            public void run() {
                try {
                    Map<ClickHouseQueryParam, String> params = new EnumMap<ClickHouseQueryParam, String>(ClickHouseQueryParam.class);
                    params.put(ClickHouseQueryParam.CONNECT_TIMEOUT, Long.toString(TimeUnit.MINUTES.toMillis(1)));
                    params.put(ClickHouseQueryParam.QUERY_ID, queryId);
                    countDownLatch.countDown();
                    firstStatement.executeQuery("SELECT count() FROM system.numbers", params);
                } catch (Exception e) {
                    exceptionAtomicReference.set(e);
                }
            }
        };
        thread.setDaemon(true);
        thread.start();
        final long timeout = 10;
        assertTrue(String.format("it's actually very strange. It seems the query hasn't been executed in %s seconds", timeout), countDownLatch.await(timeout, TimeUnit.SECONDS));
        assertNull("An exception happened while the query was being executed", exceptionAtomicReference.get());

        assertTrue("The query isn't being executed. It seems very strange", checkQuery(queryId, true,10));
        firstStatement.cancel();
        assertTrue("The query is still being executed", checkQuery(queryId, false, 10));

        firstStatement.close();
        thread.interrupt();
    }

    @Test
    public void testArrayMetaActualExecutiom() throws SQLException {
        Statement stmt = connection.createStatement();
        ResultSet rs = stmt.executeQuery("SELECT array(42, 23)");
        rs.next();
        Assert.assertEquals(rs.getMetaData().getColumnType(1), Types.ARRAY);
        Assert.assertEquals(rs.getMetaData().getColumnTypeName(1), "Array(UInt8)");
        Assert.assertEquals(rs.getMetaData().getColumnClassName(1),
            Array.class.getCanonicalName());
        Array arr = (Array) rs.getObject(1);
        Assert.assertEquals(((int[]) arr.getArray())[0], 42);
        Assert.assertEquals(((int[]) arr.getArray())[1], 23);

    }

    private static Object readField(Object object, String fieldName, long timeoutSecs) {
        long start = System.currentTimeMillis();
        Object value;
        do {
            value = getInternalState(object, fieldName);
        } while (value == null && TimeUnit.MILLISECONDS.toSeconds(System.currentTimeMillis() - start) < timeoutSecs);

        return value;
    }

    private boolean checkQuery(String queryId, boolean isRunning, long timeoutSecs) throws Exception {
        long start = System.currentTimeMillis();

        do {
            ClickHouseStatement statement = null;
            try {
                statement = connection.createStatement();
                statement.execute(String.format("SELECT * FROM system.processes where query_id='%s'", queryId));
                ResultSet resultSet = statement.getResultSet();
                if (resultSet.next() == isRunning) {
                    return true;
                }
            } finally {
                if (statement != null) {
                    statement.close();
                }
            }

        } while (TimeUnit.MILLISECONDS.toSeconds(System.currentTimeMillis() - start) < timeoutSecs);

        return false;
    }

    private static Object getInternalState(Object target, String field) {
        Class<?> c = target.getClass();
        try {
            Field f = getFieldFromHierarchy(c, field);
            f.setAccessible(true);
            return f.get(target);
        } catch (Exception e) {
            throw new RuntimeException("Unable to get internal state on a private field. Please report to mockito mailing list.", e);
        }
    }
    private static Field getFieldFromHierarchy(Class<?> clazz, String field) {
        Field f = getField(clazz, field);
        while (f == null && clazz != Object.class) {
            clazz = clazz.getSuperclass();
            f = getField(clazz, field);
        }
        if (f == null) {
            throw new RuntimeException(
                    "You want me to get this field: '" + field +
                            "' on this class: '" + clazz.getSimpleName() +
                            "' but this field is not declared within the hierarchy of this class!");
        }
        return f;
    }

    private static Field getField(Class<?> clazz, String field) {
        try {
            return clazz.getDeclaredField(field);
        } catch (NoSuchFieldException e) {
            return null;
        }
    }
}<|MERGE_RESOLUTION|>--- conflicted
+++ resolved
@@ -126,11 +126,7 @@
         ClickHouseStatement stmt = connection.createStatement();
         ResultSet rs = stmt.executeQuery(
                 "select UserName, GroupName " +
-<<<<<<< HEAD
-                        "from (select 'User' as UserName, 1 as GroupId) t1 " +
-=======
                         "from (select 'User' as UserName, 1 as GroupId) as g" +
->>>>>>> 60f4f0c7
                         "any left join groups using GroupId",
                 null,
                 Collections.singletonList(new ClickHouseExternalData(
