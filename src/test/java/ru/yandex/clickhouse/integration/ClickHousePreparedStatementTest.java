--- conflicted
+++ resolved
@@ -485,7 +485,6 @@
         metaStmt.close();
     }
 
-<<<<<<< HEAD
     @Test
     public void testInsertWithFunctions() throws Exception {
         connection.createStatement().execute(
@@ -535,7 +534,7 @@
         // this will _not_ perform the functions, but instead send the parameters
         // as is to the clickhouse server
     }
-=======
+
     @SuppressWarnings("boxing")
     @Test
     public void testMultiLineValues() throws Exception {
@@ -563,7 +562,6 @@
             insertStmt.setString(++i, testData.get(k));
         }
         insertStmt.executeUpdate();
->>>>>>> b53387e9
 
         ResultSet rs = connection.createStatement().executeQuery(
             "SELECT * FROM test.multiline ORDER BY foo");
