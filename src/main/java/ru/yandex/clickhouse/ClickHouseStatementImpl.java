--- conflicted
+++ resolved
@@ -46,7 +46,6 @@
 import java.util.Map;
 
 
-
 public class ClickHouseStatementImpl implements ClickHouseStatement {
 
     private static final Logger log = LoggerFactory.getLogger(ClickHouseStatementImpl.class);
@@ -547,21 +546,12 @@
             );
 
             return new URIBuilder()
-<<<<<<< HEAD
-                .setScheme("http")
+                .setScheme(properties.getSsl() ? "https" : "http")
                 .setHost(properties.getHost())
                 .setPort(properties.getPort())
                 .setPath("/")
                 .setParameters(queryParams)
                 .build();
-=======
-                    .setScheme(properties.getSsl() ? "https" : "http")
-                    .setHost(properties.getHost())
-                    .setPort(properties.getPort())
-                    .setPath("/")
-                    .setParameters(queryParams)
-                    .build();
->>>>>>> 66c352c6
         } catch (URISyntaxException e) {
             log.error("Mailformed URL: " + e.getMessage());
             throw new IllegalStateException("illegal configuration of db");
