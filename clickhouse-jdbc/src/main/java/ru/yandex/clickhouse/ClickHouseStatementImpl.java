package ru.yandex.clickhouse;

import java.io.ByteArrayInputStream;
import java.io.IOException;
import java.io.InputStream;
import java.io.OutputStream;
import java.net.HttpURLConnection;
import java.net.URI;
import java.net.URISyntaxException;
import java.nio.charset.StandardCharsets;
import java.sql.ResultSet;
import java.sql.SQLException;
import java.sql.SQLWarning;
import java.util.ArrayList;
import java.util.EnumMap;
import java.util.HashMap;
import java.util.List;
import java.util.Map;
import java.util.Objects;
import java.util.TimeZone;
import java.util.UUID;

import com.clickhouse.client.data.JsonStreamUtils;
import com.clickhouse.client.logging.Logger;
import com.clickhouse.client.logging.LoggerFactory;
import com.clickhouse.jdbc.parser.ClickHouseSqlParser;
import com.clickhouse.jdbc.parser.ClickHouseSqlStatement;
import com.clickhouse.jdbc.parser.StatementType;

import org.apache.http.Header;
import org.apache.http.HttpEntity;
import org.apache.http.HttpResponse;
import org.apache.http.NameValuePair;
import org.apache.http.StatusLine;
import org.apache.http.client.methods.HttpGet;
import org.apache.http.client.methods.HttpPost;
import org.apache.http.client.protocol.HttpClientContext;
import org.apache.http.client.utils.URIBuilder;
import org.apache.http.entity.AbstractHttpEntity;
import org.apache.http.entity.ContentType;
import org.apache.http.entity.StringEntity;
import org.apache.http.entity.mime.MultipartEntityBuilder;
import org.apache.http.impl.client.CloseableHttpClient;
import org.apache.http.message.BasicNameValuePair;
import org.apache.http.util.EntityUtils;

import ru.yandex.clickhouse.domain.ClickHouseCompression;
import ru.yandex.clickhouse.domain.ClickHouseFormat;
import ru.yandex.clickhouse.except.ClickHouseException;
import ru.yandex.clickhouse.except.ClickHouseExceptionSpecifier;
import ru.yandex.clickhouse.response.ClickHouseLZ4Stream;
import ru.yandex.clickhouse.response.ClickHouseResponse;
import ru.yandex.clickhouse.response.ClickHouseResponseSummary;
import ru.yandex.clickhouse.response.ClickHouseResultSet;
import ru.yandex.clickhouse.response.ClickHouseScrollableResultSet;
import ru.yandex.clickhouse.response.FastByteArrayOutputStream;
import ru.yandex.clickhouse.settings.ClickHouseProperties;
import ru.yandex.clickhouse.settings.ClickHouseQueryParam;
import ru.yandex.clickhouse.util.ClickHouseHttpClientBuilder;
import ru.yandex.clickhouse.util.ClickHouseRowBinaryInputStream;
import ru.yandex.clickhouse.util.ClickHouseStreamCallback;
import ru.yandex.clickhouse.util.Utils;

public class ClickHouseStatementImpl extends ConfigurableApi<ClickHouseStatement> implements ClickHouseStatement {

    private static final Logger log = LoggerFactory.getLogger(ClickHouseStatementImpl.class);

    protected static class WrappedHttpEntity extends AbstractHttpEntity {
        private final String sql;
        private final HttpEntity entity;

        public WrappedHttpEntity(String sql, HttpEntity entity) {
            this.sql = sql;
            this.entity = Objects.requireNonNull(entity);

            this.chunked = entity.isChunked();
            this.contentEncoding = entity.getContentEncoding();
            this.contentType = entity.getContentType();
        }

        @Override
        public boolean isRepeatable() {
            return entity.isRepeatable();
        }

        @Override
        public long getContentLength() {
            return entity.getContentLength();
        }

        @Override
        public InputStream getContent() throws IOException, IllegalStateException {
            return entity.getContent();
        }

        @Override
        public void writeTo(OutputStream outputStream) throws IOException {
            if (sql != null && !sql.isEmpty()) {
                outputStream.write(sql.getBytes(StandardCharsets.UTF_8));
                outputStream.write('\n');
            }

            entity.writeTo(outputStream);
        }

        @Override
        public boolean isStreaming() {
            return entity.isStreaming();
        }
    }

    private final CloseableHttpClient client;

    private final HttpClientContext httpContext;

    protected ClickHouseProperties properties;

    private ClickHouseConnection connection;

    private ClickHouseResultSet currentResult;

    private ClickHouseRowBinaryInputStream currentRowBinaryResult;

    private ClickHouseResponseSummary currentSummary;

    private int currentUpdateCount = -1;

    private int queryTimeout;

    private boolean isQueryTimeoutSet = false;

    private int maxRows;

    private boolean closeOnCompletion;

    private final boolean isResultSetScrollable;

    private volatile String queryId;

    protected ClickHouseSqlStatement[] parsedStmts;

    protected List<ClickHouseSqlStatement> batchStmts;

    /**
     * Current database name may be changed by
     * {@link java.sql.Connection#setCatalog(String)} between creation of this
     * object and query execution, but javadoc does not allow {@code setCatalog}
     * influence on already created statements.
     */
    protected String currentDatabase;

    protected String getQueryId() {
        return queryId;
    }

    protected ClickHouseSqlStatement getLastStatement() {
        ClickHouseSqlStatement stmt = null;

        if (parsedStmts != null && parsedStmts.length > 0) {
            stmt = parsedStmts[parsedStmts.length - 1];
        }

        return Objects.requireNonNull(stmt);
    }

    protected void setLastStatement(ClickHouseSqlStatement stmt) {
        if (parsedStmts != null && parsedStmts.length > 0) {
            parsedStmts[parsedStmts.length - 1] = Objects.requireNonNull(stmt);
        }
    }

    protected ClickHouseSqlStatement[] parseSqlStatements(String sql) throws SQLException {
        parsedStmts = ClickHouseSqlParser.parse(sql, null);

        if (parsedStmts == null || parsedStmts.length == 0) {
            // should never happen
            throw new IllegalArgumentException("Failed to parse given SQL: " + sql);
        }

        return parsedStmts;
    }

    protected ClickHouseSqlStatement parseSqlStatements(String sql, ClickHouseFormat preferredFormat,
            Map<ClickHouseQueryParam, String> additionalDBParams) throws SQLException {
        parseSqlStatements(sql);

        // enable session when we have more than one statement
        if (additionalDBParams != null && parsedStmts.length > 1 && properties.getSessionId() == null) {
            additionalDBParams.put(ClickHouseQueryParam.SESSION_ID, UUID.randomUUID().toString());
        }

        ClickHouseSqlStatement lastStmt = getLastStatement();
        ClickHouseSqlStatement formattedStmt = applyFormat(lastStmt, preferredFormat);
        if (formattedStmt != lastStmt) {
            setLastStatement(lastStmt = formattedStmt);
        }

        return lastStmt;
    }

    protected ClickHouseSqlStatement applyFormat(ClickHouseSqlStatement stmt, ClickHouseFormat preferredFormat) {
        if (Objects.requireNonNull(stmt).isQuery() && !stmt.hasFormat()) {
            String sql = stmt.getSQL();
            String format = Objects.requireNonNull(preferredFormat).name();

            Map<String, Integer> positions = new HashMap<>();
            positions.putAll(stmt.getPositions());
            positions.put(ClickHouseSqlStatement.KEYWORD_FORMAT, sql.length());

            sql = new StringBuilder(sql).append("\nFORMAT ").append(format).toString();
            stmt = new ClickHouseSqlStatement(sql, stmt.getStatementType(), stmt.getCluster(), stmt.getDatabase(),
                    stmt.getTable(), stmt.getInput(), format, stmt.getOutfile(), stmt.getParameters(), positions, null, null);
        }

        return stmt;
    }

    protected Map<ClickHouseQueryParam, String> importAdditionalDBParameters(
            Map<ClickHouseQueryParam, String> additionalDBParams) {
        if (additionalDBParams == null || additionalDBParams.isEmpty()) {
            additionalDBParams = new EnumMap<>(ClickHouseQueryParam.class);
        } else { // in case the given additionalDBParams is immutable
            additionalDBParams = new EnumMap<>(additionalDBParams);
        }

        return additionalDBParams;
    }

    protected ResultSet updateResult(ClickHouseSqlStatement stmt, InputStream is)
            throws IOException, ClickHouseException {
        ResultSet rs = null;
        if (stmt.isQuery()) {
            currentUpdateCount = -1;
            currentResult = createResultSet(properties.isCompress() ? new ClickHouseLZ4Stream(is) : is,
                    properties.getBufferSize(), stmt.getDatabaseOrDefault(properties.getDatabase()), stmt.getTable(),
                    stmt.hasWithTotals(), this, getConnection().getTimeZone(), properties);
            currentResult.setMaxRows(maxRows);
            rs = currentResult;
        } else {
            currentUpdateCount = 0;
            try {
                is.close();
            } catch (IOException e) {
                log.error("can not close stream: %s", e.getMessage());
            }
        }

        return rs;
    }

    protected int executeStatement(ClickHouseSqlStatement stmt, Map<ClickHouseQueryParam, String> additionalDBParams,
            List<ClickHouseExternalData> externalData, Map<String, String> additionalRequestParams)
            throws SQLException {
        additionalDBParams = importAdditionalDBParameters(additionalDBParams);
        stmt = applyFormat(stmt, ClickHouseFormat.TabSeparatedWithNamesAndTypes);

        try (InputStream is = getInputStream(stmt, additionalDBParams, externalData, additionalRequestParams)) {
            // noinspection StatementWithEmptyBody
        } catch (IOException e) {
            log.error("can not close stream: %s", e.getMessage());
        }

        return currentSummary != null ? (int) currentSummary.getWrittenRows() : 1;
    }

    protected ResultSet executeQueryStatement(ClickHouseSqlStatement stmt,
            Map<ClickHouseQueryParam, String> additionalDBParams, List<ClickHouseExternalData> externalData,
            Map<String, String> additionalRequestParams) throws SQLException {
        additionalDBParams = importAdditionalDBParameters(additionalDBParams);
        stmt = applyFormat(stmt, ClickHouseFormat.TabSeparatedWithNamesAndTypes);

        InputStream is = getInputStream(stmt, additionalDBParams, externalData, additionalRequestParams);
        try {
            return updateResult(stmt, is);
        } catch (Exception e) {
            try {
                is.close();
            } catch (IOException ioe) {
                log.error("can not close stream: %s", ioe.getMessage());
            }
            throw ClickHouseExceptionSpecifier.specify(e, properties.getHost(), properties.getPort());
        }
    }

    protected ClickHouseResponse executeQueryClickhouseResponse(ClickHouseSqlStatement stmt,
            Map<ClickHouseQueryParam, String> additionalDBParams, Map<String, String> additionalRequestParams)
            throws SQLException {
        additionalDBParams = importAdditionalDBParameters(additionalDBParams);
        stmt = applyFormat(stmt, ClickHouseFormat.JSONCompact);

        try (InputStream is = getInputStream(stmt, additionalDBParams, null, additionalRequestParams)) {
            return JsonStreamUtils.readObject(properties.isCompress() ? new ClickHouseLZ4Stream(is) : is,
                    ClickHouseResponse.class);
        } catch (IOException e) {
            throw new RuntimeException(e);
        }
    }

    public ClickHouseStatementImpl(CloseableHttpClient client, ClickHouseConnection connection,
            ClickHouseProperties properties, int resultSetType) {
        super(null);
        this.client = client;
        this.httpContext = ClickHouseHttpClientBuilder.createClientContext(properties);
        this.connection = connection;
        this.properties = properties == null ? new ClickHouseProperties() : properties;
        this.currentDatabase = this.properties.getDatabase();
        this.isResultSetScrollable = (resultSetType != ResultSet.TYPE_FORWARD_ONLY);

        this.batchStmts = new ArrayList<>();
    }

    @Override
    public ResultSet executeQuery(String sql) throws SQLException {
        return executeQuery(sql, null);
    }

    @Override
    public ResultSet executeQuery(String sql, Map<ClickHouseQueryParam, String> additionalDBParams)
            throws SQLException {
        return executeQuery(sql, additionalDBParams, null);
    }

    @Override
    public ResultSet executeQuery(String sql, Map<ClickHouseQueryParam, String> additionalDBParams,
            List<ClickHouseExternalData> externalData) throws SQLException {
        return executeQuery(sql, additionalDBParams, externalData, null);
    }

    @Override
    public ResultSet executeQuery(String sql, Map<ClickHouseQueryParam, String> additionalDBParams,
            List<ClickHouseExternalData> externalData, Map<String, String> additionalRequestParams)
            throws SQLException {

        // forcibly disable extremes for ResultSet queries
        additionalDBParams = importAdditionalDBParameters(additionalDBParams);
        // FIXME respect the value set in additionalDBParams?
        additionalDBParams.put(ClickHouseQueryParam.EXTREMES, "0");

        parseSqlStatements(sql, ClickHouseFormat.TabSeparatedWithNamesAndTypes, additionalDBParams);

        InputStream is = getLastInputStream(additionalDBParams, externalData, additionalRequestParams);
        ClickHouseSqlStatement parsedStmt = getLastStatement();

        try {
            return updateResult(parsedStmt, is);
        } catch (Exception e) {
            try {
                is.close();
            } catch (IOException ioe) {
                log.error("can not close stream: %s", ioe.getMessage());
            }
            throw ClickHouseExceptionSpecifier.specify(e, properties.getHost(), properties.getPort());
        }
    }

    @Override
    public ClickHouseResponse executeQueryClickhouseResponse(String sql) throws SQLException {
        return executeQueryClickhouseResponse(sql, null);
    }

    @Override
    public ClickHouseResponse executeQueryClickhouseResponse(String sql,
            Map<ClickHouseQueryParam, String> additionalDBParams) throws SQLException {
        return executeQueryClickhouseResponse(sql, additionalDBParams, null);
    }

    @Override
    public ClickHouseResponse executeQueryClickhouseResponse(String sql,
            Map<ClickHouseQueryParam, String> additionalDBParams, Map<String, String> additionalRequestParams)
            throws SQLException {
        additionalDBParams = importAdditionalDBParameters(additionalDBParams);
        parseSqlStatements(sql, ClickHouseFormat.JSONCompact, additionalDBParams);

        try (InputStream is = getLastInputStream(additionalDBParams, null, additionalRequestParams)) {
            return JsonStreamUtils.readObject(properties.isCompress() ? new ClickHouseLZ4Stream(is) : is,
                    ClickHouseResponse.class);
        } catch (IOException e) {
            throw new RuntimeException(e);
        }
    }

    @Override
    public ClickHouseRowBinaryInputStream executeQueryClickhouseRowBinaryStream(String sql) throws SQLException {
        return executeQueryClickhouseRowBinaryStream(sql, null);
    }

    @Override
    public ClickHouseRowBinaryInputStream executeQueryClickhouseRowBinaryStream(String sql,
            Map<ClickHouseQueryParam, String> additionalDBParams) throws SQLException {
        return executeQueryClickhouseRowBinaryStream(sql, additionalDBParams, null);
    }

    @Override
    public ClickHouseRowBinaryInputStream executeQueryClickhouseRowBinaryStream(String sql,
            Map<ClickHouseQueryParam, String> additionalDBParams, Map<String, String> additionalRequestParams)
            throws SQLException {
        additionalDBParams = importAdditionalDBParameters(additionalDBParams);
        parseSqlStatements(sql, ClickHouseFormat.RowBinaryWithNamesAndTypes, additionalDBParams);

        InputStream is = getLastInputStream(additionalDBParams, null, additionalRequestParams);
        ClickHouseSqlStatement parsedStmt = getLastStatement();

        try {
            if (parsedStmt.isQuery()) {
                currentUpdateCount = -1;
                // FIXME get server timezone?
                currentRowBinaryResult = new ClickHouseRowBinaryInputStream(
                        properties.isCompress() ? new ClickHouseLZ4Stream(is) : is, getConnection().getTimeZone(),
                        properties, true);
                return currentRowBinaryResult;
            } else {
                currentUpdateCount = 0;
                try {
                    is.close();
                } catch (IOException e) {
                    log.error("can not close stream: %s", e.getMessage());
                }
                return null;
            }
        } catch (Exception e) {
            try {
                is.close();
            } catch (IOException ioe) {
                log.error("can not close stream: %s", ioe.getMessage());
            }
            throw ClickHouseExceptionSpecifier.specify(e, properties.getHost(), properties.getPort());
        }
    }

    @Override
    public int executeUpdate(String sql) throws SQLException {
        Map<ClickHouseQueryParam, String> additionalDBParams = new EnumMap<>(ClickHouseQueryParam.class);
        parseSqlStatements(sql, ClickHouseFormat.TabSeparatedWithNamesAndTypes, additionalDBParams);

        try (InputStream is = getLastInputStream(additionalDBParams, null, null)) {
            // noinspection StatementWithEmptyBody
        } catch (IOException e) {
            log.error("can not close stream: %s", e.getMessage());
        }

        return currentSummary != null ? (int) currentSummary.getWrittenRows() : 1;
    }

    @Override
    public boolean execute(String sql) throws SQLException {
        // currentResult is stored here. InputString and currentResult will be closed on
        // this.close()
        return executeQuery(sql) != null;
    }

    @Override
    public void close() throws SQLException {
        if (currentResult != null) {
            currentResult.close();
        }

        if (currentRowBinaryResult != null) {
            try {
                currentRowBinaryResult.close();
            } catch (IOException e) {
                log.error("can not close stream: %s", e.getMessage());
            }
        }
    }

    @Override
    public int getMaxFieldSize() throws SQLException {
        return 0;
    }

    @Override
    public void setMaxFieldSize(int max) throws SQLException {

    }

    @Override
    public int getMaxRows() throws SQLException {
        return maxRows;
    }

    @Override
    public void setMaxRows(int max) throws SQLException {
        if (max < 0) {
            throw new SQLException(String.format("Illegal maxRows value: %d", max));
        }
        maxRows = max;
    }

    @Override
    public void setEscapeProcessing(boolean enable) throws SQLException {

    }

    @Override
    public int getQueryTimeout() throws SQLException {
        return queryTimeout;
    }

    @Override
    public void setQueryTimeout(int seconds) throws SQLException {
        queryTimeout = seconds;
        isQueryTimeoutSet = true;
    }

    @Override
    public void cancel() throws SQLException {
        if (this.queryId == null || isClosed()) {
            return;
        }

        executeQuery(String.format("KILL QUERY WHERE query_id='%s'", queryId));
    }

    @Override
    public SQLWarning getWarnings() throws SQLException {
        return null;
    }

    @Override
    public void clearWarnings() throws SQLException {

    }

    @Override
    public void setCursorName(String name) throws SQLException {

    }

    @Override
    public ResultSet getResultSet() throws SQLException {
        return currentResult;
    }

    @Override
    public int getUpdateCount() throws SQLException {
        return currentUpdateCount;
    }

    @Override
    public boolean getMoreResults() throws SQLException {
        if (currentResult != null) {
            currentResult.close();
            currentResult = null;
        }
        currentUpdateCount = -1;
        return false;
    }

    @Override
    public void setFetchDirection(int direction) throws SQLException {

    }

    @Override
    public int getFetchDirection() throws SQLException {
        return 0;
    }

    @Override
    public void setFetchSize(int rows) throws SQLException {

    }

    @Override
    public int getFetchSize() throws SQLException {
        return 0;
    }

    @Override
    public int getResultSetConcurrency() throws SQLException {
        return 0;
    }

    @Override
    public int getResultSetType() throws SQLException {
        return 0;
    }

    @Override
    public void addBatch(String sql) throws SQLException {
        for (ClickHouseSqlStatement s : ClickHouseSqlParser.parse(sql, null)) {
            this.batchStmts.add(s);
        }
    }

    @Override
    public void clearBatch() throws SQLException {
        this.batchStmts = new ArrayList<>();
    }

    @Override
    public int[] executeBatch() throws SQLException {
        int len = batchStmts.size();
        int[] results = new int[len];
        for (int i = 0; i < len; i++) {
            results[i] = executeStatement(batchStmts.get(i), null, null, null);
        }

        clearBatch();

        return results;
    }

    @Override
    public ClickHouseConnection getConnection() throws ClickHouseException {
        return connection;
    }

    @Override
    public boolean getMoreResults(int current) throws SQLException {
        return false;
    }

    @Override
    public ResultSet getGeneratedKeys() throws SQLException {
        return null;
    }

    @Override
    public int executeUpdate(String sql, int autoGeneratedKeys) throws SQLException {
        return 0;
    }

    @Override
    public int executeUpdate(String sql, int[] columnIndexes) throws SQLException {
        return 0;
    }

    @Override
    public int executeUpdate(String sql, String[] columnNames) throws SQLException {
        return 0;
    }

    @Override
    public boolean execute(String sql, int autoGeneratedKeys) throws SQLException {
        return false;
    }

    @Override
    public boolean execute(String sql, int[] columnIndexes) throws SQLException {
        return false;
    }

    @Override
    public boolean execute(String sql, String[] columnNames) throws SQLException {
        return false;
    }

    @Override
    public int getResultSetHoldability() throws SQLException {
        return 0;
    }

    @Override
    public boolean isClosed() throws SQLException {
        return false;
    }

    @Override
    public void setPoolable(boolean poolable) throws SQLException {

    }

    @Override
    public boolean isPoolable() throws SQLException {
        return false;
    }

    @Override
    public <T> T unwrap(Class<T> iface) throws SQLException {
        if (iface.isAssignableFrom(getClass())) {
            return iface.cast(this);
        }
        throw new SQLException("Cannot unwrap to " + iface.getName());
    }

    @Override
    public boolean isWrapperFor(Class<?> iface) throws SQLException {
        return iface.isAssignableFrom(getClass());
    }

    @Override
    public ClickHouseResponseSummary getResponseSummary() {
        return currentSummary;
    }

    private InputStream getLastInputStream(Map<ClickHouseQueryParam, String> additionalDBParams,
            List<ClickHouseExternalData> externalData, Map<String, String> additionalRequestParams)
            throws ClickHouseException {
        InputStream is = null;
        for (int i = 0, len = parsedStmts.length; i < len; i++) {
            // TODO skip useless queries to reduce network calls and server load
            is = getInputStream(parsedStmts[i], additionalDBParams, externalData, additionalRequestParams);
            // TODO multi-resultset
            if (i + 1 < len) {
                try {
                    is.close();
                } catch (IOException ioe) {
                    log.warn("Failed to close stream: %s", ioe.getMessage());
                }
            }
        }

        return is;
    }

    private InputStream getInputStream(ClickHouseSqlStatement parsedStmt,
            Map<ClickHouseQueryParam, String> additionalClickHouseDBParams, List<ClickHouseExternalData> externalData,
            Map<String, String> additionalRequestParams) throws ClickHouseException {
        String sql = parsedStmt.getSQL();
        boolean ignoreDatabase = parsedStmt.isRecognized() && !parsedStmt.isDML()
                && parsedStmt.containsKeyword("DATABASE");
        if (parsedStmt.getStatementType() == StatementType.USE) {
            currentDatabase = parsedStmt.getDatabaseOrDefault(currentDatabase);
        }

<<<<<<< HEAD
        log.debug("Executing SQL: %s", sql);
=======
        additionalClickHouseDBParams = addQueryIdTo(
                additionalClickHouseDBParams == null
                        ? new EnumMap<>(ClickHouseQueryParam.class)
                        : additionalClickHouseDBParams);
>>>>>>> 97117d8a

        additionalClickHouseDBParams = addQueryIdTo(additionalClickHouseDBParams == null
                ? new EnumMap<ClickHouseQueryParam, String>(ClickHouseQueryParam.class)
                : additionalClickHouseDBParams);

        URI uri = buildRequestUri(null, externalData, additionalClickHouseDBParams, additionalRequestParams,
                ignoreDatabase);
        log.debug("Request url: %s", uri);

        HttpEntity requestEntity;
        if (externalData == null || externalData.isEmpty()) {
            requestEntity = new StringEntity(sql, StandardCharsets.UTF_8);
        } else {
            MultipartEntityBuilder entityBuilder = MultipartEntityBuilder.create();

            ContentType queryContentType = ContentType.create(ContentType.TEXT_PLAIN.getMimeType(),
                    StandardCharsets.UTF_8);
            entityBuilder.addTextBody("query", sql, queryContentType);

            try {
                for (ClickHouseExternalData externalDataItem : externalData) {
                    // clickhouse may return 400 (bad request) when chunked encoding is used with
                    // multipart request
                    // so read content to byte array to avoid chunked encoding
                    // TODO do not read stream into memory when this issue is fixed in clickhouse
                    entityBuilder.addBinaryBody(externalDataItem.getName(),
                            Utils.toByteArray(externalDataItem.getContent()), ContentType.APPLICATION_OCTET_STREAM,
                            externalDataItem.getName());
                }
            } catch (IOException e) {
                throw new RuntimeException(e);
            }

            requestEntity = entityBuilder.build();
        }

        requestEntity = applyRequestBodyCompression(requestEntity);

        HttpEntity entity = null;
        try {
            uri = followRedirects(uri);
            HttpPost post = new HttpPost(uri);
            post.setEntity(requestEntity);

            if (parsedStmt.isIdemponent()) {
                httpContext.setAttribute("is_idempotent", Boolean.TRUE);
            } else {
                httpContext.removeAttribute("is_idempotent");
            }

            HttpResponse response = client.execute(post, httpContext);
            entity = response.getEntity();
            checkForErrorAndThrow(entity, response);

            InputStream is;
            if (entity.isStreaming()) {
                is = entity.getContent();
            } else {
                FastByteArrayOutputStream baos = new FastByteArrayOutputStream();
                entity.writeTo(baos);
                is = baos.convertToInputStream();
            }

            // retrieve response summary
            if (isQueryParamSet(ClickHouseQueryParam.SEND_PROGRESS_IN_HTTP_HEADERS, additionalClickHouseDBParams,
                    additionalRequestParams)) {
                Header summaryHeader = response.getFirstHeader("X-ClickHouse-Summary");
                currentSummary = summaryHeader != null
                        ? JsonStreamUtils.readObject(summaryHeader.getValue(), ClickHouseResponseSummary.class)
                        : null;
            }

            return is;
        } catch (ClickHouseException e) {
            throw e;
        } catch (Exception e) {
            log.info("Error during connection to %s, reporting failure to data source, message: %s", properties,
                    e.getMessage());
            EntityUtils.consumeQuietly(entity);
            log.info("Error sql: %s", sql);
            throw ClickHouseExceptionSpecifier.specify(e, properties.getHost(), properties.getPort());
        }
    }

    URI buildRequestUri(String sql, List<ClickHouseExternalData> externalData,
            Map<ClickHouseQueryParam, String> additionalClickHouseDBParams, Map<String, String> additionalRequestParams,
            boolean ignoreDatabase) {
        try {
            List<NameValuePair> queryParams = getUrlQueryParams(sql, externalData, additionalClickHouseDBParams,
                    additionalRequestParams, ignoreDatabase);

            // avoid to reuse query id
            if (additionalClickHouseDBParams != null) {
                additionalClickHouseDBParams.remove(ClickHouseQueryParam.QUERY_ID);
            }

            return new URIBuilder().setScheme(properties.getSsl() ? "https" : "http").setHost(properties.getHost())
                    .setPort(properties.getPort())
                    .setPath((properties.getPath() == null || properties.getPath().isEmpty() ? "/"
                            : properties.getPath()))
                    .setParameters(queryParams).build();
        } catch (URISyntaxException e) {
            log.error("Mailformed URL: %s", e.getMessage());
            throw new IllegalStateException("illegal configuration of db");
        }
    }

    private List<NameValuePair> getUrlQueryParams(String sql, List<ClickHouseExternalData> externalData,
            Map<ClickHouseQueryParam, String> additionalClickHouseDBParams, Map<String, String> additionalRequestParams,
            boolean ignoreDatabase) {
        List<NameValuePair> result = new ArrayList<>();

        if (sql != null && !sql.isEmpty()) {
            result.add(new BasicNameValuePair("query", sql));
        }

        if (externalData != null) {
            for (ClickHouseExternalData externalDataItem : externalData) {
                String name = externalDataItem.getName();
                String format = externalDataItem.getFormat();
                String types = externalDataItem.getTypes();
                String structure = externalDataItem.getStructure();

                if (format != null && !format.isEmpty()) {
                    result.add(new BasicNameValuePair(name + "_format", format));
                }
                if (types != null && !types.isEmpty()) {
                    result.add(new BasicNameValuePair(name + "_types", types));
                }
                if (structure != null && !structure.isEmpty()) {
                    result.add(new BasicNameValuePair(name + "_structure", structure));
                }
            }
        }

        Map<ClickHouseQueryParam, String> params = properties.buildQueryParams(true);
        if (!ignoreDatabase) {
            params.put(ClickHouseQueryParam.DATABASE, currentDatabase);
        }

        params.putAll(getAdditionalDBParams());

        if (additionalClickHouseDBParams != null && !additionalClickHouseDBParams.isEmpty()) {
            params.putAll(additionalClickHouseDBParams);
        }

        setStatementPropertiesToParams(params);

        for (Map.Entry<ClickHouseQueryParam, String> entry : params.entrySet()) {
            if (!Utils.isNullOrEmptyString(entry.getValue())) {
                result.add(new BasicNameValuePair(entry.getKey().toString(), entry.getValue()));
            }
        }

        for (Map.Entry<String, String> entry : getRequestParams().entrySet()) {
            if (!Utils.isNullOrEmptyString(entry.getValue())) {
                result.add(new BasicNameValuePair(entry.getKey(), entry.getValue()));
            }
        }

        if (additionalRequestParams != null) {
            for (Map.Entry<String, String> entry : additionalRequestParams.entrySet()) {
                if (!Utils.isNullOrEmptyString(entry.getValue())) {
                    result.add(new BasicNameValuePair(entry.getKey(), entry.getValue()));
                }
            }
        }

        return result;
    }

    private boolean isQueryParamSet(ClickHouseQueryParam param,
            Map<ClickHouseQueryParam, String> additionalClickHouseDBParams,
            Map<String, String> additionalRequestParams) {
        String value = getQueryParamValue(param, additionalClickHouseDBParams, additionalRequestParams);

        return "true".equals(value) || "1".equals(value);
    }

    private String getQueryParamValue(ClickHouseQueryParam param,
            Map<ClickHouseQueryParam, String> additionalClickHouseDBParams,
            Map<String, String> additionalRequestParams) {
        if (additionalRequestParams != null && additionalRequestParams.containsKey(param.getKey())
                && !Utils.isNullOrEmptyString(additionalRequestParams.get(param.getKey()))) {
            return additionalRequestParams.get(param.getKey());
        }

        if (getRequestParams().containsKey(param.getKey())
                && !Utils.isNullOrEmptyString(getRequestParams().get(param.getKey()))) {
            return getRequestParams().get(param.getKey());
        }

        if (additionalClickHouseDBParams != null && additionalClickHouseDBParams.containsKey(param)
                && !Utils.isNullOrEmptyString(additionalClickHouseDBParams.get(param))) {
            return additionalClickHouseDBParams.get(param);
        }

        if (getAdditionalDBParams().containsKey(param)
                && !Utils.isNullOrEmptyString(getAdditionalDBParams().get(param))) {
            return getAdditionalDBParams().get(param);
        }

        return properties.asProperties().getProperty(param.getKey());
    }

    private URI followRedirects(URI uri) throws IOException, URISyntaxException {
        if (properties.isCheckForRedirects()) {
            int redirects = 0;
            while (redirects < properties.getMaxRedirects()) {
                HttpGet httpGet = new HttpGet(uri);
                HttpResponse response = client.execute(httpGet, httpContext);
                if (response.getStatusLine().getStatusCode() == 307) {
                    uri = new URI(response.getHeaders("Location")[0].getValue());
                    redirects++;
                    log.info("Redirected to %s", uri.getHost());
                } else {
                    break;
                }
            }
        }
        return uri;
    }

    private void setStatementPropertiesToParams(Map<ClickHouseQueryParam, String> params) {
        if (maxRows > 0) {
            params.put(ClickHouseQueryParam.MAX_RESULT_ROWS, String.valueOf(maxRows));
            params.put(ClickHouseQueryParam.RESULT_OVERFLOW_MODE, "break");
        }
        if (isQueryTimeoutSet) {
            params.put(ClickHouseQueryParam.MAX_EXECUTION_TIME, String.valueOf(queryTimeout));
        }
    }

    @Override
    public void sendRowBinaryStream(String sql, ClickHouseStreamCallback callback) throws SQLException {
        sendRowBinaryStream(sql, null, callback);
    }

    @Override
    public void sendRowBinaryStream(String sql, Map<ClickHouseQueryParam, String> additionalDBParams,
            ClickHouseStreamCallback callback) throws SQLException {
        write().withDbParams(additionalDBParams).send(sql, callback, ClickHouseFormat.RowBinary);
    }

    @Override
    public void sendNativeStream(String sql, ClickHouseStreamCallback callback) throws SQLException {
        sendNativeStream(sql, null, callback);
    }

    @Override
    public void sendNativeStream(String sql, Map<ClickHouseQueryParam, String> additionalDBParams,
            ClickHouseStreamCallback callback) throws SQLException {
        write().withDbParams(additionalDBParams).send(sql, callback, ClickHouseFormat.Native);
    }

    @Override
    public void sendCSVStream(InputStream content, String table, Map<ClickHouseQueryParam, String> additionalDBParams)
            throws SQLException {
        write().table(table).withDbParams(additionalDBParams).data(content).format(ClickHouseFormat.CSV).send();
    }

    @Override
    public void sendCSVStream(InputStream content, String table) throws SQLException {
        sendCSVStream(content, table, null);
    }

    @Override
    public void sendStream(InputStream content, String table) throws SQLException {
        sendStream(content, table, null);
    }

    @Override
    public void sendStream(InputStream content, String table, Map<ClickHouseQueryParam, String> additionalDBParams)
            throws SQLException {
        write().table(table).data(content).withDbParams(additionalDBParams).format(ClickHouseFormat.TabSeparated)
                .send();
    }

    @Deprecated
    public void sendStream(HttpEntity content, String sql) throws ClickHouseException {
        sendStream(content, sql, ClickHouseFormat.TabSeparated, null);
    }

    @Deprecated
    public void sendStream(HttpEntity content, String sql, Map<ClickHouseQueryParam, String> additionalDBParams)
            throws ClickHouseException {
        sendStream(content, sql, ClickHouseFormat.TabSeparated, additionalDBParams);
    }

    private void sendStream(HttpEntity content, String sql, ClickHouseFormat format,
            Map<ClickHouseQueryParam, String> additionalDBParams) throws ClickHouseException {

        Writer writer = write().format(format).withDbParams(additionalDBParams).sql(sql);
        sendStream(writer, content);
    }

    @Override
    public void sendStreamSQL(InputStream content, String sql, Map<ClickHouseQueryParam, String> additionalDBParams)
            throws SQLException {
        write().data(content).sql(sql).withDbParams(additionalDBParams).send();
    }

    @Override
    public void sendStreamSQL(InputStream content, String sql) throws SQLException {
        write().sql(sql).data(content).send();
    }

    void sendStream(Writer writer, HttpEntity content) throws ClickHouseException {
        HttpEntity entity = null;
        // TODO no parser involved so user can execute arbitray statement here
        try {
            String sql = writer.getSql();
            boolean isContentCompressed = writer.getCompression() != ClickHouseCompression.none;
            URI uri = buildRequestUri(isContentCompressed ? sql : null, null, writer.getAdditionalDBParams(),
                    writer.getRequestParams(), false);
            uri = followRedirects(uri);

            content = applyRequestBodyCompression(new WrappedHttpEntity(isContentCompressed ? null : sql, content));

            HttpPost httpPost = new HttpPost(uri);

            if (writer.getCompression() != ClickHouseCompression.none) {
                httpPost.addHeader("Content-Encoding", writer.getCompression().name());
            }
            httpPost.setEntity(content);
            HttpResponse response = client.execute(httpPost, httpContext);
            entity = response.getEntity();
            checkForErrorAndThrow(entity, response);

            // retrieve response summary
            if (isQueryParamSet(ClickHouseQueryParam.SEND_PROGRESS_IN_HTTP_HEADERS, writer.getAdditionalDBParams(),
                    writer.getRequestParams())) {
                Header summaryHeader = response.getFirstHeader("X-ClickHouse-Summary");
                currentSummary = summaryHeader != null
                        ? JsonStreamUtils.readObject(summaryHeader.getValue(), ClickHouseResponseSummary.class)
                        : null;
            }
        } catch (ClickHouseException e) {
            throw e;
        } catch (Exception e) {
            throw ClickHouseExceptionSpecifier.specify(e, properties.getHost(), properties.getPort());
        } finally {
            EntityUtils.consumeQuietly(entity);
        }
    }

    private void checkForErrorAndThrow(HttpEntity entity, HttpResponse response)
            throws IOException, ClickHouseException {
        StatusLine line = response.getStatusLine();
        if (line.getStatusCode() != HttpURLConnection.HTTP_OK) {
            InputStream messageStream = entity.getContent();
            byte[] bytes = Utils.toByteArray(messageStream);
            if (properties.isCompress()) {
                try {
                    messageStream = new ClickHouseLZ4Stream(new ByteArrayInputStream(bytes));
                    bytes = Utils.toByteArray(messageStream);
                } catch (IOException e) {
                    log.warn("error while read compressed stream %s", e.getMessage());
                }
            }
            EntityUtils.consumeQuietly(entity);
            if (bytes.length == 0) {
                throw ClickHouseExceptionSpecifier.specify(new IllegalStateException(line.toString()),
                        properties.getHost(), properties.getPort());
            } else {
                throw ClickHouseExceptionSpecifier.specify(new String(bytes, StandardCharsets.UTF_8),
                        properties.getHost(), properties.getPort());
            }
        }
    }

    @Override
    public void closeOnCompletion() throws SQLException {
        closeOnCompletion = true;
    }

    @Override
    public boolean isCloseOnCompletion() throws SQLException {
        return closeOnCompletion;
    }

    private HttpEntity applyRequestBodyCompression(final HttpEntity entity) {
        if (properties.isDecompress()) {
            return new LZ4EntityWrapper(entity, properties.getMaxCompressBufferSize());
        }
        return entity;
    }

    private ClickHouseResultSet createResultSet(InputStream is, int bufferSize, String db, String table,
            boolean usesWithTotals, ClickHouseStatement statement, TimeZone timezone, ClickHouseProperties properties)
            throws IOException {
        if (isResultSetScrollable) {
            return new ClickHouseScrollableResultSet(is, bufferSize, db, table, usesWithTotals, statement, timezone,
                    properties);
        } else {
            return new ClickHouseResultSet(is, bufferSize, db, table, usesWithTotals, statement, timezone, properties);
        }
    }

    private Map<ClickHouseQueryParam, String> addQueryIdTo(Map<ClickHouseQueryParam, String> parameters) {
        if (this.queryId != null) {
            return parameters;
        }

        String queryId = parameters.get(ClickHouseQueryParam.QUERY_ID);
        if (queryId == null) {
            // TODO perhaps we should use TimeUUID so that it's easy to sort?
            this.queryId = UUID.randomUUID().toString();
            parameters.put(ClickHouseQueryParam.QUERY_ID, this.queryId);
        } else {
            this.queryId = queryId;
        }

        return parameters;
    }

    @Override
    public Writer write() {
        return new Writer(this).withDbParams(getAdditionalDBParams()).options(getRequestParams());
    }
}<|MERGE_RESOLUTION|>--- conflicted
+++ resolved
@@ -714,18 +714,12 @@
             currentDatabase = parsedStmt.getDatabaseOrDefault(currentDatabase);
         }
 
-<<<<<<< HEAD
         log.debug("Executing SQL: %s", sql);
-=======
+
         additionalClickHouseDBParams = addQueryIdTo(
                 additionalClickHouseDBParams == null
                         ? new EnumMap<>(ClickHouseQueryParam.class)
                         : additionalClickHouseDBParams);
->>>>>>> 97117d8a
-
-        additionalClickHouseDBParams = addQueryIdTo(additionalClickHouseDBParams == null
-                ? new EnumMap<ClickHouseQueryParam, String>(ClickHouseQueryParam.class)
-                : additionalClickHouseDBParams);
 
         URI uri = buildRequestUri(null, externalData, additionalClickHouseDBParams, additionalRequestParams,
                 ignoreDatabase);
