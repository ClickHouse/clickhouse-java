package ru.yandex.clickhouse;

import java.io.ByteArrayInputStream;
import java.io.IOException;
import java.io.InputStream;
import java.io.OutputStream;
import java.net.HttpURLConnection;
import java.net.URI;
import java.net.URISyntaxException;
import java.nio.charset.StandardCharsets;
import java.sql.ResultSet;
import java.sql.SQLException;
import java.sql.SQLWarning;
import java.util.ArrayList;
import java.util.EnumMap;
import java.util.HashMap;
import java.util.List;
import java.util.Map;
import java.util.Objects;
import java.util.TimeZone;
import java.util.UUID;
import org.apache.http.Header;
import org.apache.http.HttpEntity;
import org.apache.http.HttpResponse;
import org.apache.http.NameValuePair;
import org.apache.http.StatusLine;
import org.apache.http.client.methods.HttpGet;
import org.apache.http.client.methods.HttpPost;
import org.apache.http.client.protocol.HttpClientContext;
import org.apache.http.client.utils.URIBuilder;
import org.apache.http.entity.AbstractHttpEntity;
import org.apache.http.entity.ContentType;
import org.apache.http.entity.StringEntity;
import org.apache.http.entity.mime.MultipartEntityBuilder;
import org.apache.http.impl.client.CloseableHttpClient;
import org.apache.http.message.BasicNameValuePair;
import org.apache.http.util.EntityUtils;
import org.slf4j.Logger;
import org.slf4j.LoggerFactory;
import ru.yandex.clickhouse.domain.ClickHouseCompression;
import ru.yandex.clickhouse.domain.ClickHouseFormat;
import ru.yandex.clickhouse.except.ClickHouseException;
import ru.yandex.clickhouse.except.ClickHouseExceptionSpecifier;
import ru.yandex.clickhouse.jdbc.parser.ClickHouseSqlParser;
import ru.yandex.clickhouse.jdbc.parser.ClickHouseSqlStatement;
import ru.yandex.clickhouse.jdbc.parser.StatementType;
import ru.yandex.clickhouse.response.ClickHouseLZ4Stream;
import ru.yandex.clickhouse.response.ClickHouseResponse;
import ru.yandex.clickhouse.response.ClickHouseResponseSummary;
import ru.yandex.clickhouse.response.ClickHouseResultSet;
import ru.yandex.clickhouse.response.ClickHouseScrollableResultSet;
import ru.yandex.clickhouse.response.FastByteArrayOutputStream;
import ru.yandex.clickhouse.settings.ClickHouseProperties;
import ru.yandex.clickhouse.settings.ClickHouseQueryParam;
import ru.yandex.clickhouse.util.ClickHouseHttpClientBuilder;
import ru.yandex.clickhouse.util.ClickHouseRowBinaryInputStream;
import ru.yandex.clickhouse.util.ClickHouseStreamCallback;
import ru.yandex.clickhouse.util.Utils;

public class ClickHouseStatementImpl extends ConfigurableApi<ClickHouseStatement> implements ClickHouseStatement {

    private static final Logger log = LoggerFactory.getLogger(ClickHouseStatementImpl.class);

    protected static class WrappedHttpEntity extends AbstractHttpEntity {
        private final String sql;
        private final HttpEntity entity;

        public WrappedHttpEntity(String sql, HttpEntity entity) {
            this.sql = sql;
            this.entity = Objects.requireNonNull(entity);

            this.chunked = entity.isChunked();
            this.contentEncoding = entity.getContentEncoding();
            this.contentType = entity.getContentType();
        }

        @Override
        public boolean isRepeatable() {
            return entity.isRepeatable();
        }

        @Override
        public long getContentLength() {
            return entity.getContentLength();
        }

        @Override
        public InputStream getContent() throws IOException, IllegalStateException {
            return entity.getContent();
        }

        @Override
        public void writeTo(OutputStream outputStream) throws IOException {
            if (sql != null && !sql.isEmpty()) {
                outputStream.write(sql.getBytes(StandardCharsets.UTF_8));
                outputStream.write('\n');
            }
            
            entity.writeTo(outputStream);
        }

        @Override
        public boolean isStreaming() {
            return entity.isStreaming();
        }
    }

    private final CloseableHttpClient client;

    private final HttpClientContext httpContext;

    protected ClickHouseProperties properties;

    private ClickHouseConnection connection;

    private ClickHouseResultSet currentResult;

    private ClickHouseRowBinaryInputStream currentRowBinaryResult;

    private ClickHouseResponseSummary currentSummary;

    private int currentUpdateCount = -1;

    private int queryTimeout;

    private boolean isQueryTimeoutSet = false;

    private int maxRows;

    private boolean closeOnCompletion;

    private final boolean isResultSetScrollable;

    private volatile String queryId;

    protected ClickHouseSqlStatement[] parsedStmts;

    protected List<ClickHouseSqlStatement> batchStmts;

    /**
     * Current database name may be changed by {@link java.sql.Connection#setCatalog(String)}
     * between creation of this object and query execution, but javadoc does not allow
     * {@code setCatalog} influence on already created statements.
     */
    protected String currentDatabase;

    protected ClickHouseSqlStatement getLastStatement() {
        ClickHouseSqlStatement stmt = null;

        if (parsedStmts != null && parsedStmts.length > 0) {
            stmt = parsedStmts[parsedStmts.length - 1];
        }

        return Objects.requireNonNull(stmt);
    }

    protected void setLastStatement(ClickHouseSqlStatement stmt) {
        if (parsedStmts != null && parsedStmts.length > 0) {
            parsedStmts[parsedStmts.length - 1] = Objects.requireNonNull(stmt);
        }
    }

    protected ClickHouseSqlStatement[] parseSqlStatements(String sql) throws SQLException {
        parsedStmts = ClickHouseSqlParser.parse(sql, properties);
        
        if (parsedStmts == null || parsedStmts.length == 0) {
            // should never happen
            throw new IllegalArgumentException("Failed to parse given SQL: " + sql);
        }

        return parsedStmts;
    }

    protected ClickHouseSqlStatement parseSqlStatements(
        String sql, ClickHouseFormat preferredFormat, Map<ClickHouseQueryParam, String> additionalDBParams)
        throws SQLException {
        parseSqlStatements(sql);

        // enable session when we have more than one statement
        if (additionalDBParams != null && parsedStmts.length > 1 && properties.getSessionId() == null) {
            additionalDBParams.put(ClickHouseQueryParam.SESSION_ID, UUID.randomUUID().toString());
        }

        ClickHouseSqlStatement lastStmt = getLastStatement();
        ClickHouseSqlStatement formattedStmt = applyFormat(lastStmt, preferredFormat);
        if (formattedStmt != lastStmt) {
            setLastStatement(lastStmt = formattedStmt);
        }

        return lastStmt;
    }

    protected ClickHouseSqlStatement applyFormat(ClickHouseSqlStatement stmt, ClickHouseFormat preferredFormat) {
        if (Objects.requireNonNull(stmt).isQuery() && !stmt.hasFormat()) {
            String sql = stmt.getSQL();
            String format = Objects.requireNonNull(preferredFormat).name();

            Map<String, Integer> positions = new HashMap<>();
            positions.putAll(stmt.getPositions());
            positions.put(ClickHouseSqlStatement.KEYWORD_FORMAT, sql.length());

            sql = new StringBuilder(sql).append("\nFORMAT ").append(format).toString();
            stmt = new ClickHouseSqlStatement(sql, stmt.getStatementType(), 
                stmt.getCluster(), stmt.getDatabase(), stmt.getTable(),
                format, stmt.getOutfile(), stmt.getParameters(), positions);
        }

        return stmt;
    }

    protected Map<ClickHouseQueryParam, String> importAdditionalDBParameters(Map<ClickHouseQueryParam, String> additionalDBParams) {
        if (additionalDBParams == null || additionalDBParams.isEmpty()) {
            additionalDBParams = new EnumMap<>(ClickHouseQueryParam.class);
        } else { // in case the given additionalDBParams is immutable
            additionalDBParams = new EnumMap<>(additionalDBParams);
        }

        return additionalDBParams;
    }

    protected ResultSet updateResult(ClickHouseSqlStatement stmt, InputStream is) throws IOException, ClickHouseException {
        ResultSet rs = null;
        if (stmt.isQuery()) {
            currentUpdateCount = -1;
            currentResult = createResultSet(
                properties.isCompress() ? new ClickHouseLZ4Stream(is) : is, properties.getBufferSize(),
                stmt.getDatabaseOrDefault(properties.getDatabase()),
                stmt.getTable(),
                stmt.hasWithTotals(),
                this,
                getConnection().getTimeZone(),
                properties
            );
            currentResult.setMaxRows(maxRows);
            rs = currentResult;
        } else {
            currentUpdateCount = 0;
            try {
                is.close();
            } catch (IOException e) {
                log.error("can not close stream: {}", e.getMessage());
            }
        }

        return rs;
    }

    protected int executeStatement(
        ClickHouseSqlStatement stmt,
        Map<ClickHouseQueryParam, String> additionalDBParams,
        List<ClickHouseExternalData> externalData,
        Map<String, String> additionalRequestParams) throws SQLException {
        additionalDBParams = importAdditionalDBParameters(additionalDBParams);
        stmt = applyFormat(stmt, ClickHouseFormat.TabSeparatedWithNamesAndTypes);

        try (InputStream is = getInputStream(stmt, additionalDBParams, externalData, additionalRequestParams)) {
            //noinspection StatementWithEmptyBody
        } catch (IOException e) {
            log.error("can not close stream: {}", e.getMessage());
        }

        return currentSummary != null ? (int) currentSummary.getWrittenRows() : 1;
    }

    protected ResultSet executeQueryStatement(ClickHouseSqlStatement stmt,
        Map<ClickHouseQueryParam, String> additionalDBParams,
        List<ClickHouseExternalData> externalData,
        Map<String, String> additionalRequestParams) throws SQLException {
        additionalDBParams = importAdditionalDBParameters(additionalDBParams);
        stmt = applyFormat(stmt, ClickHouseFormat.TabSeparatedWithNamesAndTypes);

        InputStream is = getInputStream(stmt, additionalDBParams, externalData, additionalRequestParams);
        try {
            return updateResult(stmt, is);
        } catch (Exception e) {
            try {
                is.close();
            } catch (IOException ioe) {
                log.error("can not close stream: {}", ioe.getMessage());
            }
            throw ClickHouseExceptionSpecifier.specify(e, properties.getHost(), properties.getPort());
        }
    }

    protected ClickHouseResponse executeQueryClickhouseResponse(
        ClickHouseSqlStatement stmt,
        Map<ClickHouseQueryParam, String> additionalDBParams,
        Map<String, String> additionalRequestParams) throws SQLException {
        additionalDBParams = importAdditionalDBParameters(additionalDBParams);
        stmt = applyFormat(stmt, ClickHouseFormat.JSONCompact);
        
        try (InputStream is = getInputStream(stmt, additionalDBParams, null, additionalRequestParams)) {
            return Jackson.getObjectMapper().readValue(
                properties.isCompress() ? new ClickHouseLZ4Stream(is) : is, ClickHouseResponse.class);
        } catch (IOException e) {
            throw new RuntimeException(e);
        }
    }

    public ClickHouseStatementImpl(CloseableHttpClient client, ClickHouseConnection connection,
                                   ClickHouseProperties properties, int resultSetType) {
        super(null);
        this.client = client;
        this.httpContext = ClickHouseHttpClientBuilder.createClientContext(properties);
        this.connection = connection;
        this.properties = properties == null ? new ClickHouseProperties() : properties;
        this.currentDatabase = this.properties.getDatabase();
        this.isResultSetScrollable = (resultSetType != ResultSet.TYPE_FORWARD_ONLY);

        this.batchStmts = new ArrayList<>();
    }

    @Override
    public ResultSet executeQuery(String sql) throws SQLException {
        return executeQuery(sql, null);
    }

    @Override
    public ResultSet executeQuery(String sql, Map<ClickHouseQueryParam, String> additionalDBParams) throws SQLException {
        return executeQuery(sql, additionalDBParams, null);
    }

    @Override
    public ResultSet executeQuery(String sql, Map<ClickHouseQueryParam, String> additionalDBParams, List<ClickHouseExternalData> externalData) throws SQLException {
        return executeQuery(sql, additionalDBParams, externalData, null);
    }

    @Override
    public ResultSet executeQuery(String sql,
                                  Map<ClickHouseQueryParam, String> additionalDBParams,
                                  List<ClickHouseExternalData> externalData,
                                  Map<String, String> additionalRequestParams) throws SQLException {

        // forcibly disable extremes for ResultSet queries
        additionalDBParams = importAdditionalDBParameters(additionalDBParams);
        // FIXME respect the value set in additionalDBParams?
        additionalDBParams.put(ClickHouseQueryParam.EXTREMES, "0");

        parseSqlStatements(sql, ClickHouseFormat.TabSeparatedWithNamesAndTypes, additionalDBParams);

        InputStream is = getLastInputStream(additionalDBParams, externalData, additionalRequestParams);
        ClickHouseSqlStatement parsedStmt = getLastStatement();

        try {
            return updateResult(parsedStmt, is);
        } catch (Exception e) {
            try {
                is.close();
            } catch (IOException ioe) {
                log.error("can not close stream: {}", ioe.getMessage());
            }
            throw ClickHouseExceptionSpecifier.specify(e, properties.getHost(), properties.getPort());
        }
    }

    @Override
    public ClickHouseResponse executeQueryClickhouseResponse(String sql) throws SQLException {
        return executeQueryClickhouseResponse(sql, null);
    }

    @Override
    public ClickHouseResponse executeQueryClickhouseResponse(String sql, Map<ClickHouseQueryParam, String> additionalDBParams) throws SQLException {
        return executeQueryClickhouseResponse(sql, additionalDBParams, null);
    }

    @Override
    public ClickHouseResponse executeQueryClickhouseResponse(String sql,
                                                             Map<ClickHouseQueryParam, String> additionalDBParams,
                                                             Map<String, String> additionalRequestParams) throws SQLException {
        additionalDBParams = importAdditionalDBParameters(additionalDBParams);
        parseSqlStatements(sql, ClickHouseFormat.JSONCompact, additionalDBParams);
        
        try (InputStream is = getLastInputStream(additionalDBParams, null, additionalRequestParams)) {
            return Jackson.getObjectMapper().readValue(
                properties.isCompress() ? new ClickHouseLZ4Stream(is) : is, ClickHouseResponse.class);
        } catch (IOException e) {
            throw new RuntimeException(e);
        }
    }

    @Override
    public ClickHouseRowBinaryInputStream executeQueryClickhouseRowBinaryStream(String sql) throws SQLException {
        return executeQueryClickhouseRowBinaryStream(sql, null);
    }

    @Override
    public ClickHouseRowBinaryInputStream executeQueryClickhouseRowBinaryStream(String sql, Map<ClickHouseQueryParam, String> additionalDBParams) throws SQLException {
        return executeQueryClickhouseRowBinaryStream(sql, additionalDBParams, null);
    }

    @Override
    public ClickHouseRowBinaryInputStream executeQueryClickhouseRowBinaryStream(String sql, Map<ClickHouseQueryParam, String> additionalDBParams, Map<String, String> additionalRequestParams) throws SQLException {
        additionalDBParams = importAdditionalDBParameters(additionalDBParams);
        parseSqlStatements(sql, ClickHouseFormat.RowBinaryWithNamesAndTypes, additionalDBParams);

        InputStream is = getLastInputStream(
                additionalDBParams,
                null,
                additionalRequestParams
        );
        ClickHouseSqlStatement parsedStmt = getLastStatement();

        try {
            if (parsedStmt.isQuery()) {
                currentUpdateCount = -1;
                // FIXME get server timezone?
                currentRowBinaryResult = new ClickHouseRowBinaryInputStream(properties.isCompress()
                        ? new ClickHouseLZ4Stream(is) : is, getConnection().getTimeZone(), properties, true);
                return currentRowBinaryResult;
            } else {
                currentUpdateCount = 0;
                try {
                    is.close();
                } catch (IOException e) {
                    log.error("can not close stream: {}", e.getMessage());
                }
                return null;
            }
        } catch (Exception e) {
            try {
                is.close();
            } catch (IOException ioe) {
                log.error("can not close stream: {}", ioe.getMessage());
            }
            throw ClickHouseExceptionSpecifier.specify(e, properties.getHost(), properties.getPort());
        }
    }

    @Override
    public int executeUpdate(String sql) throws SQLException {
        Map<ClickHouseQueryParam, String> additionalDBParams = new EnumMap<>(ClickHouseQueryParam.class);
        parseSqlStatements(sql, ClickHouseFormat.TabSeparatedWithNamesAndTypes, additionalDBParams);

        try (InputStream is = getLastInputStream(additionalDBParams, null, null)) {
            //noinspection StatementWithEmptyBody
        } catch (IOException e) {
            log.error("can not close stream: {}", e.getMessage());
        }

        return currentSummary != null ? (int) currentSummary.getWrittenRows() : 1;
    }

    @Override
    public boolean execute(String sql) throws SQLException {
        // currentResult is stored here. InputString and currentResult will be closed on this.close()
        return executeQuery(sql) != null;
    }

    @Override
    public void close() throws SQLException {
        if (currentResult != null) {
            currentResult.close();
        }

        if (currentRowBinaryResult != null) {
            try {
                currentRowBinaryResult.close();
            } catch (IOException e) {
                log.error("can not close stream: {}", e.getMessage());
            }
        }
    }

    @Override
    public int getMaxFieldSize() throws SQLException {
        return 0;
    }

    @Override
    public void setMaxFieldSize(int max) throws SQLException {

    }

    @Override
    public int getMaxRows() throws SQLException {
        return maxRows;
    }

    @Override
    public void setMaxRows(int max) throws SQLException {
        if (max < 0) {
            throw new SQLException(String.format("Illegal maxRows value: %d", max));
        }
        maxRows = max;
    }

    @Override
    public void setEscapeProcessing(boolean enable) throws SQLException {

    }

    @Override
    public int getQueryTimeout() throws SQLException {
        return queryTimeout;
    }

    @Override
    public void setQueryTimeout(int seconds) throws SQLException {
        queryTimeout = seconds;
        isQueryTimeoutSet = true;
    }

    @Override
    public void cancel() throws SQLException {
        if (this.queryId == null || isClosed()) {
            return;
        }

       executeQuery(String.format("KILL QUERY WHERE query_id='%s'", queryId));
    }

    @Override
    public SQLWarning getWarnings() throws SQLException {
        return null;
    }

    @Override
    public void clearWarnings() throws SQLException {

    }

    @Override
    public void setCursorName(String name) throws SQLException {

    }

    @Override
    public ResultSet getResultSet() throws SQLException {
        return currentResult;
    }

    @Override
    public int getUpdateCount() throws SQLException {
        return currentUpdateCount;
    }

    @Override
    public boolean getMoreResults() throws SQLException {
        if (currentResult != null) {
            currentResult.close();
            currentResult = null;
        }
        currentUpdateCount = -1;
        return false;
    }

    @Override
    public void setFetchDirection(int direction) throws SQLException {

    }

    @Override
    public int getFetchDirection() throws SQLException {
        return 0;
    }

    @Override
    public void setFetchSize(int rows) throws SQLException {

    }

    @Override
    public int getFetchSize() throws SQLException {
        return 0;
    }

    @Override
    public int getResultSetConcurrency() throws SQLException {
        return 0;
    }

    @Override
    public int getResultSetType() throws SQLException {
        return 0;
    }

    @Override
    public void addBatch(String sql) throws SQLException {
        for (ClickHouseSqlStatement s : ClickHouseSqlParser.parse(sql, properties)) {
            this.batchStmts.add(s);
        }
    }

    @Override
    public void clearBatch() throws SQLException {
        this.batchStmts = new ArrayList<>();
    }

    @Override
    public int[] executeBatch() throws SQLException {
        int len = batchStmts.size();
        int[] results = new int[len];
        for (int i = 0; i < len; i++) {
            results[i] = executeStatement(batchStmts.get(i), null, null, null);
        }
        
        clearBatch();

        return results;
    }

    @Override
    public ClickHouseConnection getConnection() throws ClickHouseException {
        return connection;
    }

    @Override
    public boolean getMoreResults(int current) throws SQLException {
        return false;
    }

    @Override
    public ResultSet getGeneratedKeys() throws SQLException {
        return null;
    }

    @Override
    public int executeUpdate(String sql, int autoGeneratedKeys) throws SQLException {
        return 0;
    }

    @Override
    public int executeUpdate(String sql, int[] columnIndexes) throws SQLException {
        return 0;
    }

    @Override
    public int executeUpdate(String sql, String[] columnNames) throws SQLException {
        return 0;
    }

    @Override
    public boolean execute(String sql, int autoGeneratedKeys) throws SQLException {
        return false;
    }

    @Override
    public boolean execute(String sql, int[] columnIndexes) throws SQLException {
        return false;
    }

    @Override
    public boolean execute(String sql, String[] columnNames) throws SQLException {
        return false;
    }

    @Override
    public int getResultSetHoldability() throws SQLException {
        return 0;
    }

    @Override
    public boolean isClosed() throws SQLException {
        return false;
    }

    @Override
    public void setPoolable(boolean poolable) throws SQLException {

    }

    @Override
    public boolean isPoolable() throws SQLException {
        return false;
    }

    @Override
    public <T> T unwrap(Class<T> iface) throws SQLException {
        if (iface.isAssignableFrom(getClass())) {
            return iface.cast(this);
        }
        throw new SQLException("Cannot unwrap to " + iface.getName());
    }

    @Override
    public boolean isWrapperFor(Class<?> iface) throws SQLException {
        return iface.isAssignableFrom(getClass());
    }

    @Override
    public ClickHouseResponseSummary getResponseSummary() {
        return currentSummary;
    }

    private InputStream getLastInputStream(
        Map<ClickHouseQueryParam, String> additionalDBParams,
        List<ClickHouseExternalData> externalData,
        Map<String, String> additionalRequestParams) throws ClickHouseException {
        InputStream is = null;
        for (int i = 0, len = parsedStmts.length; i < len; i++) {
            // TODO skip useless queries to reduce network calls and server load
            is = getInputStream(parsedStmts[i], additionalDBParams, externalData, additionalRequestParams);
            // TODO multi-resultset
            if (i + 1 < len) {
                try {
                    is.close();
                } catch (IOException ioe) {
                    log.warn("Failed to close stream: {}", ioe.getMessage());
                }
            }
        }

        return is;
    }

    private InputStream getInputStream(
        ClickHouseSqlStatement parsedStmt,
        Map<ClickHouseQueryParam, String> additionalClickHouseDBParams,
        List<ClickHouseExternalData> externalData,
        Map<String, String> additionalRequestParams
    ) throws ClickHouseException {
        String sql = parsedStmt.getSQL();
<<<<<<< HEAD
        boolean ignoreDatabase = this.initialDatabase == null;
=======
        boolean ignoreDatabase = parsedStmt.isRecognized() && !parsedStmt.isDML()
            && parsedStmt.containsKeyword("DATABASE");
        if (parsedStmt.getStatementType() == StatementType.USE) {
            currentDatabase = parsedStmt.getDatabaseOrDefault(currentDatabase);
        }
>>>>>>> 339453f5
        
        log.debug("Executing SQL: {}", sql);

        additionalClickHouseDBParams = addQueryIdTo(
                additionalClickHouseDBParams == null
                        ? new EnumMap<ClickHouseQueryParam, String>(ClickHouseQueryParam.class)
                        : additionalClickHouseDBParams);

        URI uri = buildRequestUri(
            null,
            externalData,
            additionalClickHouseDBParams,
            additionalRequestParams,
            ignoreDatabase
        );
        log.debug("Request url: {}", uri);


        HttpEntity requestEntity;
        if (externalData == null || externalData.isEmpty()) {
            requestEntity = new StringEntity(sql, StandardCharsets.UTF_8);
        } else {
            MultipartEntityBuilder entityBuilder = MultipartEntityBuilder.create();
            entityBuilder.addTextBody("query", sql);

            try {
                for (ClickHouseExternalData externalDataItem : externalData) {
                    // clickhouse may return 400 (bad request) when chunked encoding is used with multipart request
                    // so read content to byte array to avoid chunked encoding
                    // TODO do not read stream into memory when this issue is fixed in clickhouse
                    entityBuilder.addBinaryBody(
                        externalDataItem.getName(),
                        Utils.toByteArray(externalDataItem.getContent()),
                        ContentType.APPLICATION_OCTET_STREAM,
                        externalDataItem.getName()
                    );
                }
            } catch (IOException e) {
                throw new RuntimeException(e);
            }

            requestEntity = entityBuilder.build();
        }

        requestEntity = applyRequestBodyCompression(requestEntity);

        HttpEntity entity = null;
        try {
            uri = followRedirects(uri);
            HttpPost post = new HttpPost(uri);
            post.setEntity(requestEntity);

            if (parsedStmt.isIdemponent()) {
                httpContext.setAttribute("is_idempotent", Boolean.TRUE);
            } else {
                httpContext.removeAttribute("is_idempotent");
            }
            
            HttpResponse response = client.execute(post, httpContext);
            entity = response.getEntity();
            checkForErrorAndThrow(entity, response);

            InputStream is;
            if (entity.isStreaming()) {
                is = entity.getContent();
            } else {
                FastByteArrayOutputStream baos = new FastByteArrayOutputStream();
                entity.writeTo(baos);
                is = baos.convertToInputStream();
            }

            // retrieve response summary
            if (isQueryParamSet(ClickHouseQueryParam.SEND_PROGRESS_IN_HTTP_HEADERS, additionalClickHouseDBParams, additionalRequestParams)) {
                Header summaryHeader = response.getFirstHeader("X-ClickHouse-Summary");
                currentSummary = summaryHeader != null ? Jackson.getObjectMapper().readValue(summaryHeader.getValue(), ClickHouseResponseSummary.class) : null;
            }

            return is;
        } catch (ClickHouseException e) {
            throw e;
        } catch (Exception e) {
            log.info("Error during connection to {}, reporting failure to data source, message: {}", properties, e.getMessage());
            EntityUtils.consumeQuietly(entity);
            log.info("Error sql: {}", sql);
            throw ClickHouseExceptionSpecifier.specify(e, properties.getHost(), properties.getPort());
        }
    }

    URI buildRequestUri(
        String sql,
        List<ClickHouseExternalData> externalData,
        Map<ClickHouseQueryParam, String> additionalClickHouseDBParams,
        Map<String, String> additionalRequestParams,
        boolean ignoreDatabase
    ) {
        try {
            List<NameValuePair> queryParams = getUrlQueryParams(
                sql,
                externalData,
                additionalClickHouseDBParams,
                additionalRequestParams,
                ignoreDatabase
            );

            // avoid to reuse query id
            if (additionalClickHouseDBParams != null) {
                additionalClickHouseDBParams.remove(ClickHouseQueryParam.QUERY_ID);
            }

            return new URIBuilder()
                .setScheme(properties.getSsl() ? "https" : "http")
                .setHost(properties.getHost())
                .setPort(properties.getPort())
                .setPath((properties.getPath() == null || properties.getPath().isEmpty() ? "/" : properties.getPath()))
                .setParameters(queryParams)
                .build();
        } catch (URISyntaxException e) {
            log.error("Mailformed URL: {}", e.getMessage());
            throw new IllegalStateException("illegal configuration of db");
        }
    }

    private List<NameValuePair> getUrlQueryParams(
        String sql,
        List<ClickHouseExternalData> externalData,
        Map<ClickHouseQueryParam, String> additionalClickHouseDBParams,
        Map<String, String> additionalRequestParams,
        boolean ignoreDatabase
    ) {
        List<NameValuePair> result = new ArrayList<>();

        if (sql != null && !sql.isEmpty()) {
            result.add(new BasicNameValuePair("query", sql));
        }

        if (externalData != null) {
            for (ClickHouseExternalData externalDataItem : externalData) {
                String name = externalDataItem.getName();
                String format = externalDataItem.getFormat();
                String types = externalDataItem.getTypes();
                String structure = externalDataItem.getStructure();

                if (format != null && !format.isEmpty()) {
                    result.add(new BasicNameValuePair(name + "_format", format));
                }
                if (types != null && !types.isEmpty()) {
                    result.add(new BasicNameValuePair(name + "_types", types));
                }
                if (structure != null && !structure.isEmpty()) {
                    result.add(new BasicNameValuePair(name + "_structure", structure));
                }
            }
        }

        Map<ClickHouseQueryParam, String> params = properties.buildQueryParams(true);
        if (!ignoreDatabase) {
            params.put(ClickHouseQueryParam.DATABASE, currentDatabase);
        }

        params.putAll(getAdditionalDBParams());

        if (additionalClickHouseDBParams != null && !additionalClickHouseDBParams.isEmpty()) {
            params.putAll(additionalClickHouseDBParams);
        }

        setStatementPropertiesToParams(params);

        for (Map.Entry<ClickHouseQueryParam, String> entry : params.entrySet()) {
            if (!Utils.isNullOrEmptyString(entry.getValue())) {
                result.add(new BasicNameValuePair(entry.getKey().toString(), entry.getValue()));
            }
        }

        for (Map.Entry<String, String> entry : getRequestParams().entrySet()) {
            if (!Utils.isNullOrEmptyString(entry.getValue())) {
                result.add(new BasicNameValuePair(entry.getKey(), entry.getValue()));
            }
        }

        if (additionalRequestParams != null) {
            for (Map.Entry<String, String> entry : additionalRequestParams.entrySet()) {
                if (!Utils.isNullOrEmptyString(entry.getValue())) {
                    result.add(new BasicNameValuePair(entry.getKey(), entry.getValue()));
                }
            }
        }

        return result;
    }

    private boolean isQueryParamSet(ClickHouseQueryParam param, Map<ClickHouseQueryParam, String> additionalClickHouseDBParams, Map<String, String> additionalRequestParams) {
        String value = getQueryParamValue(param, additionalClickHouseDBParams, additionalRequestParams);

        return "true".equals(value) || "1".equals(value);
    }

    private String getQueryParamValue(ClickHouseQueryParam param, Map<ClickHouseQueryParam, String> additionalClickHouseDBParams, Map<String, String> additionalRequestParams) {
        if (additionalRequestParams != null && additionalRequestParams.containsKey(param.getKey()) && !Utils.isNullOrEmptyString(additionalRequestParams.get(param.getKey()))) {
            return additionalRequestParams.get(param.getKey());
        }

        if (getRequestParams().containsKey(param.getKey()) && !Utils.isNullOrEmptyString(getRequestParams().get(param.getKey()))) {
            return getRequestParams().get(param.getKey());
        }

        if (additionalClickHouseDBParams != null && additionalClickHouseDBParams.containsKey(param) && !Utils.isNullOrEmptyString(additionalClickHouseDBParams.get(param))) {
            return additionalClickHouseDBParams.get(param);
        }

        if (getAdditionalDBParams().containsKey(param) && !Utils.isNullOrEmptyString(getAdditionalDBParams().get(param))) {
            return getAdditionalDBParams().get(param);
        }

        return properties.asProperties().getProperty(param.getKey());
    }

    private URI followRedirects(URI uri) throws IOException, URISyntaxException {
        if (properties.isCheckForRedirects()) {
            int redirects = 0;
            while (redirects < properties.getMaxRedirects()) {
                HttpGet httpGet = new HttpGet(uri);
                HttpResponse response = client.execute(httpGet, httpContext);
                if (response.getStatusLine().getStatusCode() == 307) {
                    uri = new URI(response.getHeaders("Location")[0].getValue());
                    redirects++;
                    log.info("Redirected to " + uri.getHost());
                } else {
                    break;
                }
            }
        }
        return uri;
    }

    private void setStatementPropertiesToParams(Map<ClickHouseQueryParam, String> params) {
        if (maxRows > 0) {
            params.put(ClickHouseQueryParam.MAX_RESULT_ROWS, String.valueOf(maxRows));
            params.put(ClickHouseQueryParam.RESULT_OVERFLOW_MODE, "break");
        }
        if(isQueryTimeoutSet) {
            params.put(ClickHouseQueryParam.MAX_EXECUTION_TIME, String.valueOf(queryTimeout));
        }
    }


    @Override
    public void sendRowBinaryStream(String sql, ClickHouseStreamCallback callback) throws SQLException {
        sendRowBinaryStream(sql, null, callback);
    }

    @Override
    public void sendRowBinaryStream(String sql, Map<ClickHouseQueryParam, String> additionalDBParams, ClickHouseStreamCallback callback) throws SQLException {
        write().withDbParams(additionalDBParams)
                .send(sql, callback, ClickHouseFormat.RowBinary);
    }

    @Override
    public void sendNativeStream(String sql, ClickHouseStreamCallback callback) throws SQLException {
        sendNativeStream(sql, null, callback);
    }

    @Override
    public void sendNativeStream(String sql, Map<ClickHouseQueryParam, String> additionalDBParams, ClickHouseStreamCallback callback) throws SQLException {
        write().withDbParams(additionalDBParams)
                .send(sql, callback, ClickHouseFormat.Native);
    }

    @Override
    public void sendCSVStream(InputStream content, String table, Map<ClickHouseQueryParam, String> additionalDBParams) throws SQLException {
        write()
                .table(table)
                .withDbParams(additionalDBParams)
                .data(content)
                .format(ClickHouseFormat.CSV)
                .send();
    }

    @Override
    public void sendCSVStream(InputStream content, String table) throws SQLException {
        sendCSVStream(content, table, null);
    }

    @Override
    public void sendStream(InputStream content, String table) throws SQLException {
        sendStream(content, table, null);
    }

    @Override
    public void sendStream(InputStream content, String table,
                           Map<ClickHouseQueryParam, String> additionalDBParams) throws SQLException {
        write()
                .table(table)
                .data(content)
                .withDbParams(additionalDBParams)
                .format(ClickHouseFormat.TabSeparated)
                .send();
    }

    @Deprecated
    public void sendStream(HttpEntity content, String sql) throws ClickHouseException {
        sendStream(content, sql, ClickHouseFormat.TabSeparated, null);
    }

    @Deprecated
    public void sendStream(HttpEntity content, String sql,
                           Map<ClickHouseQueryParam, String> additionalDBParams) throws ClickHouseException {
        sendStream(content, sql, ClickHouseFormat.TabSeparated, additionalDBParams);
    }

    private void sendStream(HttpEntity content, String sql, ClickHouseFormat format,
                            Map<ClickHouseQueryParam, String> additionalDBParams) throws ClickHouseException {

        Writer writer = write().format(format).withDbParams(additionalDBParams).sql(sql);
        sendStream(writer, content);
    }

    @Override
    public void sendStreamSQL(InputStream content, String sql,
                              Map<ClickHouseQueryParam, String> additionalDBParams) throws SQLException {
        write().data(content).sql(sql).withDbParams(additionalDBParams).send();
    }

    @Override
    public void sendStreamSQL(InputStream content, String sql) throws SQLException {
        write().sql(sql).data(content).send();
    }

    void sendStream(Writer writer, HttpEntity content) throws ClickHouseException {
        HttpEntity entity = null;
        // TODO no parser involved so user can execute arbitray statement here
        try {
            String sql = writer.getSql();
            boolean isContentCompressed = writer.getCompression() != ClickHouseCompression.none;
            URI uri = buildRequestUri(
                isContentCompressed ? sql : null, null, writer.getAdditionalDBParams(), writer.getRequestParams(), false);
            uri = followRedirects(uri);

            content = applyRequestBodyCompression(
                new WrappedHttpEntity(isContentCompressed ? null : sql, content));

            HttpPost httpPost = new HttpPost(uri);

            if (writer.getCompression() != ClickHouseCompression.none) {
                httpPost.addHeader("Content-Encoding", writer.getCompression().name());
            }
            httpPost.setEntity(content);
            HttpResponse response = client.execute(httpPost, httpContext);
            entity = response.getEntity();
            checkForErrorAndThrow(entity, response);

            // retrieve response summary
            if (isQueryParamSet(ClickHouseQueryParam.SEND_PROGRESS_IN_HTTP_HEADERS, writer.getAdditionalDBParams(), writer.getRequestParams())) {
                Header summaryHeader = response.getFirstHeader("X-ClickHouse-Summary");
                currentSummary = summaryHeader != null ? Jackson.getObjectMapper().readValue(summaryHeader.getValue(), ClickHouseResponseSummary.class) : null;
            }
        } catch (ClickHouseException e) {
            throw e;
        } catch (Exception e) {
            throw ClickHouseExceptionSpecifier.specify(e, properties.getHost(), properties.getPort());
        } finally {
            EntityUtils.consumeQuietly(entity);
        }
    }

    private void checkForErrorAndThrow(HttpEntity entity, HttpResponse response) throws IOException, ClickHouseException {
        StatusLine line = response.getStatusLine();
        if (line.getStatusCode() != HttpURLConnection.HTTP_OK) {
            InputStream messageStream = entity.getContent();
            byte[] bytes = Utils.toByteArray(messageStream);
            if (properties.isCompress()) {
                try {
                    messageStream = new ClickHouseLZ4Stream(new ByteArrayInputStream(bytes));
                    bytes = Utils.toByteArray(messageStream);
                } catch (IOException e) {
                    log.warn("error while read compressed stream {}", e.getMessage());
                }
            }
            EntityUtils.consumeQuietly(entity);
            if (bytes.length == 0) {
                throw ClickHouseExceptionSpecifier.specify(new IllegalStateException(line.toString()), properties.getHost(), properties.getPort());
            } else {
                throw ClickHouseExceptionSpecifier.specify(new String(bytes, StandardCharsets.UTF_8), properties.getHost(), properties.getPort());
            }
        }
    }

    @Override
    public void closeOnCompletion() throws SQLException {
        closeOnCompletion = true;
    }

    @Override
    public boolean isCloseOnCompletion() throws SQLException {
        return closeOnCompletion;
    }

    private HttpEntity applyRequestBodyCompression(final HttpEntity entity) {
        if (properties.isDecompress()) {
            return new LZ4EntityWrapper(entity, properties.getMaxCompressBufferSize());
        }
        return entity;
    }

    private ClickHouseResultSet createResultSet(InputStream is, int bufferSize, String db, String table, boolean usesWithTotals,
    		ClickHouseStatement statement, TimeZone timezone, ClickHouseProperties properties) throws IOException {
    	if(isResultSetScrollable) {
    		return new ClickHouseScrollableResultSet(is, bufferSize, db, table, usesWithTotals, statement, timezone, properties);
    	} else {
    		return new ClickHouseResultSet(is, bufferSize, db, table, usesWithTotals, statement, timezone, properties);
    	}
    }

    private Map<ClickHouseQueryParam, String> addQueryIdTo(Map<ClickHouseQueryParam, String> parameters) {
        if (this.queryId != null) {
            return parameters;
        }

        String queryId = parameters.get(ClickHouseQueryParam.QUERY_ID);
        if (queryId == null) {
            // TODO perhaps we should use TimeUUID so that it's easy to sort?
            this.queryId = UUID.randomUUID().toString();
            parameters.put(ClickHouseQueryParam.QUERY_ID, this.queryId);
        } else {
            this.queryId = queryId;
        }

        return parameters;
    }

    @Override
    public Writer write() {
        return new Writer(this).withDbParams(getAdditionalDBParams()).options(getRequestParams());
    }
}<|MERGE_RESOLUTION|>--- conflicted
+++ resolved
@@ -709,16 +709,12 @@
         List<ClickHouseExternalData> externalData,
         Map<String, String> additionalRequestParams
     ) throws ClickHouseException {
-        String sql = parsedStmt.getSQL();
-<<<<<<< HEAD
-        boolean ignoreDatabase = this.initialDatabase == null;
-=======
+        String sql = parsedStmt.getSQL()
         boolean ignoreDatabase = parsedStmt.isRecognized() && !parsedStmt.isDML()
             && parsedStmt.containsKeyword("DATABASE");
         if (parsedStmt.getStatementType() == StatementType.USE) {
             currentDatabase = parsedStmt.getDatabaseOrDefault(currentDatabase);
         }
->>>>>>> 339453f5
         
         log.debug("Executing SQL: {}", sql);
 
