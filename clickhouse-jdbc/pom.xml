--- conflicted
+++ resolved
@@ -385,73 +385,7 @@
                          -shaded-all - deprecated package.
                      -->
                     <execution>
-<<<<<<< HEAD
                         <id>all</id>
-=======
-                        <id>shade</id>
-                        <phase>package</phase>
-                        <goals>
-                            <goal>shade</goal>
-                        </goals>
-                        <configuration>
-                            <shadedArtifactAttached>true</shadedArtifactAttached>
-                            <createDependencyReducedPom>true</createDependencyReducedPom>
-<!--                            <createSourcesJar>true</createSourcesJar>-->
-                            <promoteTransitiveDependencies>true</promoteTransitiveDependencies>
-                            <shadedClassifierName>shaded</shadedClassifierName>
-                            <artifactSet>
-                                <includes>
-                                    <include>com.clickhouse:clickhouse-data</include>
-                                    <include>com.clickhouse:clickhouse-client</include>
-                                    <include>com.clickhouse:clickhouse-http-client</include>
-                                    <include>org.apache.httpcomponents.client5:httpclient5</include>
-                                    <include>org.apache.httpcomponents.core5:httpcore5</include>
-                                    <include>org.apache.httpcomponents.core5:httpcore5-h2</include>
-                                    <include>com.clickhouse:jdbc-v2</include>
-                                    <include>org.apache.commons:commons-compress</include>
-                                    <include>org.lz4:lz4-java</include>
-                                </includes>
-                            </artifactSet>
-                            <relocations>
-                                <relocation>
-                                    <pattern>org.apache</pattern>
-                                    <shadedPattern>${shade.base}.apache</shadedPattern>
-                                </relocation>
-                                <relocation>
-                                    <pattern>net.jpountz</pattern>
-                                    <shadedPattern>${shade.base}.jpountz</shadedPattern>
-                                </relocation>
-                            </relocations>
-                            <transformers>
-                                <transformer
-                                    implementation="org.apache.maven.plugins.shade.resource.ApacheLicenseResourceTransformer" />
-                                <transformer
-                                    implementation="org.apache.maven.plugins.shade.resource.ApacheNoticeResourceTransformer" />
-                                <transformer
-                                    implementation="org.apache.maven.plugins.shade.resource.ServicesResourceTransformer" />
-                                <transformer
-                                    implementation="org.apache.maven.plugins.shade.resource.ManifestResourceTransformer">
-                                    <manifestEntries>
-                                        <Automatic-Module-Name>${project.groupId}.jdbc</Automatic-Module-Name>
-                                        <Main-Class>${mainClass}</Main-Class>
-                                        <Specification-Title>${spec.title}</Specification-Title>
-                                        <Specification-Version>${spec.version}</Specification-Version>
-                                    </manifestEntries>
-                                </transformer>
-                            </transformers>
-                            <filters>
-                                <filter>
-                                    <artifact>*:*</artifact>
-                                    <excludes>
-                                        <exclude>**/module-info.class</exclude>
-                                    </excludes>
-                                </filter>
-                            </filters>
-                        </configuration>
-                    </execution>
-                    <execution>
-                        <id>shade-all</id>
->>>>>>> 8fdeb8e6
                         <phase>package</phase>
                         <goals>
                             <goal>shade</goal>
@@ -481,154 +415,12 @@
                                 </relocation>
 
                                 <relocation>
-<<<<<<< HEAD
                                     <!-- asm -->
                                     <pattern>org.objectweb</pattern>
                                     <shadedPattern>${shade.base}.org.objectweb</shadedPattern>
                                 </relocation>
 
 
-=======
-                                    <pattern>org.apache</pattern>
-                                    <shadedPattern>${shade.base}.apache</shadedPattern>
-                                </relocation>
-                            </relocations>
-                            <transformers>
-                                <transformer
-                                    implementation="org.apache.maven.plugins.shade.resource.ApacheLicenseResourceTransformer" />
-                                <transformer
-                                    implementation="org.apache.maven.plugins.shade.resource.ApacheNoticeResourceTransformer" />
-                                <transformer
-                                    implementation="org.apache.maven.plugins.shade.resource.ServicesResourceTransformer" />
-                                <transformer
-                                    implementation="org.apache.maven.plugins.shade.resource.ManifestResourceTransformer">
-                                    <manifestEntries>
-                                        <Automatic-Module-Name>${project.groupId}.jdbc</Automatic-Module-Name>
-                                        <Main-Class>${mainClass}</Main-Class>
-                                        <Specification-Title>${spec.title}</Specification-Title>
-                                        <Specification-Version>${spec.version}</Specification-Version>
-                                    </manifestEntries>
-                                </transformer>
-                            </transformers>
-                            <filters>
-                                <filter>
-                                    <artifact>*:*</artifact>
-                                    <excludes>
-                                        <exclude>google/**</exclude>
-                                        <exclude>org/checkerframework/**</exclude>
-                                        <exclude>org/codehaus/**</exclude>
-                                        <exclude>**/module-info.class</exclude>
-                                    </excludes>
-                                </filter>
-                            </filters>
-                        </configuration>
-                    </execution>
-                    <execution>
-                        <id>shade-http</id>
-                        <phase>package</phase>
-                        <goals>
-                            <goal>shade</goal>
-                        </goals>
-                        <configuration>
-                            <shadedArtifactAttached>true</shadedArtifactAttached>
-                            <createDependencyReducedPom>true</createDependencyReducedPom>
-<!--                            <createSourcesJar>true</createSourcesJar>-->
-                            <promoteTransitiveDependencies>true</promoteTransitiveDependencies>
-                            <shadedClassifierName>http</shadedClassifierName>
-                            <artifactSet>
-                                <includes>
-                                    <include>com.clickhouse:clickhouse-data</include>
-                                    <include>com.clickhouse:clickhouse-client</include>
-                                    <include>com.clickhouse:clickhouse-http-client</include>
-                                    <include>org.lz4:lz4-java</include>
-                                </includes>
-                            </artifactSet>
-                            <relocations>
-                                <relocation>
-                                    <pattern>net.jpountz</pattern>
-                                    <shadedPattern>${shade.base}.jpountz</shadedPattern>
-                                </relocation>
-                            </relocations>
-                            <transformers>
-                                <transformer
-                                    implementation="org.apache.maven.plugins.shade.resource.ManifestResourceTransformer">
-                                    <manifestEntries>
-                                        <Automatic-Module-Name>${project.groupId}.jdbc</Automatic-Module-Name>
-                                        <Main-Class>${mainClass}</Main-Class>
-                                        <Specification-Title>${spec.title}</Specification-Title>
-                                        <Specification-Version>${spec.version}</Specification-Version>
-                                    </manifestEntries>
-                                </transformer>
-                            </transformers>
-                            <filters>
-                                <filter>
-                                    <artifact>*:*</artifact>
-                                    <excludes>
-                                        <exclude>**/module-info.class</exclude>
-                                    </excludes>
-                                </filter>
-                            </filters>
-                        </configuration>
-                    </execution>
-                    <!-- replace the default artifact -->
-                    <execution>
-                        <id>shade-default</id>
-                        <phase>package</phase>
-                        <goals>
-                            <goal>shade</goal>
-                        </goals>
-                        <configuration>
-                            <shadedArtifactAttached>false</shadedArtifactAttached>
-                            <createDependencyReducedPom>true</createDependencyReducedPom>
-<!--                            <createSourcesJar>true</createSourcesJar>-->
-                            <promoteTransitiveDependencies>true</promoteTransitiveDependencies>
-                            <shadedClassifierName>default</shadedClassifierName>
-                            <artifactSet>
-                                <includes>
-                                    <include>com.clickhouse:clickhouse-data</include>
-                                    <include>com.clickhouse:clickhouse-client</include>
-                                    <include>com.clickhouse:clickhouse-http-client</include>
-                                </includes>
-                            </artifactSet>
-                            <transformers>
-                                <transformer
-                                    implementation="org.apache.maven.plugins.shade.resource.ServicesResourceTransformer" />
-                                <transformer
-                                    implementation="org.apache.maven.plugins.shade.resource.ManifestResourceTransformer">
-                                    <manifestEntries>
-                                        <Automatic-Module-Name>${project.groupId}.jdbc</Automatic-Module-Name>
-                                        <Main-Class>${mainClass}</Main-Class>
-                                        <Specification-Title>${spec.title}</Specification-Title>
-                                        <Specification-Version>${spec.version}</Specification-Version>
-                                    </manifestEntries>
-                                </transformer>
-                            </transformers>
-                            <filters>
-                                <filter>
-                                    <artifact>*:*</artifact>
-                                    <excludes>
-                                        <exclude>**/module-info.class</exclude>
-                                    </excludes>
-                                </filter>
-                            </filters>
-                        </configuration>
-                    </execution>
-
-
-                    <execution>
-                        <id>shade-all-v2</id>
-                        <phase>package</phase>
-                        <goals>
-                            <goal>shade</goal>
-                        </goals>
-                        <configuration>
-                            <shadedArtifactAttached>true</shadedArtifactAttached>
-                            <createDependencyReducedPom>true</createDependencyReducedPom>
-<!--                            <createSourcesJar>true</createSourcesJar>-->
-                            <promoteTransitiveDependencies>true</promoteTransitiveDependencies>
-                            <shadedClassifierName>shaded-all</shadedClassifierName>
-                            <relocations>
->>>>>>> 8fdeb8e6
                                 <relocation>
                                     <pattern>com.google</pattern>
                                     <shadedPattern>${shade.base}.google</shadedPattern>
