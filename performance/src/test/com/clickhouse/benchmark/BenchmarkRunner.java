package com.clickhouse.benchmark;


import com.clickhouse.benchmark.clients.InsertClient;
import com.clickhouse.benchmark.clients.QueryClient;
import org.openjdk.jmh.annotations.Mode;
import org.openjdk.jmh.profile.GCProfiler;
import org.openjdk.jmh.profile.MemPoolProfiler;
import org.openjdk.jmh.results.format.ResultFormatType;
import org.openjdk.jmh.runner.Runner;
import org.openjdk.jmh.runner.options.Options;
import org.openjdk.jmh.runner.options.OptionsBuilder;
import org.openjdk.jmh.runner.options.TimeValue;
import org.slf4j.Logger;
import org.slf4j.LoggerFactory;

import java.util.HashMap;
import java.util.Map;
import java.util.concurrent.TimeUnit;



public class BenchmarkRunner {
    private static final Logger LOGGER = LoggerFactory.getLogger(BenchmarkRunner.class);
    public static void main(String[] args) throws Exception {
        LOGGER.info("Starting Benchmarks");
        Map<String, String> argMap = parseArguments(args);


        Options opt = new OptionsBuilder()
                .param("datasetSourceName", argMap.getOrDefault("dataset", "simple"))
                .include(QueryClient.class.getSimpleName())
                .include(InsertClient.class.getSimpleName())
<<<<<<< HEAD
//                .include(JdbcV1.class.getSimpleName())
//                .include(JdbcV2.class.getSimpleName())
                .forks(0) // must be a fork. No fork only for debugging
=======
                .forks(1) // must be a fork. No fork only for debugging
>>>>>>> 867d2b5b
                .mode(Mode.AverageTime)
                .timeUnit(TimeUnit.MILLISECONDS)
                .threads(1)
                .addProfiler(GCProfiler.class)
                .addProfiler(MemPoolProfiler.class)
                .warmupIterations(1)
                .warmupTime(TimeValue.seconds(10))
                .measurementIterations(10)
                .jvmArgs("-Xms6g", "-Xmx6g")
                .measurementTime(TimeValue.seconds(10))
                .resultFormat(ResultFormatType.JSON)
                .result("jmh-simple-results.json")
                .build();

        new Runner(opt).run();
    }

    public static Map<String, String> parseArguments(String[] args) {
        Map<String, String> argMap = new HashMap<>();
        for (String arg : args) {
            if (arg.startsWith("-")) {
                String[] parts = arg.substring(2).split("=", 2);
                if (parts.length == 2) {
                    String key = parts[0];
                    String value = parts[1];
                    if (key.equals("dataset") || key.equals("iterations")) {
                        argMap.put(key, value);
                    }
                }
            }
        }
        return argMap;
    }

}<|MERGE_RESOLUTION|>--- conflicted
+++ resolved
@@ -31,13 +31,7 @@
                 .param("datasetSourceName", argMap.getOrDefault("dataset", "simple"))
                 .include(QueryClient.class.getSimpleName())
                 .include(InsertClient.class.getSimpleName())
-<<<<<<< HEAD
-//                .include(JdbcV1.class.getSimpleName())
-//                .include(JdbcV2.class.getSimpleName())
                 .forks(0) // must be a fork. No fork only for debugging
-=======
-                .forks(1) // must be a fork. No fork only for debugging
->>>>>>> 867d2b5b
                 .mode(Mode.AverageTime)
                 .timeUnit(TimeUnit.MILLISECONDS)
                 .threads(1)
