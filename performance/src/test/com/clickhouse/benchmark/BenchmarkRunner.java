--- conflicted
+++ resolved
@@ -41,23 +41,15 @@
         Options opt = new OptionsBuilder()
                 .include(QueryClient.class.getName())
                 .include(InsertClient.class.getName())
-<<<<<<< HEAD
-//                .include(ConcurrentInsertClient.class.getSimpleName())
-                .include(ConcurrentQueryClient.class.getSimpleName())
-=======
                 .include(ConcurrentInsertClient.class.getName())
                 .include(ConcurrentQueryClient.class.getName())
->>>>>>> 892599e5
                 .include(Compression.class.getName())
                 .include(Serializers.class.getName())
                 .include(Deserializers.class.getName())
                 .include(MixedWorkload.class.getName())
-<<<<<<< HEAD
-//                .include(DataTypes.class.getName())
-=======
+                .include(DataTypes.class.getName())
                 .include(JDBCQuery.class.getName())
                 .include(JDBCInsert.class.getName())
->>>>>>> 892599e5
                 .forks(1) // must be a fork. No fork only for debugging
                 .mode(Mode.SampleTime)
                 .timeUnit(TimeUnit.MILLISECONDS)
