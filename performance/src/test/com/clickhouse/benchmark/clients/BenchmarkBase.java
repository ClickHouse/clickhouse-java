package com.clickhouse.benchmark.clients;

import com.clickhouse.benchmark.BenchmarkRunner;
import com.clickhouse.benchmark.data.DataSet;
import com.clickhouse.benchmark.data.FileDataSet;
import com.clickhouse.benchmark.data.SimpleDataSet;
import com.clickhouse.client.ClickHouseClient;
import com.clickhouse.client.ClickHouseClientBuilder;
import com.clickhouse.client.ClickHouseCredentials;
import com.clickhouse.client.ClickHouseNode;
import com.clickhouse.client.ClickHouseNodeSelector;
import com.clickhouse.client.ClickHouseProtocol;
import com.clickhouse.client.ClickHouseResponse;
import com.clickhouse.client.ClickHouseServerForTest;
import com.clickhouse.client.api.Client;
import com.clickhouse.client.api.ConnectionReuseStrategy;
import com.clickhouse.client.api.enums.Protocol;
import com.clickhouse.client.api.insert.InsertResponse;
import com.clickhouse.client.api.query.GenericRecord;
import com.clickhouse.client.config.ClickHouseClientOption;
import com.clickhouse.data.ClickHouseDataProcessor;
import com.clickhouse.data.ClickHouseFormat;
import com.clickhouse.data.ClickHouseOutputStream;
import com.clickhouse.data.ClickHouseRecord;
import com.clickhouse.data.format.ClickHouseRowBinaryProcessor;
import com.clickhouse.jdbc.ClickHouseDriver;
import org.openjdk.jmh.annotations.Level;
import org.openjdk.jmh.annotations.Param;
import org.openjdk.jmh.annotations.Scope;
import org.openjdk.jmh.annotations.Setup;
import org.openjdk.jmh.annotations.State;
import org.openjdk.jmh.annotations.TearDown;
import org.slf4j.Logger;
import org.slf4j.LoggerFactory;

import java.io.ByteArrayOutputStream;
import java.io.InputStream;
import java.math.BigInteger;
import java.nio.ByteBuffer;
import java.sql.Connection;
import java.sql.SQLException;
import java.util.ArrayList;
import java.util.Collections;
import java.util.List;
import java.util.Properties;

import static com.clickhouse.benchmark.BenchmarkRunner.getSelectCountQuery;
import static com.clickhouse.benchmark.BenchmarkRunner.getSyncQuery;
import static com.clickhouse.benchmark.TestEnvironment.DB_NAME;
import static com.clickhouse.benchmark.TestEnvironment.cleanupEnvironment;
import static com.clickhouse.benchmark.TestEnvironment.getPassword;
import static com.clickhouse.benchmark.TestEnvironment.getServer;
import static com.clickhouse.benchmark.TestEnvironment.getUsername;
import static com.clickhouse.benchmark.TestEnvironment.isCloud;
import static com.clickhouse.benchmark.TestEnvironment.setupEnvironment;

@State(Scope.Benchmark)
public class BenchmarkBase {
    private static final Logger LOGGER = LoggerFactory.getLogger(BenchmarkBase.class);
    protected ClickHouseClient clientV1;
    protected Client clientV2;
    protected static Connection jdbcV1 = null;
    protected static Connection jdbcV2 = null;

    @Setup(Level.Iteration)
<<<<<<< HEAD
    public void setUpIteration() {
        LOGGER.info("BenchmarkBase::setUpIteration");
=======
    public void setUpIteration() throws SQLException {
>>>>>>> 779701ee
        clientV1 = getClientV1();
        clientV2 = getClientV2();
        jdbcV1 = getJdbcV1();
        jdbcV2 = getJdbcV2();
    }

    @TearDown(Level.Iteration)
<<<<<<< HEAD
    public void tearDownIteration() {
        LOGGER.info("BenchmarkBase::tearDownIteration");
=======
    public void tearDownIteration() throws SQLException {
>>>>>>> 779701ee
        if (clientV1 != null) {
            clientV1.close();
            clientV1 = null;
        }
        if (clientV2 != null) {
            clientV2.close();
            clientV2 = null;
        }
        if (jdbcV1 != null) {
<<<<<<< HEAD
            try {
                jdbcV1.close();
            } catch (SQLException e) {
                LOGGER.error(e.getMessage());
            }
            jdbcV1 = null;
        }
        if (jdbcV2 != null) {
            try {
                jdbcV2.close();
            } catch (SQLException e) {
                LOGGER.error(e.getMessage());
            }
=======
            jdbcV1.close();
            jdbcV1 = null;
        }
        if (jdbcV2 != null) {
            jdbcV2.close();
>>>>>>> 779701ee
            jdbcV2 = null;
        }
    }

    @State(Scope.Benchmark)
    public static class DataState {

        @Param({"file://dataset_500k.csv"})
        String datasetSourceName;
        @Param({"300000", "220000", "100000", "10000"})
        int limit;
        @Param({"data_filled"})
        String tableNameFilled;

        @Param({"data_empty"})
        String tableNameEmpty;

        static DataSet dataSet;

        ByteBuffer datasetAsRowBinaryWithNamesAndTypes;

        public void setDataSet(DataSet dataSet) {
            this.dataSet = dataSet;
        }

        public void setDatasetSourceName(String datasetSourceName) {
            this.datasetSourceName = datasetSourceName;
        }

        public void setLimit(int limit) {
            this.limit = limit;
        }

        public void setTableNameFilled(String tableNameFilled) {
            this.tableNameFilled = tableNameFilled;
        }

        public void setTableNameEmpty(String tableNameEmpty) {
            this.tableNameEmpty = tableNameEmpty;
        }

        public static DataSet getDataSet() {
            return dataSet;
        }

    }

    @Setup(Level.Trial)
    public void setup(DataState dataState) {
        LOGGER.info("BenchmarkBase::setup");
        setupEnvironment();
        LOGGER.info("Setup benchmarks using dataset: {}", dataState.datasetSourceName);
        if (dataState.dataSet == null && "simple".equals(dataState.datasetSourceName)) {
            dataState.dataSet = new SimpleDataSet();
        } else if (dataState.dataSet == null && dataState.datasetSourceName.startsWith("file://")) {
            LOGGER.info("Loading data from file " + dataState.datasetSourceName + " with limit " + dataState.limit);
            dataState.dataSet = new FileDataSet(dataState.datasetSourceName.substring("file://".length()), dataState.limit);
        }
        initializeTables(dataState);
    }

    @TearDown(Level.Trial)
    public void tearDown() {
        cleanupEnvironment();
    }


    public static void initializeTables(DataState dataState) {
        LOGGER.info("Initializing tables: {}, {}", dataState.tableNameFilled, dataState.tableNameEmpty);
        LOGGER.debug("Create {}: {}", dataState.tableNameFilled, dataState.dataSet.getCreateTableString(dataState.tableNameFilled));
        LOGGER.debug("Create {}: {}", dataState.tableNameEmpty, dataState.dataSet.getCreateTableString(dataState.tableNameEmpty));
        runAndSyncQuery(dataState.dataSet.getCreateTableString(dataState.tableNameEmpty), dataState.tableNameEmpty);
        runAndSyncQuery(dataState.dataSet.getCreateTableString(dataState.tableNameFilled), dataState.tableNameFilled);
        //Truncate tables if they existed
        truncateTable(dataState.tableNameEmpty);
        truncateTable(dataState.tableNameFilled);

        ClickHouseFormat format = dataState.dataSet.getFormat();
        LOGGER.debug("Inserting data into table: {}, format: {}", dataState.tableNameFilled, format);
        insertData(dataState.tableNameFilled, dataState.dataSet.getInputStream(format), format);//For query testing
        loadClickHouseRecords(dataState);//For insert testing
    }



    public static void isNotNull(Object obj, boolean doWeCare) {
        if (obj == null && doWeCare) {
            throw new RuntimeException("Object is null");
        }
    }

    public static List<GenericRecord> runQuery(String query) {
        return runQuery(query, true);
    }
    public static List<GenericRecord> runQuery(String query, boolean useDatabase) {
        try (Client client = getClientV2(useDatabase)) {
            return client.queryAll(query);
        }
    }
    public static void runAndSyncQuery(String query, String tableName) {
        runQuery(query);
        syncQuery(tableName);
    }


    public static void syncQuery(String tableName) {
        if (isCloud()) {
            LOGGER.debug("Syncing: {}", tableName);
            runQuery(getSyncQuery(tableName));
        }
    }


    public static void truncateTable(String tableName) {
        LOGGER.info("Truncating table: {}", tableName);
        runAndSyncQuery(String.format("TRUNCATE TABLE IF EXISTS `%s`.`%s`", DB_NAME, tableName), tableName);
    }

    public static void dropTable(String tableName) {
        LOGGER.info("Truncating table: {}", tableName);
        runAndSyncQuery(String.format("DROP TABLE IF EXISTS `%s`.`%s`", DB_NAME, tableName), tableName);
    }

    public static void insertData(String tableName, InputStream dataStream, ClickHouseFormat format) {
        try (Client client = getClientV2();
             InsertResponse ignored = client.insert(tableName, dataStream, format).get()) {
            syncQuery(tableName);
            List<GenericRecord> count = runQuery(getSelectCountQuery(tableName));
            LOGGER.info("Rows written: {}", count.get(0).getBigInteger(1));
        } catch (Exception e) {
            LOGGER.error("Error inserting data: ", e);
            throw new RuntimeException("Error inserting data", e);
        }
    }


    public static boolean verifyCount(String tableName, long expectedCount) {
        syncQuery(tableName);
        List<GenericRecord> records = runQuery(BenchmarkRunner.getSelectCountQuery(tableName));
        BigInteger count = records.get(0).getBigInteger(1);
        if (count.longValue() != expectedCount) {
            LOGGER.error("Expected {} but got {}", expectedCount, count);
            return false;
        }
        LOGGER.info("Count verified: {}", count);
        return true;
    }

    protected static ClickHouseClient getClientV1() {
        // We get a new client so that closing won't affect other subsequent calls
        return ClickHouseClient.builder()
                .defaultCredentials(ClickHouseCredentials.fromUserAndPassword(getUsername(), getPassword()))
                .nodeSelector(ClickHouseNodeSelector.of(ClickHouseProtocol.HTTP))
                .build();
    }
    protected static Client getClientV2() {
        return getClientV2(true);
    }
    protected static Client getClientV2(boolean includeDb) {
        ClickHouseNode node = getServer();
        //We get a new client so that closing won't affect other subsequent calls
        return new Client.Builder()
                .addEndpoint(Protocol.HTTP, node.getHost(), node.getPort(), isCloud())
                .setUsername(getUsername())
                .setPassword(getPassword())
                .setMaxRetries(0)
                .setDefaultDatabase(includeDb ? DB_NAME : "default")
                .build();
    }

<<<<<<< HEAD
    protected static Connection getJdbcV1() {
=======
    protected static Connection getJdbcV1() throws SQLException {
>>>>>>> 779701ee
        Properties properties = new Properties();
        properties.put("user", getUsername());
        properties.put("password", getPassword());

<<<<<<< HEAD
        ClickHouseNode node = getServer();
        LOGGER.info("clickhouse endpoint [{}:{}]", node.getHost(), node.getPort());
        Connection jdbcV1 = null;
        try {
            jdbcV1 = new ClickHouseDriver().connect(String.format("jdbc:clickhouse://%s:%s?clickhouse.jdbc.v1=true", node.getHost(), node.getPort()), properties);
        } catch (SQLException e) {
            LOGGER.error(e.getMessage());
        }
        return jdbcV1;
    }

    protected static Connection getJdbcV2() {
=======
        ClickHouseNode node = ClickHouseServerForTest.getClickHouseNode(ClickHouseProtocol.HTTP, ClickHouseServerForTest.isCloud(), ClickHouseNode.builder().build());
        LOGGER.info(String.format("clickhouse endpoint [%s:%s]", node.getHost(), node.getPort()));
        Connection jdbcV1 = new ClickHouseDriver().connect(String.format("jdbc:clickhouse://%s:%s?clickhouse.jdbc.v1=true", node.getHost(), node.getPort()), properties);
        return jdbcV1;
    }
    protected static Connection getJdbcV2() throws SQLException {
>>>>>>> 779701ee
        Properties properties = new Properties();
        properties.put("user", getUsername());
        properties.put("password", getPassword());

<<<<<<< HEAD
        ClickHouseNode node = getServer();
        LOGGER.info("clickhouse endpoint [{}:{}]", node.getHost(), node.getPort());

        Connection jdbcV2 = null;
        try {
            jdbcV2 = new ClickHouseDriver().connect(String.format("jdbc:clickhouse://%s:%s", node.getHost(), node.getPort()), properties);
        } catch (SQLException e) {
            LOGGER.error(e.getMessage());
        }
=======
        ClickHouseNode node = ClickHouseServerForTest.getClickHouseNode(ClickHouseProtocol.HTTP, ClickHouseServerForTest.isCloud(), ClickHouseNode.builder().build());
        LOGGER.info(String.format("clickhouse endpoint [%s:%s]", node.getHost(), node.getPort()));

        Connection jdbcV2 = new ClickHouseDriver().connect(String.format("jdbc:clickhouse://%s:%s", node.getHost(), node.getPort()), properties);
>>>>>>> 779701ee
        return jdbcV2;
    }

    public static void loadClickHouseRecords(DataState dataState) {
        syncQuery(dataState.tableNameFilled);

        try (ClickHouseClient clientV1 = getClientV1();
             ClickHouseResponse response = clientV1.read(getServer())
                     .query(BenchmarkRunner.getSelectQuery(dataState.tableNameFilled))
                     .format(ClickHouseFormat.RowBinaryWithNamesAndTypes)
                     .executeAndWait()) {

            // Create a data processor to serialize data in ClientV1 tests
            ClickHouseDataProcessor dataProcessor= new ClickHouseRowBinaryProcessor(clientV1.getConfig(), null,
                    ClickHouseOutputStream.of(new ByteArrayOutputStream()), response.getColumns(), Collections.emptyMap());
            assert dataProcessor.getColumns() != null;
            dataState.dataSet.setClickHouseDataProcessor(dataProcessor);
            ArrayList<ClickHouseRecord> records = new ArrayList<>();
            for (ClickHouseRecord record : response.records()) {
                records.add(record);
            }
            LOGGER.info("Rows read size: {}", records.size());

            dataState.dataSet.setClickHouseRecords(records);
        } catch (Exception e) {
            LOGGER.error("Error inserting data: ", e);
            throw new RuntimeException("Error inserting data", e);
        }
    }
}<|MERGE_RESOLUTION|>--- conflicted
+++ resolved
@@ -59,16 +59,12 @@
     private static final Logger LOGGER = LoggerFactory.getLogger(BenchmarkBase.class);
     protected ClickHouseClient clientV1;
     protected Client clientV2;
-    protected static Connection jdbcV1 = null;
-    protected static Connection jdbcV2 = null;
+    protected static Connection jdbcV1;
+    protected static Connection jdbcV2;
 
     @Setup(Level.Iteration)
-<<<<<<< HEAD
     public void setUpIteration() {
         LOGGER.info("BenchmarkBase::setUpIteration");
-=======
-    public void setUpIteration() throws SQLException {
->>>>>>> 779701ee
         clientV1 = getClientV1();
         clientV2 = getClientV2();
         jdbcV1 = getJdbcV1();
@@ -76,12 +72,8 @@
     }
 
     @TearDown(Level.Iteration)
-<<<<<<< HEAD
     public void tearDownIteration() {
         LOGGER.info("BenchmarkBase::tearDownIteration");
-=======
-    public void tearDownIteration() throws SQLException {
->>>>>>> 779701ee
         if (clientV1 != null) {
             clientV1.close();
             clientV1 = null;
@@ -91,7 +83,6 @@
             clientV2 = null;
         }
         if (jdbcV1 != null) {
-<<<<<<< HEAD
             try {
                 jdbcV1.close();
             } catch (SQLException e) {
@@ -105,13 +96,6 @@
             } catch (SQLException e) {
                 LOGGER.error(e.getMessage());
             }
-=======
-            jdbcV1.close();
-            jdbcV1 = null;
-        }
-        if (jdbcV2 != null) {
-            jdbcV2.close();
->>>>>>> 779701ee
             jdbcV2 = null;
         }
     }
@@ -281,19 +265,13 @@
                 .setDefaultDatabase(includeDb ? DB_NAME : "default")
                 .build();
     }
-
-<<<<<<< HEAD
+    
     protected static Connection getJdbcV1() {
-=======
-    protected static Connection getJdbcV1() throws SQLException {
->>>>>>> 779701ee
         Properties properties = new Properties();
         properties.put("user", getUsername());
         properties.put("password", getPassword());
-
-<<<<<<< HEAD
+        
         ClickHouseNode node = getServer();
-        LOGGER.info("clickhouse endpoint [{}:{}]", node.getHost(), node.getPort());
         Connection jdbcV1 = null;
         try {
             jdbcV1 = new ClickHouseDriver().connect(String.format("jdbc:clickhouse://%s:%s?clickhouse.jdbc.v1=true", node.getHost(), node.getPort()), properties);
@@ -302,36 +280,20 @@
         }
         return jdbcV1;
     }
-
-    protected static Connection getJdbcV2() {
-=======
-        ClickHouseNode node = ClickHouseServerForTest.getClickHouseNode(ClickHouseProtocol.HTTP, ClickHouseServerForTest.isCloud(), ClickHouseNode.builder().build());
-        LOGGER.info(String.format("clickhouse endpoint [%s:%s]", node.getHost(), node.getPort()));
-        Connection jdbcV1 = new ClickHouseDriver().connect(String.format("jdbc:clickhouse://%s:%s?clickhouse.jdbc.v1=true", node.getHost(), node.getPort()), properties);
-        return jdbcV1;
-    }
+    
     protected static Connection getJdbcV2() throws SQLException {
->>>>>>> 779701ee
         Properties properties = new Properties();
         properties.put("user", getUsername());
         properties.put("password", getPassword());
 
-<<<<<<< HEAD
         ClickHouseNode node = getServer();
-        LOGGER.info("clickhouse endpoint [{}:{}]", node.getHost(), node.getPort());
-
         Connection jdbcV2 = null;
         try {
             jdbcV2 = new ClickHouseDriver().connect(String.format("jdbc:clickhouse://%s:%s", node.getHost(), node.getPort()), properties);
         } catch (SQLException e) {
             LOGGER.error(e.getMessage());
         }
-=======
-        ClickHouseNode node = ClickHouseServerForTest.getClickHouseNode(ClickHouseProtocol.HTTP, ClickHouseServerForTest.isCloud(), ClickHouseNode.builder().build());
-        LOGGER.info(String.format("clickhouse endpoint [%s:%s]", node.getHost(), node.getPort()));
-
-        Connection jdbcV2 = new ClickHouseDriver().connect(String.format("jdbc:clickhouse://%s:%s", node.getHost(), node.getPort()), properties);
->>>>>>> 779701ee
+
         return jdbcV2;
     }
 
