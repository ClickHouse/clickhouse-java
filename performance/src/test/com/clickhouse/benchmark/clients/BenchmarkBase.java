package com.clickhouse.benchmark.clients;

import com.clickhouse.benchmark.BenchmarkRunner;
import com.clickhouse.benchmark.data.DataSet;
import com.clickhouse.benchmark.data.FileDataSet;
import com.clickhouse.benchmark.data.SimpleDataSet;
import com.clickhouse.client.ClickHouseClient;
import com.clickhouse.client.ClickHouseCredentials;
import com.clickhouse.client.ClickHouseNode;
import com.clickhouse.client.ClickHouseProtocol;
import com.clickhouse.client.ClickHouseResponse;
import com.clickhouse.client.api.Client;
import com.clickhouse.client.api.enums.Protocol;
import com.clickhouse.client.api.insert.InsertResponse;
import com.clickhouse.data.ClickHouseDataProcessor;
import com.clickhouse.client.api.query.GenericRecord;
import com.clickhouse.data.ClickHouseFormat;
import com.clickhouse.data.ClickHouseOutputStream;
import com.clickhouse.data.ClickHouseRecord;
import com.clickhouse.data.format.ClickHouseRowBinaryProcessor;
import org.openjdk.jmh.annotations.Level;
import org.openjdk.jmh.annotations.Param;
import org.openjdk.jmh.annotations.Scope;
import org.openjdk.jmh.annotations.Setup;
import org.openjdk.jmh.annotations.State;
import org.openjdk.jmh.annotations.TearDown;
import org.slf4j.Logger;
import org.slf4j.LoggerFactory;

import java.io.ByteArrayOutputStream;
import java.io.InputStream;
import java.util.ArrayList;
import java.util.Collections;
import java.math.BigInteger;
import java.util.List;

import static com.clickhouse.benchmark.BenchmarkRunner.getSelectCountQuery;
import static com.clickhouse.benchmark.BenchmarkRunner.getSyncQuery;
import static com.clickhouse.benchmark.TestEnvironment.DB_NAME;
import static com.clickhouse.benchmark.TestEnvironment.cleanupEnvironment;
import static com.clickhouse.benchmark.TestEnvironment.getPassword;
import static com.clickhouse.benchmark.TestEnvironment.getServer;
import static com.clickhouse.benchmark.TestEnvironment.getUsername;
import static com.clickhouse.benchmark.TestEnvironment.isCloud;
import static com.clickhouse.benchmark.TestEnvironment.setupEnvironment;

@State(Scope.Benchmark)
public class BenchmarkBase {
    private static final Logger LOGGER = LoggerFactory.getLogger(BenchmarkBase.class);

    protected ClickHouseClient clientV1;
    protected Client clientV2;
    @Setup(Level.Iteration)
    public void setUpIteration() {
//        ClickHouseServerForTest.beforeSuite();
        clientV1 = getClientV1();
        clientV2 = getClientV2();

    }

    @TearDown(Level.Iteration)
    public void tearDownIteration() {
        if (clientV1 != null) {
            clientV1.close();
            clientV1 = null;
        }
        if (clientV2 != null) {
            clientV2.close();
            clientV2 = null;
        }
    }

    @State(Scope.Benchmark)
    public static class DataState {
        @Param({"file://dataset_500k.csv"})
        String datasetSourceName;
//        @Param({"300000", "220000", "100000", "10000"})
        @Param({"100000", "10000"})
        int limit;
        @Param({"data_filled"})
        String tableNameFilled;
        @Param({"data_empty"})
        String tableNameEmpty;
        DataSet dataSet;

        public void setDataSet(DataSet dataSet) {
            this.dataSet = dataSet;
        }

        public void setDatasetSourceName(String datasetSourceName) {
            this.datasetSourceName = datasetSourceName;
        }

        public void setLimit(int limit) {
            this.limit = limit;
        }

        public void setTableNameFilled(String tableNameFilled) {
            this.tableNameFilled = tableNameFilled;
        }

        public void setTableNameEmpty(String tableNameEmpty) {
            this.tableNameEmpty = tableNameEmpty;
        }

    }

    @Setup(Level.Trial)
    public void setup(DataState dataState) {
        setupEnvironment();
        LOGGER.info("Setup benchmarks using dataset: {}", dataState.datasetSourceName);
        if (dataState.dataSet == null && "simple".equals(dataState.datasetSourceName)) {
            dataState.dataSet = new SimpleDataSet();
        } else if (dataState.dataSet == null && dataState.datasetSourceName.startsWith("file://")) {
            LOGGER.info("Loading data from file " + dataState.datasetSourceName + " with limit " + dataState.limit);
            dataState.dataSet = new FileDataSet(dataState.datasetSourceName.substring("file://".length()), dataState.limit);
        }
        initializeTables(dataState);
    }

    @TearDown(Level.Trial)
    public void tearDown() {
        cleanupEnvironment();
    }


    public static void initializeTables(DataState dataState) {
        LOGGER.info("Initializing tables: {}, {}", dataState.tableNameFilled, dataState.tableNameEmpty);
        LOGGER.debug("Create {}: {}", dataState.tableNameFilled, dataState.dataSet.getCreateTableString(dataState.tableNameFilled));
        LOGGER.debug("Create {}: {}", dataState.tableNameEmpty, dataState.dataSet.getCreateTableString(dataState.tableNameEmpty));
        runAndSyncQuery(dataState.dataSet.getCreateTableString(dataState.tableNameEmpty), dataState.tableNameEmpty);
        runAndSyncQuery(dataState.dataSet.getCreateTableString(dataState.tableNameFilled), dataState.tableNameFilled);
        //Truncate tables if they existed
        truncateTable(dataState.tableNameEmpty);
        truncateTable(dataState.tableNameFilled);

        ClickHouseFormat format = dataState.dataSet.getFormat();
        LOGGER.debug("Inserting data into table: {}, format: {}", dataState.tableNameFilled, format);
        insertData(dataState.tableNameFilled, dataState.dataSet.getInputStream(format), format);//For query testing
        loadClickHouseRecords(dataState);//For insert testing
    }



    public static void isNotNull(Object obj, boolean doWeCare) {
        if (obj == null && doWeCare) {
            throw new RuntimeException("Object is null");
        }
    }

    public static List<GenericRecord> runQuery(String query) {
        return runQuery(query, true);
    }
    public static List<GenericRecord> runQuery(String query, boolean useDatabase) {
        try (Client client = getClientV2(useDatabase)) {
            return client.queryAll(query);
        }
    }
    public static void runAndSyncQuery(String query, String tableName) {
        runQuery(query);
        syncQuery(tableName);
    }


    public static void syncQuery(String tableName) {
        if (isCloud()) {
            LOGGER.debug("Syncing: {}", tableName);
            runQuery(getSyncQuery(tableName));
        }
    }


    public static void truncateTable(String tableName) {
        LOGGER.info("Truncating table: {}", tableName);
        runAndSyncQuery(String.format("TRUNCATE TABLE IF EXISTS `%s`.`%s`", DB_NAME, tableName), tableName);
    }


    public static void insertData(String tableName, InputStream dataStream, ClickHouseFormat format) {
        try (Client client = getClientV2();
             InsertResponse ignored = client.insert(tableName, dataStream, format).get()) {
            syncQuery(tableName);
            List<GenericRecord> count = runQuery(getSelectCountQuery(tableName));
            LOGGER.info("Rows written: {}", count.get(0).getBigInteger(1));
        } catch (Exception e) {
            LOGGER.error("Error inserting data: ", e);
            throw new RuntimeException("Error inserting data", e);
        }
    }

<<<<<<< HEAD
    public static void verifyRowsInsertedAndCleanup(DataSet dataSet) {
        verifyRowsInsertedAndCleanup(dataSet, true);

    }

    public static void verifyRowsInsertedAndCleanup(DataSet dataSet, boolean checkRows) {
        try {
            if (checkRows) {
                List<GenericRecord> records = runQuery(BenchmarkRunner.getSelectCountQuery(dataSet), true);
                BigInteger count = records.get(0).getBigInteger(1);
                if (count.longValue() != dataSet.getSize()) {
                    throw new IllegalStateException("Rows written: " + count + " Expected " + dataSet.getSize() + " rows");
                }
            }
            runQuery("TRUNCATE TABLE IF EXISTS `" + dataSet.getTableName() + "`", true);
        } catch (Exception e) {
            LOGGER.error("Error: ", e);
=======

    public static void verifyCount(String tableName, long expectedCount) {
        syncQuery(tableName);
        List<GenericRecord> records = runQuery(BenchmarkRunner.getSelectCountQuery(tableName));
        BigInteger count = records.get(0).getBigInteger(1);
        if (count.longValue() != expectedCount) {
            throw new IllegalStateException(String.format("Expected %d rows but got %d", expectedCount, count));
>>>>>>> 6f56c9f5
        }
    }

    protected static ClickHouseClient getClientV1() {
        //We get a new client so that closing won't affect other subsequent calls
        return ClickHouseClient.newInstance(ClickHouseCredentials.fromUserAndPassword(getUsername(), getPassword()), ClickHouseProtocol.HTTP);
    }
    protected static Client getClientV2() {
        return getClientV2(true);
    }
    protected static Client getClientV2(boolean includeDb) {
        ClickHouseNode node = getServer();
        //We get a new client so that closing won't affect other subsequent calls
        return new Client.Builder()
                .addEndpoint(Protocol.HTTP, node.getHost(), node.getPort(), isCloud())
                .setUsername(getUsername())
                .setPassword(getPassword())
                .compressClientRequest(true)
                .setMaxRetries(0)
                .setDefaultDatabase(includeDb ? DB_NAME : "default")
                .build();
    }

    public static void loadClickHouseRecords(DataState dataState) {
        syncQuery(dataState.tableNameFilled);

        try (ClickHouseClient clientV1 = getClientV1();
             ClickHouseResponse response = clientV1.read(getServer())
                     .query(BenchmarkRunner.getSelectQuery(dataState.tableNameFilled))
                     .format(ClickHouseFormat.RowBinaryWithNamesAndTypes)
                     .executeAndWait()) {

            // Create a data processor to serialize data in ClientV1 tests
            ClickHouseDataProcessor dataProcessor= new ClickHouseRowBinaryProcessor(clientV1.getConfig(), null,
                    ClickHouseOutputStream.of(new ByteArrayOutputStream()), response.getColumns(), Collections.emptyMap());
            assert dataProcessor.getColumns() != null;
            dataState.dataSet.setClickHouseDataProcessor(dataProcessor);
            ArrayList<ClickHouseRecord> records = new ArrayList<>();
            for (ClickHouseRecord record : response.records()) {
                records.add(record);
            }
            LOGGER.info("Rows read size: {}", records.size());

            dataState.dataSet.setClickHouseRecords(records);
        } catch (Exception e) {
            LOGGER.error("Error inserting data: ", e);
            throw new RuntimeException("Error inserting data", e);
        }
    }
}<|MERGE_RESOLUTION|>--- conflicted
+++ resolved
@@ -188,25 +188,6 @@
         }
     }
 
-<<<<<<< HEAD
-    public static void verifyRowsInsertedAndCleanup(DataSet dataSet) {
-        verifyRowsInsertedAndCleanup(dataSet, true);
-
-    }
-
-    public static void verifyRowsInsertedAndCleanup(DataSet dataSet, boolean checkRows) {
-        try {
-            if (checkRows) {
-                List<GenericRecord> records = runQuery(BenchmarkRunner.getSelectCountQuery(dataSet), true);
-                BigInteger count = records.get(0).getBigInteger(1);
-                if (count.longValue() != dataSet.getSize()) {
-                    throw new IllegalStateException("Rows written: " + count + " Expected " + dataSet.getSize() + " rows");
-                }
-            }
-            runQuery("TRUNCATE TABLE IF EXISTS `" + dataSet.getTableName() + "`", true);
-        } catch (Exception e) {
-            LOGGER.error("Error: ", e);
-=======
 
     public static void verifyCount(String tableName, long expectedCount) {
         syncQuery(tableName);
@@ -214,7 +195,6 @@
         BigInteger count = records.get(0).getBigInteger(1);
         if (count.longValue() != expectedCount) {
             throw new IllegalStateException(String.format("Expected %d rows but got %d", expectedCount, count));
->>>>>>> 6f56c9f5
         }
     }
 
