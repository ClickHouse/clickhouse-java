package com.clickhouse.benchmark.clients;

import com.clickhouse.client.ClickHouseResponse;
import com.clickhouse.client.ClickHouseResponseSummary;
<<<<<<< HEAD
import com.clickhouse.client.api.Client;
import com.clickhouse.client.api.data_formats.ClickHouseBinaryFormatReader;
import com.clickhouse.client.api.data_formats.RowBinaryFormatWriter;
import com.clickhouse.client.api.enums.Protocol;
import com.clickhouse.client.api.insert.InsertResponse;
import com.clickhouse.client.api.insert.InsertSettings;
import com.clickhouse.client.api.query.QueryResponse;
=======
import com.clickhouse.client.api.insert.InsertResponse;
import com.clickhouse.client.api.insert.InsertSettings;
>>>>>>> 867d2b5b
import com.clickhouse.client.config.ClickHouseClientOption;
import com.clickhouse.data.ClickHouseColumn;
import com.clickhouse.data.ClickHouseDataProcessor;
import com.clickhouse.data.ClickHouseFormat;
<<<<<<< HEAD
import com.clickhouse.data.ClickHouseRecord;
import com.clickhouse.data.ClickHouseSerializer;
=======
>>>>>>> 867d2b5b
import org.openjdk.jmh.annotations.Benchmark;
import org.openjdk.jmh.annotations.Level;
import org.openjdk.jmh.annotations.Scope;
import org.openjdk.jmh.annotations.Setup;
import org.openjdk.jmh.annotations.State;
import org.openjdk.jmh.annotations.TearDown;
import org.slf4j.Logger;
import org.slf4j.LoggerFactory;

<<<<<<< HEAD
import java.math.BigInteger;
import java.util.List;
import java.util.Map;

import static com.clickhouse.client.ClickHouseServerForTest.isCloud;

=======
>>>>>>> 867d2b5b
@State(Scope.Benchmark)
public class InsertClient extends BenchmarkBase {
    private static final Logger LOGGER = LoggerFactory.getLogger(InsertClient.class);

    @Setup(Level.Trial)
    public void setup(DataState dataState) throws Exception {
        super.setup(dataState, false);
    }


    @TearDown(Level.Invocation)
    public void tearDownIteration(DataState dataState) throws InterruptedException {
<<<<<<< HEAD
        try {
            try(QueryResponse response = clientV2.query("SELECT count(*) FROM `" + dataState.dataSet.getTableName() + "`").get()) {
                ClickHouseBinaryFormatReader reader = clientV2.newBinaryFormatReader(response);
                while (reader.next() != null) {//Compiler optimization avoidance
                    BigInteger count = reader.readValue(1);
                    if (count.longValue() != dataState.dataSet.getSize()) {
                        throw new IllegalStateException("Rows written: " + count + " Expected " +
                                dataState.dataSet.getSize() + " rows");
                    }
                }
            }
            try(QueryResponse response = clientV2.query("TRUNCATE TABLE IF EXISTS `" + dataState.dataSet.getTableName() + "`").get()) {
                ClickHouseBinaryFormatReader reader = clientV2.newBinaryFormatReader(response);
                while (reader.next() != null) {//Compiler optimization avoidance
                }
            }
        } catch (Exception e) {
            LOGGER.error("Error: ", e);
        }
=======
        verifyRowsInsertedAndCleanup(dataState.dataSet);
>>>>>>> 867d2b5b
    }


    @Benchmark
    public void insertV1(DataState dataState) {
        try {
            ClickHouseFormat format = dataState.dataSet.getFormat();
            try (ClickHouseResponse response = clientV1.read(getServer())
                    .write()
                    .option(ClickHouseClientOption.ASYNC, false)
                    .format(format)
                    .query("INSERT INTO `" + DB_NAME + "`.`" + dataState.dataSet.getTableName() + "`")
                    .data(out -> {
                        for (byte[] bytes: dataState.dataSet.getBytesList(format)) {
                            out.write(bytes);
                        }
                    })
                    .executeAndWait()) {
                ClickHouseResponseSummary summary = response.getSummary();
                if (summary.getWrittenRows() <= 0) {
                    throw new IllegalStateException("Rows written: " + summary.getWrittenRows());
                }
            }
        } catch (Exception e) {
            LOGGER.error("Error: ", e);
        }
    }

    @Benchmark
    public void insertV2(DataState dataState) {
        try {
            ClickHouseFormat format = dataState.dataSet.getFormat();
            try (InsertResponse response = clientV2.insert(dataState.dataSet.getTableName(), out -> {
                for (byte[] bytes: dataState.dataSet.getBytesList(format)) {
                    out.write(bytes);

                }
                out.close();
            }, format, new InsertSettings()).get()) {
                if (response.getWrittenRows() <= 0) {
                    throw new IllegalStateException("Rows written: " + response.getWrittenRows());
                }
            }
        } catch (Exception e) {
            LOGGER.error("Error: ", e);
        }
    }

    @Benchmark
    public void insertV1RowBinary(DataState dataState) {
        try {
            ClickHouseFormat format = ClickHouseFormat.RowBinary;
            try (ClickHouseResponse response = clientV1.read(getServer())
                    .write()
                    .option(ClickHouseClientOption.ASYNC, false)
                    .format(format)
                    .query("INSERT INTO `" + DB_NAME + "`.`" + dataState.dataSet.getTableName() + "`")
                    .data(out -> {
                        ClickHouseDataProcessor p = dataState.dataSet.getClickHouseDataProcessor();
                        ClickHouseSerializer[] serializers = p.getSerializers(clientV1.getConfig(), p.getColumns());

                        for (ClickHouseRecord record : dataState.dataSet.getClickHouseRecords()) {
                            for (int i = 0; i < serializers.length; i++) {
                                serializers[i].serialize(record.getValue(i), out);
                            }
                        }

                    })
                    .executeAndWait()) {
                ClickHouseResponseSummary summary = response.getSummary();
                if (summary.getWrittenRows() <= 0) {
                    throw new RuntimeException("Rows written: " + summary.getWrittenRows());
                }
            }
        } catch ( Exception e) {
            LOGGER.error("Error: ", e);
        }
    }

    @Benchmark
    public void insertV2RowBinary(DataState dataState) {
        try {
            try (InsertResponse response = clientV2.insert(dataState.dataSet.getTableName(), out -> {
                RowBinaryFormatWriter w = new RowBinaryFormatWriter(out, dataState.dataSet.getSchema(), ClickHouseFormat.RowBinary);
                List<ClickHouseColumn> columns = dataState.dataSet.getSchema().getColumns();
                for (Map<String, Object> row : dataState.dataSet.getRows()) {
                    for (ClickHouseColumn column : columns) {
                        w.setValue(column.getColumnName(),row.get(column.getColumnName()));
                    }
                    w.commitRow();
                }
                out.flush();

            }, ClickHouseFormat.RowBinaryWithDefaults, new InsertSettings()).get()) {
                if (response.getWrittenRows() <= 0) {
                    throw new RuntimeException("Rows written: " + response.getWrittenRows());
                }
            }
        } catch (Exception e) {
            LOGGER.error("Error: ", e);
        }
    }

    @Benchmark
    public void insertV1WithV2RowBinaryWriter(DataState dataState) {
        try {
            ClickHouseFormat format = ClickHouseFormat.RowBinary;
            try (ClickHouseResponse response = clientV1.read(getServer())
                    .write()
                    .option(ClickHouseClientOption.ASYNC, false)
                    .format(format)
                    .query("INSERT INTO `" + DB_NAME + "`.`" + dataState.dataSet.getTableName() + "`")
                    .data(out -> {
                        RowBinaryFormatWriter w = new RowBinaryFormatWriter(out, dataState.dataSet.getSchema(), ClickHouseFormat.RowBinary);
                        List<ClickHouseColumn> columns = dataState.dataSet.getSchema().getColumns();
                        for (Map<String, Object> row : dataState.dataSet.getRows()) {
                            for (ClickHouseColumn column : columns) {
                                w.setValue(column.getColumnName(),row.get(column.getColumnName()));
                            }
                            w.commitRow();
                        }
                        out.close();
                    })
                    .executeAndWait()) {
                ClickHouseResponseSummary summary = response.getSummary();
                if (summary.getWrittenRows() <= 0) {
                    throw new RuntimeException("Rows written: " + summary.getWrittenRows());
                }
            }
        } catch ( Exception e) {
            LOGGER.error("Error: ", e);
        }
    }
}<|MERGE_RESOLUTION|>--- conflicted
+++ resolved
@@ -2,7 +2,6 @@
 
 import com.clickhouse.client.ClickHouseResponse;
 import com.clickhouse.client.ClickHouseResponseSummary;
-<<<<<<< HEAD
 import com.clickhouse.client.api.Client;
 import com.clickhouse.client.api.data_formats.ClickHouseBinaryFormatReader;
 import com.clickhouse.client.api.data_formats.RowBinaryFormatWriter;
@@ -10,19 +9,12 @@
 import com.clickhouse.client.api.insert.InsertResponse;
 import com.clickhouse.client.api.insert.InsertSettings;
 import com.clickhouse.client.api.query.QueryResponse;
-=======
-import com.clickhouse.client.api.insert.InsertResponse;
-import com.clickhouse.client.api.insert.InsertSettings;
->>>>>>> 867d2b5b
 import com.clickhouse.client.config.ClickHouseClientOption;
 import com.clickhouse.data.ClickHouseColumn;
 import com.clickhouse.data.ClickHouseDataProcessor;
 import com.clickhouse.data.ClickHouseFormat;
-<<<<<<< HEAD
 import com.clickhouse.data.ClickHouseRecord;
 import com.clickhouse.data.ClickHouseSerializer;
-=======
->>>>>>> 867d2b5b
 import org.openjdk.jmh.annotations.Benchmark;
 import org.openjdk.jmh.annotations.Level;
 import org.openjdk.jmh.annotations.Scope;
@@ -32,15 +24,12 @@
 import org.slf4j.Logger;
 import org.slf4j.LoggerFactory;
 
-<<<<<<< HEAD
 import java.math.BigInteger;
 import java.util.List;
 import java.util.Map;
 
 import static com.clickhouse.client.ClickHouseServerForTest.isCloud;
 
-=======
->>>>>>> 867d2b5b
 @State(Scope.Benchmark)
 public class InsertClient extends BenchmarkBase {
     private static final Logger LOGGER = LoggerFactory.getLogger(InsertClient.class);
@@ -53,31 +42,8 @@
 
     @TearDown(Level.Invocation)
     public void tearDownIteration(DataState dataState) throws InterruptedException {
-<<<<<<< HEAD
-        try {
-            try(QueryResponse response = clientV2.query("SELECT count(*) FROM `" + dataState.dataSet.getTableName() + "`").get()) {
-                ClickHouseBinaryFormatReader reader = clientV2.newBinaryFormatReader(response);
-                while (reader.next() != null) {//Compiler optimization avoidance
-                    BigInteger count = reader.readValue(1);
-                    if (count.longValue() != dataState.dataSet.getSize()) {
-                        throw new IllegalStateException("Rows written: " + count + " Expected " +
-                                dataState.dataSet.getSize() + " rows");
-                    }
-                }
-            }
-            try(QueryResponse response = clientV2.query("TRUNCATE TABLE IF EXISTS `" + dataState.dataSet.getTableName() + "`").get()) {
-                ClickHouseBinaryFormatReader reader = clientV2.newBinaryFormatReader(response);
-                while (reader.next() != null) {//Compiler optimization avoidance
-                }
-            }
-        } catch (Exception e) {
-            LOGGER.error("Error: ", e);
-        }
-=======
         verifyRowsInsertedAndCleanup(dataState.dataSet);
->>>>>>> 867d2b5b
     }
-
 
     @Benchmark
     public void insertV1(DataState dataState) {
