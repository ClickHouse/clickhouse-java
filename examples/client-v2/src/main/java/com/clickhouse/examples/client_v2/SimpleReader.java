--- conflicted
+++ resolved
@@ -1,127 +1,124 @@
-package com.clickhouse.examples.client_v2;
-
-import com.clickhouse.client.api.Client;
-import com.clickhouse.client.api.data_formats.ClickHouseBinaryFormatReader;
-import com.clickhouse.client.api.data_formats.RowBinaryWithNamesAndTypesFormatReader;
-import com.clickhouse.client.api.metrics.ClientMetrics;
-import com.clickhouse.client.api.query.GenericRecord;
-import com.clickhouse.client.api.query.QueryResponse;
-import com.clickhouse.client.api.query.QuerySettings;
-import com.clickhouse.client.api.query.Records;
-import lombok.extern.slf4j.Slf4j;
-
-import java.util.concurrent.Future;
-import java.util.concurrent.TimeUnit;
-
-/**
- * <p>Example class showing how to read data from ClickHouse server using the new ClickHouse client.</p>
- * <p>Method {@link Client#query(String, QuerySettings)} returns a {@link Future} for {@link QueryResponse}. The last
- * one is an object providing access to query results and actual data returned by server. The data is accessible thru
- * an InputStream what makes it possible to be used with any data reader. Library provides most essential readers.
- * If response is in well known format like CSV than it is possible to use any 3rd-party library that can read from a stream.
- * </p>
- *
- * <p>Readers may be found in the package {@code com.clickhouse.client.api.data_formats}. Here are readers for RowBinary formats:</p>
- * <ul>
- *     <li>{@link com.clickhouse.client.api.data_formats.RowBinaryFormatReader}</li>
- *     <li>{@link com.clickhouse.client.api.data_formats.RowBinaryWithNamesFormatReader}</li>
- *     <li>{@link com.clickhouse.client.api.data_formats.RowBinaryWithNamesAndTypesFormatReader}</li>
- * </ul>
- */
-@Slf4j
-public class SimpleReader {
-
-    private static final String TABLE_NAME = "hacker_news_articles";
-
-    Client client;
-
-    public SimpleReader(String endpoint, String user, String password, String database) {
-        // Create a lightweight object to interact with ClickHouse server
-        Client.Builder clientBuilder = new Client.Builder()
-                .addEndpoint(endpoint)
-                .setUsername(user)
-                .setPassword(password)
-                .compressServerResponse(true)
-                .setDefaultDatabase(database);
-
-        this.client = clientBuilder.build();
-    }
-
-    public boolean isServerAlive() {
-        return client.ping();
-    }
-
-    public void readDataUsingBinaryFormat() {
-        try {
-            // Read data from the table
-            log.info("Reading data from table: {}", TABLE_NAME);
-
-            final String sql = "select * from " + TABLE_NAME + " where title <> '' limit 10";
-
-            // Default format is RowBinaryWithNamesAndTypesFormatReader so reader have all information about columns
-            QueryResponse response = client.query(sql).get(3, TimeUnit.SECONDS);
-
-            // Create a reader to access the data in a convenient way
-            ClickHouseBinaryFormatReader reader = new RowBinaryWithNamesAndTypesFormatReader(response.getInputStream());
-
-            while (reader.hasNext()) {
-                reader.next(); // Read the next record from stream and parse it
-
-                // get values
-                double id = reader.getDouble("id");
-                String title = reader.getString("title");
-                String url = reader.getString("url");
-
-                log.info("id: {}, title: {}, url: {}", id, title, url);
-            }
-
-            log.info("Data read successfully: {} ms", response.getMetrics().getMetric(ClientMetrics.OP_DURATION).getLong());
-        } catch (Exception e) {
-            log.error("Failed to read data", e);
-        }
-    }
-
-<<<<<<< HEAD
-=======
-    public void readDataAll() {
-        try {
-            log.info("Reading whole table and process record by record");
-            final String sql = "select * from " + TABLE_NAME + " where title <> ''";
-
-            // Read whole result set and process it record by record
-            client.queryAll(sql).forEach(row -> {
-                double id = row.getDouble("id");
-                String title = row.getString("title");
-                String url = row.getString("url");
-
-                log.info("id: {}, title: {}, url: {}", id, title, url);
-            });
-        } catch (Exception e) {
-            log.error("Failed to read data", e);
-        }
-    }
-
-    public void readData() {
-        try {
-            log.info("Reading data from table: {} using Records iterator", TABLE_NAME);
-            final String sql = "select * from " + TABLE_NAME + " where title <> '' limit 10";
-            Records records = client.queryRecords(sql).get(3, TimeUnit.SECONDS);
-
-            // Get some metrics
-            log.info("Data read successfully: {} ms", TimeUnit.NANOSECONDS.toMillis(records.getServerTime()));
-            log.info("Total rows: {}", records.getResultRows());
-
-            // Iterate thru records
-            for (GenericRecord record : records) {
-                double id = record.getDouble("id");
-                String title = record.getString("title");
-                String url = record.getString("url");
-
-                log.info("id: {}, title: {}, url: {}", id, title, url);
-            }
-        } catch (Exception e) {
-            log.error("Failed to read data", e);
-        }
-    }
->>>>>>> b38866e3
-}
+package com.clickhouse.examples.client_v2;
+
+import com.clickhouse.client.api.Client;
+import com.clickhouse.client.api.data_formats.ClickHouseBinaryFormatReader;
+import com.clickhouse.client.api.data_formats.RowBinaryWithNamesAndTypesFormatReader;
+import com.clickhouse.client.api.metrics.ClientMetrics;
+import com.clickhouse.client.api.query.GenericRecord;
+import com.clickhouse.client.api.query.QueryResponse;
+import com.clickhouse.client.api.query.QuerySettings;
+import com.clickhouse.client.api.query.Records;
+import lombok.extern.slf4j.Slf4j;
+
+import java.util.concurrent.Future;
+import java.util.concurrent.TimeUnit;
+
+/**
+ * <p>Example class showing how to read data from ClickHouse server using the new ClickHouse client.</p>
+ * <p>Method {@link Client#query(String, QuerySettings)} returns a {@link Future} for {@link QueryResponse}. The last
+ * one is an object providing access to query results and actual data returned by server. The data is accessible thru
+ * an InputStream what makes it possible to be used with any data reader. Library provides most essential readers.
+ * If response is in well known format like CSV than it is possible to use any 3rd-party library that can read from a stream.
+ * </p>
+ *
+ * <p>Readers may be found in the package {@code com.clickhouse.client.api.data_formats}. Here are readers for RowBinary formats:</p>
+ * <ul>
+ *     <li>{@link com.clickhouse.client.api.data_formats.RowBinaryFormatReader}</li>
+ *     <li>{@link com.clickhouse.client.api.data_formats.RowBinaryWithNamesFormatReader}</li>
+ *     <li>{@link com.clickhouse.client.api.data_formats.RowBinaryWithNamesAndTypesFormatReader}</li>
+ * </ul>
+ */
+@Slf4j
+public class SimpleReader {
+
+    private static final String TABLE_NAME = "hacker_news_articles";
+
+    Client client;
+
+    public SimpleReader(String endpoint, String user, String password, String database) {
+        // Create a lightweight object to interact with ClickHouse server
+        Client.Builder clientBuilder = new Client.Builder()
+                .addEndpoint(endpoint)
+                .setUsername(user)
+                .setPassword(password)
+                .compressServerResponse(true)
+                .setDefaultDatabase(database);
+
+        this.client = clientBuilder.build();
+    }
+
+    public boolean isServerAlive() {
+        return client.ping();
+    }
+
+    public void readDataUsingBinaryFormat() {
+        try {
+            // Read data from the table
+            log.info("Reading data from table: {}", TABLE_NAME);
+
+            final String sql = "select * from " + TABLE_NAME + " where title <> '' limit 10";
+
+            // Default format is RowBinaryWithNamesAndTypesFormatReader so reader have all information about columns
+            QueryResponse response = client.query(sql).get(3, TimeUnit.SECONDS);
+
+            // Create a reader to access the data in a convenient way
+            ClickHouseBinaryFormatReader reader = new RowBinaryWithNamesAndTypesFormatReader(response.getInputStream());
+
+            while (reader.hasNext()) {
+                reader.next(); // Read the next record from stream and parse it
+
+                // get values
+                double id = reader.getDouble("id");
+                String title = reader.getString("title");
+                String url = reader.getString("url");
+
+                log.info("id: {}, title: {}, url: {}", id, title, url);
+            }
+
+            log.info("Data read successfully: {} ms", response.getMetrics().getMetric(ClientMetrics.OP_DURATION).getLong());
+        } catch (Exception e) {
+            log.error("Failed to read data", e);
+        }
+    }
+
+    public void readDataAll() {
+        try {
+            log.info("Reading whole table and process record by record");
+            final String sql = "select * from " + TABLE_NAME + " where title <> ''";
+
+            // Read whole result set and process it record by record
+            client.queryAll(sql).forEach(row -> {
+                double id = row.getDouble("id");
+                String title = row.getString("title");
+                String url = row.getString("url");
+
+                log.info("id: {}, title: {}, url: {}", id, title, url);
+            });
+        } catch (Exception e) {
+            log.error("Failed to read data", e);
+        }
+    }
+
+    public void readData() {
+        try {
+            log.info("Reading data from table: {} using Records iterator", TABLE_NAME);
+            final String sql = "select * from " + TABLE_NAME + " where title <> '' limit 10";
+            Records records = client.queryRecords(sql).get(3, TimeUnit.SECONDS);
+
+            // Get some metrics
+            log.info("Data read successfully: {} ms", TimeUnit.NANOSECONDS.toMillis(records.getServerTime()));
+            log.info("Total rows: {}", records.getResultRows());
+
+            // Iterate thru records
+            for (GenericRecord record : records) {
+                double id = record.getDouble("id");
+                String title = record.getString("title");
+                String url = record.getString("url");
+
+                log.info("id: {}, title: {}, url: {}", id, title, url);
+            }
+        } catch (Exception e) {
+            log.error("Failed to read data", e);
+        }
+    }
+}